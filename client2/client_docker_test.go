--- conflicted
+++ resolved
@@ -70,14 +70,6 @@
 	// Test send/receive
 
 	t.Log("thin client send ping")
-<<<<<<< HEAD
-	err = thin.SendMessage(message1, &nodeIdKey, []byte("testdest"))
-	require.NoError(t, err)
-
-	//time.Sleep(time.Second * 3)
-
-	message2, err := thin.ReceiveMessage()
-=======
 	surbID := &[sConstants.SURBIDLength]byte{}
 	_, err = rand.Reader.Read(surbID[:])
 	require.NoError(t, err)
@@ -106,9 +98,7 @@
 	replyID, message2 = thin.ARQReceiveMessage()
 
 	require.NotNil(t, replyID)
->>>>>>> 325bec49
 	require.NoError(t, err)
-
 	require.NotEqual(t, message1, []byte{})
 	require.NotEqual(t, message2, []byte{})
 	require.Equal(t, message1, message2[:len(message1)])
