
---
title: "Katzenpost Client Integration Guide"
linkTitle: ""
description: ""
categories: [""]
tags: [""]
author: []
version: 0
draft: false
---


## Overview

This guide is intended to help developers connect their applications and projects to a Katzenpost mixnet.

The Katzenpost client daemon - <b>kpclientd</b> - connects to the Katzenpost mixnet. It has <i>thin client</i> libraries in Go, Python and Rust, which you can integrate into your app that you want to work over Katzenpost. The client can multiplex connections to the mixnet from multiple applications on the same device. 

A <i>thin client</i> is an API interface for the client. It's a simple protocol where clients send and receive CBOR encoded length prefixed blobs. All of the cryptographic and network complexities are handled by the daemon so that applications don't need to do it. However, you should think of the client as part of the application, and remember that it's the outgoing connection from the client that has the mixnet's privacy properties.

Our thin client protocol is described here:
https://katzenpost.network/docs/specs/connector.html

It can be extended to be used by any language that has a CBOR serialization library and can talk over TCP or UNIX domain socket. Currently there are three thin client libraries:

* golang reference thin client source code:
  https://github.com/katzenpost/katzenpost/tree/main/client2
  golang thin client API docs:
  https://pkg.go.dev/github.com/katzenpost/katzenpost@v0.0.46/client2/thin

* rust thin client source code:
  https://github.com/katzenpost/thin_client/blob/main/src/lib.rs

* working rust example using thin client:
  https://github.com/katzenpost/thin_client/blob/main/examples/echo_ping.rs

* python thin client source code:
  https://github.com/katzenpost/thin_client/blob/main/thinclient/__init__.py
  
* working python examples using python thin client:
  https://github.com/katzenpost/thin_client/blob/main/examples/echo_ping.rs
  https://github.com/katzenpost/status
  https://github.com/katzenpost/worldmap


## Example: setup `kpclientd` and `thin_client` to use `namenlos` with Python

<i>namenlos</i> is a Katzenpost implementation ran by the KP team. It is our canonical example of a Katzenpost-type mixnet instance.

```
# To clone namenlos, you must authenticate
git clone git@github.com:katzenpost/namenlos.git

# To clone the rest, you do not need to authenticate
git clone https://github.com/katzenpost/katzenpost
git clone https://github.com/katzenpost/thin_client

# Build kpclientd
cd katzenpost/client2/
make makeclientdaemon
cd ../../

# Install thin_client for Python
cd thin_client
# Make a Python venv and install the Python thin_client module in the Python venv
python3 -m venv thin_client-venv
source thin_client-venv/bin/activate
pip install jinja2 matplotlib cartopy geoip2
pip install .
cd ../

# Install the config file and the daemon into
sudo cp namenlos/configs/client2.toml /usr/local/etc/namenlos.toml
sudo cp katzenpost/client2/cmd/kpclientd/kpclientd /usr/local/bin/kpclientd

# In a terminal run kpclientd with the namenlos config:
kpclientd -c /usr/local/etc/namenlos.toml

# In another terminal run the programs that interact with kpclientd's
# thin_client interface in the Python venv:
source thin_client/thin_client-venv/bin/activate

# Run ping:
python3 thin_client/examples/echo_ping.py

# Fetch the PKI document for the current consensus:
python3 thin_client/examples/fetch_pki_doc.py

# Generate a network_status.html file for the current network status:
python3 thin_client/examples/mixnet_status.py

# You will need to install GeoLite2-City_20241025/GeoLite2-City.mmdb to make
# the next command work.
#
# Generate a world map of the namenlos network:
python3 thin_client/examples/world_map.py
```

## Thin client configuration

The thin client configuration has at most two sections:

1. Callbacks for handling received events.
2. Sphinx Geometry for determining the maximum size of usable payload in a Sphinx packet.

NOTE: currently only the golang thin client has the Sphinx geometry in it's configuration. The other implementations are configured with only callbacks.

The only use the thin client or application would have for the Sphinx geometry is to learn the application's maximum payload capacity which is not the same as the Sphinx packet payload size because of the SURB which is stored in the payload so that a reply can be received.



## Getting the PKI document from your app

You'll need a view of the mix network in order to send packets. The PKI (public key infrastructure) document is published by the mix netowrk's set of directory authorities, and you fetch it from one of the gateways. This is not unlike <i>Tor</i> and <i>mixminion</i>. The PKI document updates every epoch, which currenttly is 20 minutes. 

The setup process as in the example above will fetch your first network config and PKI document so you can start interacting with the network, but you need your client to update the doc as needed. 

Using our Golang thin clinet API you can obtain a PKI document with `PKIDocument`:

```golang
/*
import (
    cpki "github.com/katzenpost/katzenpost/core/pki"
)
func (t *ThinClient) PKIDocument() *cpki.Document {}
*/
    ...
    doc := thin.PKIDocument()
    if doc == nil {
        panic("No Document")
    }
```

and similarly in our Rust thin client API:

```rust
    let doc = thin_client.pki_document().await;
```

Likewise in our Python thin client API:

```python
	doc = thin_client.pki_document()
```

When creating an app that works over a mixnet, you will need to interact with <i>mixnet services</i> that are listed in the PKI document.  For example our mixnet ping CLI tool gets a random echo service from the PKI document and the it handles its business using that information:

```golang
	thin := thin.NewThinClient(cfg)
	err = thin.Dial()
	if err != nil {
		panic(err)
	}

	desc, err := thin.GetService("echo")
	if err != nil {
		panic(err)
	}

	// handle business here
```

In Rust:

```rust
let service_desc = thin_client.get_service(service_name).await?;
```

and in Python:

```python
service_descriptor = thin_client.get_service(doc, service_name)
```

The `GetService` is a convenient helper method which searches the PKI document for the the service name we give it and then selects a random entry from that set. I don't care which XYZ service I talk to just so long as I can talk to one of them.

```golang
// ServiceDescriptor describe a mixnet Gateway-side service.
type ServiceDescriptor struct {
	// RecipientQueueID is the service name or queue ID.
	RecipientQueueID []byte
	// Gateway name.
	MixDescriptor *cpki.MixDescriptor
}
```

The result is that you procure a destination mix identity hash and a destination queue ID so that the mix node routes the message to the service.

The hash algorithm used is provided by "github.com/katzenpost/hpqc" ("golang.org/x/crypto/blake2b.Sum256")

```golang
func Sum256(data []byte) [blake2b.Size256]byte {}
```

For example:

```golang
    import (
        "github.com/katzenpost/hpqc/hash"
        "github.com/katzenpost/katzenpost/thin"
    )

	thin := thin.NewThinClient(cfg)
	err = thin.Dial()
	if err != nil {
		panic(err)
	}

	desc, err := thin.GetService("echo")
	if err != nil {
		panic(err)
	}
    serviceIdHash := hash.Sum256(desc.MixDescriptor.IdentityKey)
    serviceQueueID := desc.RecipientQueueID
```
As a client you need to be able to gather PKI documents for each epoch that your packets will be used in. This is important for our Sphinx based routing protocol because the mix keys used for the mix node's Sphinx packet decryption are used only for for Epoch and then they expire. Our PKI document publishes several Epochs worth of future mix keys so that the upcoming Epoch boundary will not cause any transmission failures.

## Sending a message

Each send operation that a thin client can do requires you to specify the payload to be sent and the destination mix node identity hash and the destination recipient queue identity.

The API by design lets you specify either a SURB ID or a message ID for the sent message depending on if it's using an ARQ to send reliably or not. This implies that the application using the thin client must do it's own book keeping to keep track of which replies and their associated identities.

In the golang thin client, `SendMessageWithoutReply` is the simplest to use because it takes only three arguments:

```golang
// SendMessageWithoutReply sends a message encapsulated in a Sphinx packet, without any SURB.
// No reply will be possible.
func (t *ThinClient) SendMessageWithoutReply(payload []byte, destNode *[32]byte, destQueue []byte) error
```

This method send a Sphinx packet encapsulating the given payload and sends it to the given destination. No SURB is sent. No reply can ever be received. This is a one way message.

<<<<<<< HEAD
The rest of the message sending methods of the thin client are variations of this basic send
but with some more complexity added for example you can choose to send a message with or without the
help of an ARQ error correction scheme where retransmissions are automatically sent when the other party
doesn't receive you message. Or keep it minimal and send a message with a SURB
in the payload so that the service can send you a reply. Also as a convenience our golang API
has blocking and non-blocking method calls for these operations.

The rust and python thin client APIs are very similar. Knowledge of
one is easily transferred to another implementation.
=======
The rest of the message sending methods of the thin client are variations of this basic send but with some more complexity added for example you can choose to send a message with or without the help of an ARQ error correciton scheme where retransmissions are automatically sent when the other party doesn't receive you message. Or keep it minimal and send a message with a SURB in the payload so that the service can send you a reply. Also as a convenience our golang API has blocking and non-blocking method calls for these operations.

The rust and python thin client APIs are very similar. Knowledge of one is easily transferrably to another implementation.
>>>>>>> 2d2d796f



## Receiving events and messages

It's worth noting that our golang thin client implementation gives you an events channel for receiving events from the client daemon. Whereas the Python and Rust thin clients allow you to
specify call backs for each event type. Both are equivalent to each other.

In golang, use the method EventSink() to return a channel of type thin.Event.
```golang
	thin := thin.NewThinClient(cfg)
	err = thin.Dial()
	if err != nil {
		panic(err)
	}

    eventCh := thin.EventSink()
    for ev := range eventCh {
        switch ev.(type) {
            case *thin.NewDocumentEvent:
            // handle event
            default:
        }
    }
```

### Thin client events

Here I'll tell you a bit about each of the events that thin clients receive:

* ShutdownEvent: This event tells your application that the Katzenpost
  client daemon is shutting down.

* ConnectionStatusEvent: This event notifies your app of a network
  connectvity status change, which is either connected or not
  connected.

* NewPKIDocumentEvent: This event tells encapsulates the new PKI
  document, a view of the network, including a list of network
  services.

* MessageSentEvent: This event tells your app that it's message was
  successfully sent to a gateway node on the mix network.

* MessageReplyEvent: This event encapsulates a reply from a service on
  the mixnet.

* MessageIDGarbageCollected: This event is an ARQ garbage collecton
  event which is used to notify clients so that they can clean up
  their ARQ specific book keeping, if any.



## Conclusion

This is a guide to performing very low level and basic interactions with mixnet services. Send a message to a mixnet service and receive a reply. Very basic but also a powerful building block.

In the future we plan on:

* writing various messaging systems and making their client controls exposed to the thin client

* writing higher level protocol additions to this thin client API that would allow clients to send and receive streams of data. Streaming data is useful for a variety of applications where strict datagrams may not be as easily useful.<|MERGE_RESOLUTION|>--- conflicted
+++ resolved
@@ -232,21 +232,9 @@
 
 This method send a Sphinx packet encapsulating the given payload and sends it to the given destination. No SURB is sent. No reply can ever be received. This is a one way message.
 
-<<<<<<< HEAD
-The rest of the message sending methods of the thin client are variations of this basic send
-but with some more complexity added for example you can choose to send a message with or without the
-help of an ARQ error correction scheme where retransmissions are automatically sent when the other party
-doesn't receive you message. Or keep it minimal and send a message with a SURB
-in the payload so that the service can send you a reply. Also as a convenience our golang API
-has blocking and non-blocking method calls for these operations.
-
-The rust and python thin client APIs are very similar. Knowledge of
-one is easily transferred to another implementation.
-=======
 The rest of the message sending methods of the thin client are variations of this basic send but with some more complexity added for example you can choose to send a message with or without the help of an ARQ error correciton scheme where retransmissions are automatically sent when the other party doesn't receive you message. Or keep it minimal and send a message with a SURB in the payload so that the service can send you a reply. Also as a convenience our golang API has blocking and non-blocking method calls for these operations.
 
 The rust and python thin client APIs are very similar. Knowledge of one is easily transferrably to another implementation.
->>>>>>> 2d2d796f
 
 
 
