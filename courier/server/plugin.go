// SPDX-FileCopyrightText: © 2024 David Stainton
// SPDX-License-Identifier: AGPL-3.0-only

package server

import (
	"errors"
	"fmt"
	"os"
	"path/filepath"
	"sync"
	"time"

	"gopkg.in/op/go-logging.v1"

	"github.com/katzenpost/hpqc/hash"
	"github.com/katzenpost/hpqc/nike"
	"github.com/katzenpost/hpqc/nike/schemes"

	"github.com/katzenpost/katzenpost/core/sphinx/geo"
	"github.com/katzenpost/katzenpost/core/wire/commands"
	"github.com/katzenpost/katzenpost/pigeonhole"
	pigeonholeGeo "github.com/katzenpost/katzenpost/pigeonhole/geo"
	"github.com/katzenpost/katzenpost/server/cborplugin"
)

// CourierBookKeeping is used for:
// 1. deduping writes
// 2. deduping reads
// 3. caching replica replies
type CourierBookKeeping struct {
	Epoch                uint64
	QueryType            uint8
	IntermediateReplicas [2]uint8 // Store the replica IDs that were contacted
	EnvelopeReplies      [2]*commands.ReplicaMessageReply
}

// PendingReadRequest stores information about a read request waiting for immediate reply
type PendingReadRequest struct {
	RequestID uint64
	SURB      []byte
	Timeout   time.Time
}

// Courier handles the CBOR plugin interface for our courier service.
type Courier struct {
	write  func(cborplugin.Command)
	server *Server
	log    *logging.Logger

	cmds           *commands.Commands
	geo            *geo.Geometry
	envelopeScheme nike.Scheme
	pigeonholeGeo  *pigeonholeGeo.Geometry

	dedupCacheLock sync.RWMutex
	dedupCache     map[[hash.HashSize]byte]*CourierBookKeeping

	copyCacheLock sync.RWMutex
	copyCache     map[[hash.HashSize]byte]chan *commands.ReplicaMessageReply

	pendingRequestsLock sync.RWMutex
	pendingRequests     map[[hash.HashSize]byte]*PendingReadRequest
}

// NewCourier returns a new Courier type.
func NewCourier(s *Server, cmds *commands.Commands, scheme nike.Scheme) *Courier {
	pigeonholeGeo, err := pigeonholeGeo.NewGeometryFromSphinx(s.cfg.SphinxGeometry, scheme)
	if err != nil {
		panic(fmt.Sprintf("Failed to create pigeonhole geometry: %v", err))
	}

	courier := &Courier{
		server:          s,
		log:             s.logBackend.GetLogger("courier"),
		cmds:            cmds,
		geo:             s.cfg.SphinxGeometry,
		envelopeScheme:  scheme,
		pigeonholeGeo:   pigeonholeGeo,
		dedupCache:      make(map[[hash.HashSize]byte]*CourierBookKeeping),
		copyCache:       make(map[[hash.HashSize]byte]chan *commands.ReplicaMessageReply),
		pendingRequests: make(map[[hash.HashSize]byte]*PendingReadRequest),
	}
	return courier
}

// StartPlugin starts the CBOR plugin service which listens for socket connections
// from the service node.
func (s *Server) StartPlugin() {
	socketFile := filepath.Join(s.cfg.DataDir, fmt.Sprintf("%d.courier.socket", os.Getpid()))

	scheme := schemes.ByName(s.cfg.EnvelopeScheme)
	cmds := commands.NewStorageReplicaCommands(s.cfg.SphinxGeometry, scheme)

	courier := NewCourier(s, cmds, scheme)
	s.Courier = courier

	// Force a PKI refresh on startup to ensure we have current documents
	// even if there were previous fetch failures
	go func() {
		time.Sleep(2 * time.Second) // Give the PKI worker time to start
		if err := s.PKI.ForceFetchPKI(); err != nil {
			s.log.Warningf("Failed to force fetch PKI on startup: %v", err)
		} else {
			s.log.Debugf("Successfully force fetched PKI on startup")
		}
	}()

	server := cborplugin.NewServer(s.LogBackend().GetLogger("courier_plugin"), socketFile, new(cborplugin.RequestFactory), courier)
	fmt.Printf("%s\n", socketFile)
	server.Accept()
	server.Wait()
	err := os.Remove(socketFile)
	if err != nil {
		panic(err)
	}

}

func (e *Courier) HandleReply(reply *commands.ReplicaMessageReply) {
	isCopy := false
	e.copyCacheLock.RLock()
	if _, ok := e.copyCache[*reply.EnvelopeHash]; ok {
		isCopy = true
	}
	e.copyCacheLock.RUnlock()

	if isCopy {
		panic("NOT YET IMPLEMENTED")
	}
	e.CacheReply(reply)
}

func (e *Courier) CacheReply(reply *commands.ReplicaMessageReply) {
	e.log.Debugf("CacheReply called with envelope hash: %x", reply.EnvelopeHash)

	if !e.validateReply(reply) {
		e.log.Errorf("courier/!e.validateReply(reply:%v)", reply)
		return
	}

	// Check for pending read request and immediately proxy reply if found
	if reply.IsRead {
		if e.tryImmediateReplyProxy(reply) {
			e.log.Debugf("Immediately proxied reply for envelope hash: %x", reply.EnvelopeHash)
			// Still cache the reply for potential future requests
		}
	}

	e.dedupCacheLock.Lock()
	defer e.dedupCacheLock.Unlock()

	entry, ok := e.dedupCache[*reply.EnvelopeHash]
	if ok {
		e.handleExistingEntry(entry, reply)
		e.logFinalCacheState(reply)
	} else {
		e.log.Errorf("Courier received reply with unknown envelope hash; %x", *reply.EnvelopeHash)
	}
}

// validateReply checks if the reply should be cached
func (e *Courier) validateReply(reply *commands.ReplicaMessageReply) bool {
	if reply.EnvelopeHash == nil {
		e.log.Debugf("CacheReply: envelope hash is nil, not caching")
		return false
	}

	e.log.Debug("CacheReply: caching reply")

	return true
}

// handleExistingEntry processes replies for existing cache entries
func (e *Courier) handleExistingEntry(entry *CourierBookKeeping, reply *commands.ReplicaMessageReply) {
	e.log.Errorf("CacheReply: found existing cache entry for envelope hash %x", reply.EnvelopeHash)

	if reply.IsRead && reply.ErrorCode == 0 {
		// we do want to overwrite old entries if we had an error and now don't
		e.log.Errorf("handleExistingEntry: IsRead && ErrorCode == 0: entry=%v reply=%v", entry, reply)
	}

	replyIndex := e.findReplicaIndex(entry, reply.ReplicaID)
	if replyIndex >= 0 {
		e.storeReplyIfEmpty(entry, reply, replyIndex)
	} else {
		// Check if we can accommodate this replica in an unused slot (marked as 255)
		for i, id := range entry.IntermediateReplicas {
			if id == 255 && entry.EnvelopeReplies[i] == nil {
				e.log.Errorf("CacheReply: storing reply from replica %d in unused slot %d", reply.ReplicaID, i)
				entry.IntermediateReplicas[i] = reply.ReplicaID
				entry.EnvelopeReplies[i] = reply
				return
			}
		}
		e.log.Warningf("CacheReply: replica ID %d not found in IntermediateReplicas %v and no unused slots available for envelope hash %x", reply.ReplicaID, entry.IntermediateReplicas, reply.EnvelopeHash)
	}
}

// findReplicaIndex finds the index for a replica ID in IntermediateReplicas
func (e *Courier) findReplicaIndex(entry *CourierBookKeeping, replicaID uint8) int {
	for i, id := range entry.IntermediateReplicas {
		if id == replicaID {
			return i
		}
	}
	return -1
}

// storeReplyIfEmpty stores the reply only if the slot is empty
func (e *Courier) storeReplyIfEmpty(entry *CourierBookKeeping, reply *commands.ReplicaMessageReply, replyIndex int) {
	if entry.EnvelopeReplies[replyIndex] == nil {
		e.log.Infof("CacheReply: storing reply from replica %d at IntermediateReplicas index %d", reply.ReplicaID, replyIndex)
		entry.EnvelopeReplies[replyIndex] = reply
	} else {
		e.log.Infof("CacheReply: reply from replica %d already cached, ignoring duplicate", reply.ReplicaID)
	}
}

<<<<<<< HEAD
// createNewEntry creates a new cache entry for unknown envelope hashes
func (e *Courier) createNewEntry(reply *commands.ReplicaMessageReply) {
	e.log.Infof("CacheReply: received reply for unknown EnvelopeHash %x, creating new cache entry", reply.EnvelopeHash)

	// For read replies to unknown envelope hashes, we don't know which replicas were
	// originally selected by the sharding algorithm, so we can't create a proper cache entry.
	// However, we can try to accommodate the reply by creating a flexible entry.
	currentEpoch := e.getCurrentEpoch()

	// Create a cache entry that accommodates this replica ID in the correct slot
	// Use replica ID to determine which slot to use: replica 0 → slot 0, replica 1 → slot 1
	var intermediateReplicas [2]uint8
	var replyIndex int

	if reply.ReplicaID == 0 {
		intermediateReplicas = [2]uint8{0, 255} // replica 0 in slot 0, slot 1 unknown
		replyIndex = 0
	} else {
		intermediateReplicas = [2]uint8{255, reply.ReplicaID} // slot 0 unknown, replica in slot 1
		replyIndex = 1
	}

	newEntry := &CourierBookKeeping{
		Epoch:                currentEpoch,
		IntermediateReplicas: intermediateReplicas,
		EnvelopeReplies:      [2]*commands.ReplicaMessageReply{nil, nil},
	}

	// Store the reply in the correct slot based on replica ID
	e.log.Debugf("CacheReply: creating new cache entry and storing reply from replica %d at index %d", reply.ReplicaID, replyIndex)
	newEntry.EnvelopeReplies[replyIndex] = reply

	e.dedupCache[*reply.EnvelopeHash] = newEntry
}

=======
>>>>>>> 8f6e1a1b
// getCurrentEpoch gets the current epoch from PKI document
func (e *Courier) getCurrentEpoch() uint64 {
	if pkiDoc := e.server.PKI.PKIDocument(); pkiDoc != nil {
		return pkiDoc.Epoch
	}
	return 0
}

// logFinalCacheState logs the final state of the cache entry
func (e *Courier) logFinalCacheState(reply *commands.ReplicaMessageReply) {
	finalEntry := e.dedupCache[*reply.EnvelopeHash]
	reply0Available := finalEntry.EnvelopeReplies[0] != nil
	reply1Available := finalEntry.EnvelopeReplies[1] != nil
	e.log.Debugf("CacheReply: final cache state for %x - Reply[0]: %v, Reply[1]: %v", reply.EnvelopeHash, reply0Available, reply1Available)
}

// tryImmediateReplyProxy checks if there's a pending read request and immediately proxies the reply
func (e *Courier) tryImmediateReplyProxy(reply *commands.ReplicaMessageReply) bool {
	e.log.Debugf("tryImmediateReplyProxy: Checking for pending read request for envelope hash %x", reply.EnvelopeHash)

	e.pendingRequestsLock.Lock()
	defer e.pendingRequestsLock.Unlock()

	pendingRequest, exists := e.pendingRequests[*reply.EnvelopeHash]
	if !exists {
		e.log.Debugf("tryImmediateReplyProxy: No pending read request found for envelope hash %x", reply.EnvelopeHash)
		return false
	}

	e.log.Debugf("tryImmediateReplyProxy: Found pending read request for envelope hash %x", reply.EnvelopeHash)

	// Check if the request has timed out
	if time.Now().After(pendingRequest.Timeout) {
		e.log.Debugf("Pending read request for envelope hash %x has timed out, removing", reply.EnvelopeHash)
		delete(e.pendingRequests, *reply.EnvelopeHash)
		return false
	}

	// Remove the pending request since we're about to fulfill it
	delete(e.pendingRequests, *reply.EnvelopeHash)

	e.log.Debugf("tryImmediateReplyProxy: Sending immediate reply for envelope hash %x", reply.EnvelopeHash)

	// Send the immediate reply
	go func() {
		// Find the correct reply index by looking up the replica's position in IntermediateReplicas
		var replyIndex uint8 = 255 // Default to invalid index

		// Get the cache entry to find the IntermediateReplicas array
		e.dedupCacheLock.RLock()
		cacheEntry, exists := e.dedupCache[*reply.EnvelopeHash]
		e.dedupCacheLock.RUnlock()

		if exists && cacheEntry != nil {
			// Find the replica's position in the IntermediateReplicas array
			for i, replicaID := range cacheEntry.IntermediateReplicas {
				if replicaID == reply.ReplicaID {
					replyIndex = uint8(i)
					break
				}
			}
		}

		// If we couldn't find the replica in the cache, fall back to the old logic
		// This shouldn't happen in normal operation but provides a safety net
		if replyIndex == 255 {
			e.log.Warningf("Could not find replica %d in IntermediateReplicas, falling back to default mapping", reply.ReplicaID)
			if reply.ReplicaID == 0 {
				replyIndex = 0
			} else {
				replyIndex = 1
			}
		}

		// Create proper CourierQueryReply with the replica's response
		// Determine reply type based on whether there's actual payload data
		var replyType uint8
		if len(reply.EnvelopeReply) > 29 {
		   // we sometimes get a small RepliceMessageReply thing here, and we shouldn't return it as data
		   // because clientd can't decode it
			replyType = pigeonhole.ReplyTypePayload // Has actual data
		e.log.Errorf("tryImmediateReplyProxy: setting ReplyType:=ReplyTypePayload because len(reply.EnvelopeReply)==%d: %v",
						      len(reply.EnvelopeReply), reply)

			} else {
			replyType = pigeonhole.ReplyTypeACK // No data, just acknowledgment
		}

		courierReply := &pigeonhole.CourierQueryReply{
			ReplyType: 0, // 0 = envelope_reply
			EnvelopeReply: &pigeonhole.CourierEnvelopeReply{
				EnvelopeHash: *reply.EnvelopeHash,
				ReplyIndex:   replyIndex, // Use the correct reply index, not replica ID
				ReplyType:    replyType,
				PayloadLen:   uint32(len(reply.EnvelopeReply)),
				Payload:      reply.EnvelopeReply,
				ErrorCode:    pigeonhole.EnvelopeErrorSuccess,
			},
		}

		e.log.Errorf("tryImmediateReplyProxy: Sending response with %d bytes of ciphertext, replyIndex=%d, ReplyType=%d EnvHash=%v",
			len(reply.EnvelopeReply), replyIndex, replyType, *reply.EnvelopeHash)

		e.write(&cborplugin.Response{
			ID:      pendingRequest.RequestID,
			SURB:    pendingRequest.SURB,
			Payload: courierReply.Bytes(),
		})
	}()

	return true
}

// storePendingRequest stores a pending request with a timeout
func (e *Courier) storePendingRequest(envHash *[hash.HashSize]byte, requestID uint64, surb []byte) {
	e.pendingRequestsLock.Lock()
	defer e.pendingRequestsLock.Unlock()

	// Set timeout to allow for replica response delays
	seconds := 20
	timeout := time.Now().Add(time.Duration(seconds) * time.Second)

	e.pendingRequests[*envHash] = &PendingReadRequest{
		RequestID: requestID,
		SURB:      surb,
		Timeout:   timeout,
	}

	e.log.Debugf("Stored pending read request for envelope hash %x with %d-second timeout", envHash, seconds)

	// Start a goroutine to clean up expired requests
	go e.cleanupExpiredRequest(envHash, timeout)
}

// cleanupExpiredRequest removes a pending request after its timeout expires
func (e *Courier) cleanupExpiredRequest(envHash *[hash.HashSize]byte, timeout time.Time) {
	// Wait until the timeout expires
	time.Sleep(time.Until(timeout))

	e.pendingRequestsLock.Lock()
	defer e.pendingRequestsLock.Unlock()

	// Check if the request is still there and has expired
	if pendingRequest, exists := e.pendingRequests[*envHash]; exists && time.Now().After(pendingRequest.Timeout) {
		delete(e.pendingRequests, *envHash)
		e.log.Debugf("Cleaned up expired pending read request for envelope hash %x", envHash)
	}
}

func (e *Courier) propagateQueryToReplicas(courierMessage *pigeonhole.CourierEnvelope) error {
	e.log.Debugf("handleCourierEnvelope: Starting to handle envelope with intermediate replicas [%d, %d]",
		courierMessage.IntermediateReplicas[0], courierMessage.IntermediateReplicas[1])

	firstReplicaID := courierMessage.IntermediateReplicas[0]
	e.log.Debugf("handleCourierEnvelope: Preparing message for first replica ID %d", firstReplicaID)
	replicaMsg1 := &commands.ReplicaMessage{
		Cmds:               e.cmds,
		PigeonholeGeometry: e.pigeonholeGeo,
		Scheme:             e.envelopeScheme,

		SenderEPubKey: courierMessage.SenderPubkey,
		DEK:           &courierMessage.Dek1,
		Ciphertext:    courierMessage.Ciphertext,
	}
	e.log.Debugf("handleCourierEnvelope: Sending message to first replica ID %d", firstReplicaID)
	e.server.SendMessage(firstReplicaID, replicaMsg1)

	secondReplicaID := courierMessage.IntermediateReplicas[1]
	e.log.Debugf("handleCourierEnvelope: Preparing message for second replica ID %d", secondReplicaID)
	replicaMsg2 := &commands.ReplicaMessage{
		Cmds:               e.cmds,
		PigeonholeGeometry: e.pigeonholeGeo,
		Scheme:             e.envelopeScheme,

		SenderEPubKey: courierMessage.SenderPubkey,
		DEK:           &courierMessage.Dek2,
		Ciphertext:    courierMessage.Ciphertext,
	}
	e.log.Debugf("handleCourierEnvelope: Sending message to second replica ID %d", secondReplicaID)
	e.server.SendMessage(secondReplicaID, replicaMsg2)

	e.log.Debugf("handleCourierEnvelope: Successfully dispatched messages to both replicas")
	return nil
}

// handleNewMessage processes new messages and dispatches them to replicas and then
// returns an immediate ACK reply to confirm receipt and dispatch
func (e *Courier) handleNewMessage(envHash *[hash.HashSize]byte, courierMessage *pigeonhole.CourierEnvelope) *pigeonhole.CourierQueryReply {
	e.log.Debugf("handleNewMessage: Processing new message for envelope hash %x", envHash)

	if err := e.propagateQueryToReplicas(courierMessage); err != nil {
		e.log.Errorf("handleNewMessage: Failed to handle courier envelope: %s", err)
		e.log.Debugf("handleNewMessage: Returning error reply due to internal error")
		return e.createEnvelopeErrorReply(envHash, pigeonhole.EnvelopeErrorPropagationError, courierMessage.ReplyIndex)
	}

	// SUCCESS CASE: Messages were successfully dispatched to replicas
	// Return immediate ACK reply to confirm receipt and dispatch
	// The actual response with data will come later via CacheReply/tryImmediateReplyProxy when replicas respond
	e.log.Debugf("handleNewMessage: Successfully dispatched to replicas, returning immediate ACK reply (ReplyType=%d)",
		pigeonhole.ReplyTypeACK)
	reply := &pigeonhole.CourierQueryReply{
		ReplyType: 0, // 0 = envelope_reply
		EnvelopeReply: &pigeonhole.CourierEnvelopeReply{
			EnvelopeHash: *envHash,
			ReplyIndex:   courierMessage.ReplyIndex,
			ReplyType:    pigeonhole.ReplyTypeACK, // ACK - Request received and dispatched
			PayloadLen:   0,
			Payload:      nil,
			ErrorCode:    pigeonhole.EnvelopeErrorSuccess, // Success - message accepted and dispatched
		},
	}
	return reply
}

func (e *Courier) handleOldMessage(cacheEntry *CourierBookKeeping, envHash *[hash.HashSize]byte, courierMessage *pigeonhole.CourierEnvelope) *pigeonhole.CourierQueryReply {
	e.log.Debugf("handleOldMessage called for envelope hash: %x, requested ReplyIndex: %d", envHash, courierMessage.ReplyIndex)

	// Check if cacheEntry is nil before accessing its fields
	if cacheEntry == nil {
		e.log.Debugf("Cache entry is nil, no replies available")
		return e.createEnvelopeErrorReply(envHash, pigeonhole.EnvelopeErrorCacheCorruption, courierMessage.ReplyIndex)
	}

	// Log cache state
	reply0Available := cacheEntry.EnvelopeReplies[0] != nil
	reply1Available := cacheEntry.EnvelopeReplies[1] != nil
	e.log.Debugf("Cache state - Reply[0]: %v, Reply[1]: %v envHash:%v", reply0Available, reply1Available, envHash)

	var payload []byte

	if cacheEntry.EnvelopeReplies[courierMessage.ReplyIndex] != nil {
		entry := cacheEntry.EnvelopeReplies[courierMessage.ReplyIndex]
		payload = entry.EnvelopeReply
		e.log.Debugf("Found reply [len:%d err:%d read:%v] at requested index %d for %v", len(payload), entry.ErrorCode, entry.IsRead, courierMessage.ReplyIndex, envHash)
		if len(payload) == 0 && cacheEntry.EnvelopeReplies[courierMessage.ReplyIndex ^ 1] != nil {
			oentry := cacheEntry.EnvelopeReplies[courierMessage.ReplyIndex ^ 1]
			e.log.Debugf("entry at idx %v is empty; other: [len:%d err:%d read:%v]", courierMessage.ReplyIndex, len(oentry.EnvelopeReply), oentry.ErrorCode, oentry.IsRead)
		}
	} else {
		e.log.Debugf("No reply available at requested index %d", courierMessage.ReplyIndex)
		if cacheEntry.EnvelopeReplies[courierMessage.ReplyIndex ^ 1] != nil {
		  courierMessage.ReplyIndex = courierMessage.ReplyIndex ^ 1
		  payload = cacheEntry.EnvelopeReplies[courierMessage.ReplyIndex].EnvelopeReply
		  e.log.Debugf("But there is a reply for %d, so returning that (envHash:%v)", courierMessage.ReplyIndex, envHash)
		} else {
                  payload = nil // Return empty payload but keep the requested ReplyIndex
	        }
	}

	// Determine reply type based on whether there's actual payload data
	var replyType uint8
	if len(payload) > 29 {
	        // whatever it is that the courier stuffs in here of length 29
		// cannot be decoded by the clientd. whether that's a bug in the courier or the clientd
		// is unclear, but for now...
		// note that we have the same hack in tryImmediateReplyProxy because the logic
		// to synthesize CourierEnvelopeReply is duplicated there.
		replyType = pigeonhole.ReplyTypePayload // Has actual data
	} else {
		replyType = pigeonhole.ReplyTypeACK // No data, just acknowledgment
	}

	reply := &pigeonhole.CourierQueryReply{
		ReplyType: 0, // 0 = envelope_reply
		EnvelopeReply: &pigeonhole.CourierEnvelopeReply{
			EnvelopeHash: *envHash,
			ReplyIndex:   courierMessage.ReplyIndex,
			ReplyType:    replyType,
			PayloadLen:   uint32(len(payload)),
			Payload:      payload,
			ErrorCode:    pigeonhole.EnvelopeErrorSuccess,
		},
	}

	e.log.Debugf("handleOldMessage returning payload length: %d, ReplyType=%d", len(payload), replyType)
	return reply
}

// OnCommand is only called when we receive queries from the client via the mixnet
func (e *Courier) OnCommand(cmd cborplugin.Command) error {
	var request *cborplugin.Request
	switch r := cmd.(type) {
	case *cborplugin.Request:
		request = r
	default:
		return errors.New("bug in courier-plugin: received invalid Command type")
	}

	courierQuery, err := pigeonhole.CourierQueryFromBytes(request.Payload)
	if err != nil {
		return errors.New("CBOR decoding failed")
	}

	// Handle CourierEnvelope if present
	if courierQuery.Envelope != nil {
		reply := e.cacheHandleCourierEnvelope(courierQuery.QueryType, courierQuery.Envelope, request.ID, request.SURB)

		go func() {
			// send reply
			e.write(&cborplugin.Response{
				ID:      request.ID,
				SURB:    request.SURB,
				Payload: reply.Bytes(),
			})
		}()
	}

	return nil
}

func (e *Courier) cacheHandleCourierEnvelope(queryType uint8, courierMessage *pigeonhole.CourierEnvelope, requestID uint64, surb []byte) *pigeonhole.CourierQueryReply {
	envHash := courierMessage.EnvelopeHash()

	e.dedupCacheLock.RLock()
	cacheEntry, ok := e.dedupCache[*envHash]
	e.dedupCacheLock.RUnlock()

	switch {
	case ok:
		e.log.Debugf("OnCommand: Found cached entry for envelope hash %x, calling handleOldMessage", envHash)
		return e.handleOldMessage(cacheEntry, envHash, courierMessage)
	case !ok:
		e.log.Errorf("OnCommand: No cached entry for envelope hash %x, calling handleNewMessage", envHash)
		e.storePendingRequest(envHash, requestID, surb)
		e.dedupCacheLock.Lock()
		currentEpoch := e.getCurrentEpoch()
		e.dedupCache[*envHash] = &CourierBookKeeping{
			Epoch:                currentEpoch,
			QueryType:            queryType,
			IntermediateReplicas: courierMessage.IntermediateReplicas,
			EnvelopeReplies:      [2]*commands.ReplicaMessageReply{nil, nil},
		}
		e.dedupCacheLock.Unlock()

		return e.handleNewMessage(envHash, courierMessage)
	}

	// not reached
	return nil
}

// Copy command functions have been removed as requested

// createEnvelopeErrorReply creates a CourierEnvelopeReply with the specified error code
func (e *Courier) createEnvelopeErrorReply(envHash *[hash.HashSize]byte, errorCode uint8, replyIndex uint8) *pigeonhole.CourierQueryReply {
	e.log.Errorf("Envelope operation failed with error code %d", errorCode)
	return &pigeonhole.CourierQueryReply{
		ReplyType: 0, // 0 = envelope_reply
		EnvelopeReply: &pigeonhole.CourierEnvelopeReply{
			EnvelopeHash: *envHash,
			ReplyIndex:   replyIndex,
			ReplyType:    pigeonhole.ReplyTypeACK, // Use ACK type for error replies (errors during dispatch)
			PayloadLen:   0,
			Payload:      nil,
			ErrorCode:    errorCode, // Use the actual error code
		},
	}
}

func (e *Courier) RegisterConsumer(s *cborplugin.Server) {
	e.write = s.Write
}

func (e *Courier) SetWriteFunc(writeFunc func(cborplugin.Command)) {
	e.write = writeFunc
}<|MERGE_RESOLUTION|>--- conflicted
+++ resolved
@@ -217,7 +217,6 @@
 	}
 }
 
-<<<<<<< HEAD
 // createNewEntry creates a new cache entry for unknown envelope hashes
 func (e *Courier) createNewEntry(reply *commands.ReplicaMessageReply) {
 	e.log.Infof("CacheReply: received reply for unknown EnvelopeHash %x, creating new cache entry", reply.EnvelopeHash)
@@ -253,8 +252,6 @@
 	e.dedupCache[*reply.EnvelopeHash] = newEntry
 }
 
-=======
->>>>>>> 8f6e1a1b
 // getCurrentEpoch gets the current epoch from PKI document
 func (e *Courier) getCurrentEpoch() uint64 {
 	if pkiDoc := e.server.PKI.PKIDocument(); pkiDoc != nil {
@@ -333,13 +330,13 @@
 		// Determine reply type based on whether there's actual payload data
 		var replyType uint8
 		if len(reply.EnvelopeReply) > 29 {
-		   // we sometimes get a small RepliceMessageReply thing here, and we shouldn't return it as data
-		   // because clientd can't decode it
+			// we sometimes get a small RepliceMessageReply thing here, and we shouldn't return it as data
+			// because clientd can't decode it
 			replyType = pigeonhole.ReplyTypePayload // Has actual data
-		e.log.Errorf("tryImmediateReplyProxy: setting ReplyType:=ReplyTypePayload because len(reply.EnvelopeReply)==%d: %v",
-						      len(reply.EnvelopeReply), reply)
-
-			} else {
+			e.log.Errorf("tryImmediateReplyProxy: setting ReplyType:=ReplyTypePayload because len(reply.EnvelopeReply)==%d: %v",
+				len(reply.EnvelopeReply), reply)
+
+		} else {
 			replyType = pigeonhole.ReplyTypeACK // No data, just acknowledgment
 		}
 
@@ -490,25 +487,25 @@
 		entry := cacheEntry.EnvelopeReplies[courierMessage.ReplyIndex]
 		payload = entry.EnvelopeReply
 		e.log.Debugf("Found reply [len:%d err:%d read:%v] at requested index %d for %v", len(payload), entry.ErrorCode, entry.IsRead, courierMessage.ReplyIndex, envHash)
-		if len(payload) == 0 && cacheEntry.EnvelopeReplies[courierMessage.ReplyIndex ^ 1] != nil {
-			oentry := cacheEntry.EnvelopeReplies[courierMessage.ReplyIndex ^ 1]
+		if len(payload) == 0 && cacheEntry.EnvelopeReplies[courierMessage.ReplyIndex^1] != nil {
+			oentry := cacheEntry.EnvelopeReplies[courierMessage.ReplyIndex^1]
 			e.log.Debugf("entry at idx %v is empty; other: [len:%d err:%d read:%v]", courierMessage.ReplyIndex, len(oentry.EnvelopeReply), oentry.ErrorCode, oentry.IsRead)
 		}
 	} else {
 		e.log.Debugf("No reply available at requested index %d", courierMessage.ReplyIndex)
-		if cacheEntry.EnvelopeReplies[courierMessage.ReplyIndex ^ 1] != nil {
-		  courierMessage.ReplyIndex = courierMessage.ReplyIndex ^ 1
-		  payload = cacheEntry.EnvelopeReplies[courierMessage.ReplyIndex].EnvelopeReply
-		  e.log.Debugf("But there is a reply for %d, so returning that (envHash:%v)", courierMessage.ReplyIndex, envHash)
+		if cacheEntry.EnvelopeReplies[courierMessage.ReplyIndex^1] != nil {
+			courierMessage.ReplyIndex = courierMessage.ReplyIndex ^ 1
+			payload = cacheEntry.EnvelopeReplies[courierMessage.ReplyIndex].EnvelopeReply
+			e.log.Debugf("But there is a reply for %d, so returning that (envHash:%v)", courierMessage.ReplyIndex, envHash)
 		} else {
-                  payload = nil // Return empty payload but keep the requested ReplyIndex
-	        }
+			payload = nil // Return empty payload but keep the requested ReplyIndex
+		}
 	}
 
 	// Determine reply type based on whether there's actual payload data
 	var replyType uint8
 	if len(payload) > 29 {
-	        // whatever it is that the courier stuffs in here of length 29
+		// whatever it is that the courier stuffs in here of length 29
 		// cannot be decoded by the clientd. whether that's a bug in the courier or the clientd
 		// is unclear, but for now...
 		// note that we have the same hack in tryImmediateReplyProxy because the logic
