--- conflicted
+++ resolved
@@ -213,14 +213,9 @@
 				replyCmd = &commands.MessageResponse{ErrorCode: commands.ResponseInvalidCommand}
 			}
 
-<<<<<<< HEAD
 			rawReply := replyCmd.ToBytes()
 			s.write(&cborplugin.Response{ID: r.ID, SURB: r.SURB, Payload: rawReply})
 		})
-=======
-		rawReply := replyCmd.ToBytes()
-		reply := &cborplugin.Response{Payload: rawReply}
-		return reply, nil
 	case *cborplugin.ParametersRequest:
 		// panda doesn't set any custom parameters in the PKI, so let the
 		// cborplugin.Client populate cborplugin.Parameters{}.
@@ -228,8 +223,9 @@
 		params := make(cborplugin.Parameters)
 		epoch, _, _ := s.epochClock.Now()
 		params["epoch"] = fmt.Sprintf("[%d, %d, %d]", epoch-1, epoch, epoch+1)
-		return &params, nil
->>>>>>> b57bb13c
+		s.Go(func() {
+			s.write(&params)
+		})
 	default:
 		s.log.Errorf("OnCommand called with unknown Command type")
 		return errors.New("Invalid Command type")
