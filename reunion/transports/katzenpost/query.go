--- conflicted
+++ resolved
@@ -64,13 +64,8 @@
 	}
 
 	// Verify the service is still advertising valid epochs in the current PKI
-<<<<<<< HEAD
-	doc := k.Session.PKIDocument()
-	p, err := doc.GetProvider(k.Provider)
-=======
 	doc := k.Session.CurrentDocument()
 	p, err := doc.GetGateway(k.Provider)
->>>>>>> d4ded499
 	if err != nil {
 		return nil, errors.New("Provider not found in PKI")
 	}
