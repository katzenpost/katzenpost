// connection.go - Client to provider connection.
// Copyright (C) 2017  Yawning Angel.
//
// This program is free software: you can redistribute it and/or modify
// it under the terms of the GNU Affero General Public License as
// published by the Free Software Foundation, either version 3 of the
// License, or (at your option) any later version.
//
// This program is distributed in the hope that it will be useful,
// but WITHOUT ANY WARRANTY; without even the implied warranty of
// MERCHANTABILITY or FITNESS FOR A PARTICULAR PURPOSE.  See the
// GNU Affero General Public License for more details.
//
// You should have received a copy of the GNU Affero General Public License
// along with this program.  If not, see <http://www.gnu.org/licenses/>.

package minclient

import (
	"context"
	"crypto/hmac"
	"errors"
	"fmt"
	"net"
	"sync"
	"sync/atomic"
	"time"

	"gopkg.in/op/go-logging.v1"

	"github.com/katzenpost/katzenpost/core/crypto/rand"
	"github.com/katzenpost/katzenpost/core/epochtime"
	cpki "github.com/katzenpost/katzenpost/core/pki"
	"github.com/katzenpost/katzenpost/core/sphinx"
	"github.com/katzenpost/katzenpost/core/wire"
	"github.com/katzenpost/katzenpost/core/wire/commands"
	"github.com/katzenpost/katzenpost/core/worker"
)

var (
	// ErrNotConnected is the error returned when an operation fails due to the
	// client not currently being connected to the Provider.
	ErrNotConnected = errors.New("minclient/conn: not connected to the Provider")

	// ErrShutdown is the error returned when the connection is closed due to
	// a call to Shutdown().
	ErrShutdown = errors.New("shutdown requested")

	defaultDialer = net.Dialer{
		KeepAlive: keepAliveInterval,
		Timeout:   connectTimeout,
	}

	keepAliveInterval   = 3 * time.Minute
	connectTimeout      = 1 * time.Minute
	pkiFallbackInterval = 3 * time.Minute
)

// ConnectError is the error used to indicate that a connect attempt has failed.
type ConnectError struct {
	// Err is the original error that caused the connect attempt to fail.
	Err error
}

// Error implements the error interface.
func (e *ConnectError) Error() string {
	return fmt.Sprintf("minclient/conn: connect error: %v", e.Err)
}

func newConnectError(f string, a ...interface{}) error {
	return &ConnectError{Err: fmt.Errorf(f, a...)}
}

// PKIError is the error used to indicate PKI related failures.
type PKIError struct {
	// Err is the original PKI error.
	Err error
}

// Error implements the error interface.
func (e *PKIError) Error() string {
	return fmt.Sprintf("minclient/conn: PKI error: %v", e.Err)
}

func newPKIError(f string, a ...interface{}) error {
	return &PKIError{Err: fmt.Errorf(f, a...)}
}

// ProtocolError is the error used to indicate that the connection was closed
// due to wire protocol related reasons.
type ProtocolError struct {
	// Err is the original error that triggered connection termination.
	Err error
}

// Error implements the error interface.
func (e *ProtocolError) Error() string {
	return fmt.Sprintf("minclient/conn: protocol error: %v", e.Err)
}

func newProtocolError(f string, a ...interface{}) error {
	return &ProtocolError{Err: fmt.Errorf(f, a...)}
}

type connection struct {
	sync.Mutex
	worker.Worker

	c   *Client
	log *logging.Logger

	pkiEpoch   uint64
	descriptor *cpki.MixDescriptor

	pkiFetchCh     chan interface{}
	fetchCh        chan interface{}
	sendCh         chan *connSendCtx
	getConsensusCh chan *getConsensusCtx

	retryDelay  int64 // used as atomic time.Duration
	isConnected bool
}

type getConsensusCtx struct {
	replyCh chan interface{}
	epoch   uint64
	doneFn  func(error)
}

type connSendCtx struct {
	pkt    []byte
	doneFn func(error)
}

// ForceFetch attempts to force an otherwise idle client to attempt to fetch
// the contents of the user's spool.  This call has no effect if a connection
// is not established or if the connection is already in the middle of a
// fetch cycle, and should be considered a best effort operation.
func (c *Client) ForceFetch() {
	select {
	case c.conn.fetchCh <- true:
	default:
	}
}

// ForceFetchPKI attempts to force minclient's pkiclient to wake and fetch
// consensus documents immediately.
func (c *Client) ForceFetchPKI() {
	c.log.Debugf("ForceFetchPKI()")
	select {
	case c.pki.forceUpdateCh <- true:
	default:
	}
}

func (c *connection) onPKIFetch() {
	select {
	case c.pkiFetchCh <- true:
	default:
		// Probably a connection is in progress, the right thing will happen
		// regardless of if the signal gets dropped, though it might require
		// the fallback timer to fire.
	}
}

func (c *connection) getDescriptor() error {
	ok := false
	defer func() {
		if !ok {
			c.pkiEpoch = 0
			c.descriptor = nil
		}
	}()

	doc := c.c.CurrentDocument()
	if doc == nil {
		c.log.Debugf("No PKI document for current epoch.")
		return newPKIError("no PKI document for current epoch")
	}
	desc, err := doc.GetProvider(c.c.cfg.Provider)
	if err != nil {
		c.log.Debugf("Failed to find descriptor for Provider: %v", err)
		return newPKIError("failed to find descriptor for Provider: %v", err)
	}
	if c.c.cfg.ProviderKeyPin != nil && !c.c.cfg.ProviderKeyPin.Equal(desc.IdentityKey) {
		c.log.Errorf("Provider identity key does not match pinned key: %v", desc.IdentityKey)
		return newPKIError("identity key for Provider does not match pinned key: %v", desc.IdentityKey)
	}
	if desc != c.descriptor {
		c.log.Debugf("Descriptor for epoch %v: %+v", doc.Epoch, desc)
	}

	c.descriptor = desc
	c.pkiEpoch = doc.Epoch
	ok = true

	return nil
}

func (c *connection) connectWorker() {
	defer c.log.Debugf("Terminating connect worker.")

	dialCtx, cancelFn := context.WithCancel(context.Background())
	go func() {
		select {
		case <-c.HaltCh():
			cancelFn()
		case <-dialCtx.Done():
		}
	}()

	timer := time.NewTimer(pkiFallbackInterval)
	defer timer.Stop()
	for {
		var timerFired bool

		// Wait for a signal from the PKI (or a fallback timer to pass)
		// before querying the PKI for a document iff we do not have the
		// Provider's current descriptor.
		if now, _, _ := epochtime.FromUnix(c.c.pki.skewedUnixTime()); now != c.pkiEpoch {
			select {
			case <-c.HaltCh():
				return
			case <-c.pkiFetchCh:
				c.log.Debugf("PKI fetch successful.")
			case <-timer.C:
				c.log.Debugf("PKI fetch fallback timer.")
				timerFired = true
			}
		}
		if !timerFired && !timer.Stop() {
			<-timer.C
		}

		// Query the PKI for the current descriptor.
		if err := c.getDescriptor(); err == nil {
			// Attempt to connect.
			c.doConnect(dialCtx)
		} else if c.c.cfg.OnConnFn != nil {
			// Can't connect due to lacking descriptor.
			c.c.cfg.OnConnFn(err)
		}
		select {
		case <-c.HaltCh():
			return
		default:
		}
		timer.Reset(pkiFallbackInterval)
	}

	// NOTREACHED
}

func (c *connection) doConnect(dialCtx context.Context) {
	const (
		retryIncrement = 15 * time.Second
		maxRetryDelay  = 2 * time.Minute
	)

	dialFn := c.c.cfg.DialContextFn
	if dialFn == nil {
		dialFn = defaultDialer.DialContext
	}

	var connErr error
	defer func() {
		if connErr == nil {
			panic("BUG: connErr is nil on connection teardown.")
		}
		if c.c.cfg.OnConnFn != nil {
			c.c.cfg.OnConnFn(connErr)
		}
	}()

	for {
		if connErr = c.getDescriptor(); connErr != nil {
			c.log.Debugf("Aborting connect loop, descriptor no longer present.")
			return
		}

		// Build the list of candidate addresses, in decreasing order of
		// preference, by transport.
		var dstAddrs []string
		transports := c.c.cfg.PreferedTransports
		if transports == nil {
			transports = cpki.ClientTransports
		}
		for _, t := range transports {
			if v, ok := c.descriptor.Addresses[t]; ok {
				dstAddrs = append(dstAddrs, v...)
			}
		}
		if len(dstAddrs) == 0 {
			c.log.Warningf("Aborting connect loop, no suitable addresses found.")
			c.descriptor = nil // Give up till the next PKI fetch.
			connErr = newConnectError("no suitable addreses found")
			return
		}

		for _, addrPort := range dstAddrs {
			select {
			case <-time.After(time.Duration(atomic.LoadInt64(&c.retryDelay))):
				// Back off the reconnect delay.
				atomic.AddInt64(&c.retryDelay, int64(retryIncrement))
				if atomic.LoadInt64(&c.retryDelay) > int64(maxRetryDelay) {
					atomic.StoreInt64(&c.retryDelay, int64(maxRetryDelay))
				}
			case <-c.HaltCh():
				c.log.Debugf("(Re)connection attempts cancelled.")
				connErr = ErrShutdown
				return
			}

			c.log.Debugf("Dialing: %v", addrPort)
			conn, err := dialFn(dialCtx, "tcp", addrPort)
			select {
			case <-c.HaltCh():
				if conn != nil {
					conn.Close()
				}
				connErr = ErrShutdown
				return
			default:
				if err != nil {
					c.log.Warningf("Failed to connect to %v: %v", addrPort, err)
					if c.c.cfg.OnConnFn != nil {
						c.c.cfg.OnConnFn(&ConnectError{Err: err})
					}
					continue
				}
			}
			c.log.Debugf("TCP connection established.")

			// Do something with the connection.
			c.onTCPConn(conn)

			// Re-iterate through the address/ports on a sucessful connect.
			c.log.Debugf("Connection terminated, will reconnect.")

			// Emit a ConnectError when disconnected.
			c.onConnStatusChange(ErrNotConnected)
			break
		}
	}
}

func (c *connection) onTCPConn(conn net.Conn) {
	const handshakeTimeout = 1 * time.Minute
	var err error

	defer func() {
		c.log.Debugf("TCP connection closed.")
		conn.Close()
	}()

	// Allocate the session struct.
	cfg := &wire.SessionConfig{
		Geometry:          sphinx.DefaultGeometry(),
		Authenticator:     c,
		AdditionalData:    []byte(c.c.cfg.User),
		AuthenticationKey: c.c.cfg.LinkKey,
		RandomReader:      rand.Reader,
	}
	w, err := wire.NewSession(cfg, true)
	if err != nil {
		c.log.Errorf("Failed to allocate session: %v", err)
		if c.c.cfg.OnConnFn != nil {
			c.c.cfg.OnConnFn(&ConnectError{Err: err})
		}
		return
	}
	defer w.Close()

	// Bind the session to the conn, handshake, authenticate.
	conn.SetDeadline(time.Now().Add(handshakeTimeout))
	if err = w.Initialize(conn); err != nil {
		c.log.Errorf("Handshake failed: %v", err)
		if c.c.cfg.OnConnFn != nil {
			c.c.cfg.OnConnFn(&ConnectError{Err: err})
		}
		return
	}
	c.log.Debugf("Handshake completed.")
	conn.SetDeadline(time.Time{})
	c.c.pki.setClockSkew(int64(w.ClockSkew().Seconds()))

	c.onWireConn(w)
}

func (c *connection) onWireConn(w *wire.Session) {
	c.onConnStatusChange(nil)

	var wireErr error

	var cbWg sync.WaitGroup
	closeConnCh := make(chan error, 1)
	forceCloseConn := func(err error) {
		// We only care about the first error from a callback.
		select {
		case closeConnCh <- err:
		default:
		}
	}
	cmdCloseCh := make(chan interface{})
	defer func() {
		if wireErr == nil {
			panic("BUG: wireErr is nil on connection teardown.")
		}
		c.onConnStatusChange(wireErr)
		close(cmdCloseCh)
		cbWg.Wait()
	}()

	// Start the peer reader.
	cmdCh := make(chan interface{})
	go func() {
		defer close(cmdCh)
		for {
			rawCmd, err := w.RecvCommand()
			if err != nil {
				c.log.Debugf("Failed to receive command: %v", err)
				cmdCh <- err
				return
			}
			// XXX: why retryDelay 0?
			atomic.StoreInt64(&c.retryDelay, 0)
			select {
			case cmdCh <- rawCmd:
			case <-cmdCloseCh:
				return
			}
		}
	}()

	dispatchOnEmpty := func() error {
		if c.c.cfg.OnEmptyFn != nil {
			cbWg.Add(1)
			go func() {
				defer cbWg.Done()
				if err := c.c.cfg.OnEmptyFn(); err != nil {
					c.log.Debugf("Caller failed to handle MessageEmpty: %v", err)
					forceCloseConn(err)
				}
			}()
		}
		return nil
	}

	var consensusCtx *getConsensusCtx
	defer func() {
		if consensusCtx != nil {
			consensusCtx.replyCh <- ErrNotConnected
		}
	}()

	var fetchDelay time.Duration
	var selectAt time.Time
	adjFetchDelay := func() {
		sendAt := time.Now()
		if deltaT := sendAt.Sub(selectAt); deltaT < fetchDelay {
			fetchDelay = fetchDelay - deltaT
		} else {
			fetchDelay = 0
		}
	}
	var seq uint32
	checkSeq := func(cmdSeq uint32) error {
		if seq != cmdSeq {
			return newProtocolError("invalid/unexpected sequence: %v (Expecting: %v)", cmdSeq, seq)
		}
		return nil
	}
	nrReqs, nrResps := 0, 0
	for {
		var rawCmd commands.Command
		var doFetch bool
		selectAt = time.Now()
		select {
		case <-time.After(fetchDelay):
			doFetch = true
		case <-c.fetchCh:
			doFetch = true
		case ctx := <-c.getConsensusCh:
			c.log.Debugf("Dequeued GetConsesus for send.")
			if consensusCtx != nil {
				ctx.doneFn(fmt.Errorf("outstanding GetConsensus already exists: %v", consensusCtx.epoch))
			} else {
				consensusCtx = ctx
				cmd := &commands.GetConsensus{
					Epoch: ctx.epoch,
				}
				wireErr = w.SendCommand(cmd)
				ctx.doneFn(wireErr)
				if wireErr != nil {
					c.log.Debugf("Failed to send GetConsensus: %v", wireErr)
					return
				}
				c.log.Debugf("Sent GetConsensus.")
			}

			adjFetchDelay()
			continue
		case ctx := <-c.sendCh:
			c.log.Debugf("Dequeued packet for send.")
			cmd := &commands.SendPacket{
				SphinxPacket: ctx.pkt,
			}
			wireErr = w.SendCommand(cmd)
			ctx.doneFn(wireErr)
			if wireErr != nil {
				c.log.Debugf("Failed to send SendPacket: %v", wireErr)
				return
			}
			c.log.Debugf("Sent SendPacket.")

			adjFetchDelay()
			continue
		case tmp, ok := <-cmdCh:
			if !ok {
				wireErr = newProtocolError("command receive worker terminated")
				return
			}
			switch cmdOrErr := tmp.(type) {
			case commands.Command:
				rawCmd = cmdOrErr
			case error:
				wireErr = cmdOrErr
				return
			}
		case <-c.HaltCh():
			wireErr = ErrShutdown
			return
		case wireErr = <-closeConnCh:
			c.log.Debugf("Closing connection due to callback error: %v", wireErr)
			return
		}

		// Send a fetch if there is not one outstanding.
		if doFetch {
			if nrReqs == nrResps {
				cmd := &commands.RetrieveMessage{
					Sequence: seq,
				}
				if wireErr = w.SendCommand(cmd); wireErr != nil {
					c.log.Debugf("Failed to send RetrieveMessage: %v", wireErr)
					return
				}
				c.log.Debugf("Sent RetrieveMessage: %d", seq)
				nrReqs++
			}
			fetchDelay = c.c.GetPollInterval()
			continue
		}

		creds, err := w.PeerCredentials()
		if err != nil {
			// do not continue processing this command
			continue
		}
		// Update the cached descriptor, and re-validate the connection.
		if !c.IsPeerValid(creds) {
			c.log.Warningf("No longer have a descriptor for current peer.")
			wireErr = newProtocolError("current consensus no longer lists the Provider")
			return
		}

		// Handle the response.
		switch cmd := rawCmd.(type) {
		case *commands.NoOp:
			c.log.Debugf("Received NoOp.")
		case *commands.Disconnect:
			c.log.Debugf("Received Disconnect.")
			wireErr = newProtocolError("peer send Disconnect")
			return
		case *commands.MessageEmpty:
			c.log.Debugf("Received MessageEmpty: %v", cmd.Sequence)
			if wireErr = checkSeq(cmd.Sequence); wireErr != nil {
				c.log.Errorf("MessageEmpty sequence unexpected: %v", cmd.Sequence)
				return
			}
			nrResps++
			if wireErr = dispatchOnEmpty(); wireErr != nil {
				return
			}
		case *commands.Message:
			c.log.Debugf("Received Message: %v", cmd.Sequence)
			if wireErr = checkSeq(cmd.Sequence); wireErr != nil {
				c.log.Errorf("Message sequence unexpected: %v", cmd.Sequence)
				return
			}
			nrResps++
			if c.c.cfg.OnMessageFn != nil {
				cbWg.Add(1)
				go func() {
					defer cbWg.Done()
					if err := c.c.cfg.OnMessageFn(cmd.Payload); err != nil {
						c.log.Debugf("Caller failed to handle Message: %v", err)
						forceCloseConn(err)
					}
				}()
			}
			seq++
			if cmd.QueueSizeHint == 0 {
				c.log.Debugf("QueueSizeHint indicates empty queue, calling dispatchOnEmpty.")
				if wireErr = dispatchOnEmpty(); wireErr != nil {
					c.log.Debugf("dispatchOnEmpty returned error: %v", wireErr)
					return
				}
			}
		case *commands.MessageACK:
			c.log.Debugf("Received MessageACK: %v", cmd.Sequence)
			if wireErr = checkSeq(cmd.Sequence); wireErr != nil {
				c.log.Errorf("MessageACK sequence unexpected: %v", cmd.Sequence)
				return
			}
			nrResps++
			if c.c.cfg.OnACKFn != nil {
				cbWg.Add(1)
				go func() {
					defer cbWg.Done()
					if err := c.c.cfg.OnACKFn(&cmd.ID, cmd.Payload); err != nil {
						c.log.Debugf("Caller failed to handle MessageACK: %v", err)
						forceCloseConn(err)
					}
				}()
			}
			seq++
		case *commands.Consensus:
			if consensusCtx != nil {
				c.log.Debugf("Received Consensus: ErrorCode: %v, Payload %v bytes", cmd.ErrorCode, len(cmd.Payload))
				consensusCtx.replyCh <- cmd
				consensusCtx = nil
			} else {
				// Spurious Consensus replies are a protocol violation.
				c.log.Errorf("Received spurious Consensus.")
				wireErr = newProtocolError("received spurious Consensus")
				return
			}
		default:
			c.log.Errorf("Received unexpected command: %T", cmd)
			wireErr = newProtocolError("received unknown command: %T", cmd)
			return
		}
	}
}

func (c *connection) IsPeerValid(creds *wire.PeerCredentials) bool {
	// Refresh the cached Provider descriptor.
	if err := c.getDescriptor(); err != nil {
		return false
	}

	identityHash := c.descriptor.IdentityKey.Sum256()
	if !hmac.Equal(identityHash[:], creds.AdditionalData) {
		return false
	}
	if !c.descriptor.LinkKey.Equal(creds.PublicKey) {
		return false
	}
	return true
}

func (c *connection) onConnStatusChange(err error) {
	c.Lock()
	if err == nil {
		c.isConnected = true
	} else {
		c.isConnected = false
		// Force drain the channels used to poke the loop.
		select {
		case ctx := <-c.sendCh:
			ctx.doneFn(ErrNotConnected)
		default:
		}
		select {
		case ctx := <-c.getConsensusCh:
			ctx.doneFn(ErrNotConnected)
		default:
		}
		select {
		case <-c.fetchCh:
		default:
		}
	}
	c.Unlock()

	if c.c.cfg.OnConnFn != nil {
		c.c.cfg.OnConnFn(err)
	}
}

func (c *connection) sendPacket(pkt []byte) error {
	c.Lock()
	if !c.isConnected {
		c.Unlock()
		return ErrNotConnected
	}
	c.Unlock()

	errCh := make(chan error)
	c.sendCh <- &connSendCtx{
		pkt: pkt,
		doneFn: func(err error) {
			errCh <- err
		},
	}
	c.log.Debugf("Enqueued packet for send.")

	return <-errCh
}

func (c *connection) getConsensus(ctx context.Context, epoch uint64) (*commands.Consensus, error) {
	c.Lock()
	if !c.isConnected {
		c.Unlock()
		return nil, ErrNotConnected
	}
	c.Unlock()

	errCh := make(chan error)
	replyCh := make(chan interface{})
	c.getConsensusCh <- &getConsensusCtx{
		replyCh: replyCh,
		epoch:   epoch,
		doneFn: func(err error) {
			errCh <- err
		},
	}
	c.log.Debug("Enqueued GetConsensus command for send.")

<<<<<<< HEAD

=======
>>>>>>> c7f028bf
	// Ensure the dispatch succeeded.
	err := <-errCh
	if err != nil {
		c.log.Debugf("Failed to dispatch GetConsensus: %v", err)
		return nil, err
	}

	// Wait for the dispatch to complete.
	select {
	case rawResp := <-replyCh:
		switch resp := rawResp.(type) {
		case error:
			return nil, resp
		case *commands.Consensus:
			return resp, nil
		default:
			panic("BUG: Worker returned invalid Consensus response")
		}
	case <-ctx.Done():
		// Canceled mid-fetch.
		return nil, errGetConsensusCanceled
	}

	// NOTREACHED
}

func (c *connection) start() {
	c.Go(c.connectWorker)
}

func newConnection(c *Client) *connection {
	k := new(connection)
	k.c = c
	k.log = c.cfg.LogBackend.GetLogger("minclient/conn:" + c.displayName)
	k.pkiFetchCh = make(chan interface{}, 1)
	k.fetchCh = make(chan interface{}, 1)
	k.sendCh = make(chan *connSendCtx)
	k.getConsensusCh = make(chan *getConsensusCtx, 1)
	return k
}

func init() {
	if WarpedEpoch == "true" {
		keepAliveInterval = 30 * time.Second
		connectTimeout = 10 * time.Second
		pkiFallbackInterval = 30 * time.Second
	}
}<|MERGE_RESOLUTION|>--- conflicted
+++ resolved
@@ -728,10 +728,6 @@
 	}
 	c.log.Debug("Enqueued GetConsensus command for send.")
 
-<<<<<<< HEAD
-
-=======
->>>>>>> c7f028bf
 	// Ensure the dispatch succeeded.
 	err := <-errCh
 	if err != nil {
