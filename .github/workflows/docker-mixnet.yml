name: docker mixnet integration tests
on: [pull_request, push]
jobs:

  test_e2e_client:
    env:
      warped: true
    strategy:
      matrix:
        go-version: [1.22.x]
        os: [ubuntu-latest]
    runs-on: ${{ matrix.os }}
    steps:
      - name: Checkout code
        uses: actions/checkout@v4

      - name: Configure podman socket
        run: |
          systemctl --user start podman.socket

      - name: Build and start the mixnet
        run: |
          cd docker && make start wait

      - name: run ping
        run: cd docker && make run-ping

      - name: run client end to end tests
        run: cd client && make testargs=-coverprofile=coverage.part dockerdockertest && cat coverage.part >> ../coverage.out

      - name: Stop the mixnet
        run: |
          cd docker && make stop

  test_e2e_memspool:
    env:
      warped: true
    strategy:
      matrix:
        go-version: [1.22.x]
        os: [ubuntu-latest]
    runs-on: ${{ matrix.os }}
    steps:
      - name: Checkout code
        uses: actions/checkout@v4

      - name: Configure podman socket
        run: |
          systemctl --user start podman.socket

      - name: Build and start the mixnet
        run: |
          cd docker && make start wait

      - name: run memspool end to end tests
        run: cd memspool && make testargs=-coverprofile=coverage.part dockerdockertest && cat client/coverage.part >> ../coverage.out

      - name: Stop the mixnet
        run: |
          cd docker && make stop

  test_e2e_catshadow:
    env:
      warped: true
    strategy:
      matrix:
        go-version: [1.22.x]
        os: [ubuntu-latest]
    runs-on: ${{ matrix.os }}
    steps:
      - name: Checkout code
        uses: actions/checkout@v4

      - name: Install socat, for talking to management socket
        run: sudo apt update && sudo apt install -y socat

      - name: Configure podman socket
        run: |
          systemctl --user start podman.socket

      - name: Build and start the mixnet
        run: |
          cd docker && make start wait

      - name: test creating upgrade test state files
        run: cd catshadow && make testargs=-coverprofile=coverage.part test_version=latest upgrade_test_recreate && cat coverage.part >> ../coverage.out

      - name: test upgrade using newly-created state files
        run: cd catshadow && make testargs=-coverprofile=coverage.part test_version=latest upgrade_test_use_saved && cat coverage.part >> ../coverage.out

      - name: test upgrade using saved state files from v0.0.30
        run: cd catshadow && make testargs=-coverprofile=coverage.part test_version=v30 upgrade_test_use_saved && cat coverage.part >> ../coverage.out

      - name: run catshadow end to end tests
        run: cd catshadow && make testargs=-coverprofile=coverage.part dockerdockertest && cat coverage.part >> ../coverage.out

      - name: Stop the mixnet
        run: |
          cd docker && make stop

  test_benchmark:
    env:
      warped: true
    strategy:
      matrix:
        go-version: [1.22.x]
        os: [ubuntu-latest]
    runs-on: ${{ matrix.os }}
    steps:
      - name: Checkout code
        uses: actions/checkout@v4

      - name: Configure podman socket
        run: |
          systemctl --user start podman.socket

      - name: Build and start the mixnet
        run: |
          cd docker && make start wait run-ping

      - name: run benchmark tests
        run: cd bench && make testargs=-coverprofile=coverage.part dockerdockertest && cat coverage.part >> ../coverage.out

      - name: Stop the mixnet
        run: |
          cd docker && make stop

      - name: Upload coverage to Codecov
        uses: codecov/codecov-action@v4

  test_e2e_pigeonhole:
    env:
      warped: true
    strategy:
      matrix:
        go-version: [1.22.x]
        os: [ubuntu-latest]
    runs-on: ${{ matrix.os }}
    steps:
      - name: Checkout code
        uses: actions/checkout@v4

      - name: Configure podman socket
        run: |
          systemctl --user start podman.socket

      - name: Build and start the mixnet
        run: |
          cd docker && make start wait

      - name: run pigeonhole end to end tests
        run: cd pigeonhole && make testargs=-coverprofile=coverage.part dockerdockertest && cat client/coverage.part >> ../coverage.out

      - name: Stop the mixnet
        run: |
<<<<<<< HEAD
          cd docker && sudo -E make stop
=======
          cd docker && make stop

      - name: Upload coverage to Codecov
        uses: codecov/codecov-action@v4
>>>>>>> 6459713e
<|MERGE_RESOLUTION|>--- conflicted
+++ resolved
@@ -153,11 +153,4 @@
 
       - name: Stop the mixnet
         run: |
-<<<<<<< HEAD
-          cd docker && sudo -E make stop
-=======
-          cd docker && make stop
-
-      - name: Upload coverage to Codecov
-        uses: codecov/codecov-action@v4
->>>>>>> 6459713e
+          cd docker && make stop