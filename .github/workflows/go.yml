--- conflicted
+++ resolved
@@ -1,12 +1,7 @@
-name: build
+name: end to end integration tests
 on: [push, pull_request]
 jobs:
-<<<<<<< HEAD
   test_e2e:
-=======
-
-  test_e2e_client:
->>>>>>> 849647ed
     env:
       warped: true
       XDG_RUNTIME_DIR: /run
@@ -23,7 +18,6 @@
         run: |
           sudo systemctl restart dbus && sudo systemctl enable --now podman.socket
 
-<<<<<<< HEAD
       - name: Build and start the mixnet, and send 10 pings over it
         run: |
           cd docker && sudo -E make pings=10 start wait run-ping
@@ -39,21 +33,6 @@
 
       - name: run benchmark tests
         run: cd bench && sudo -E make testargs=-coverprofile=coverage.part dockerdockertest && cat coverage.part >> ../coverage.out
-=======
-      - name: Build and start the mixnet
-        run: |
-          cd docker && sudo -E make start
-
-      - name: Allow mixnet to settle
-        run: |
-          sleep 240
-
-      - name: run ping
-        run: cd docker && sudo -E make run-ping
-
-      - name: run client end to end tests
-        run: cd client && sudo -E make testargs=-coverprofile=coverage.part dockerdockertest && cat coverage.part >> ../coverage.out
->>>>>>> 849647ed
 
       - name: Stop the mixnet
         run: |
@@ -61,156 +40,3 @@
 
       - name: Upload coverage to Codecov
         uses: codecov/codecov-action@v3
-
-<<<<<<< HEAD
-  test:
-    strategy:
-      fail-fast: false
-      matrix:
-        os: [ubuntu-latest, macos-latest]
-        arch: [amd64, arm64]
-        go-version: [ "1.21.x", "1.22.x"]
-    runs-on: ${{ matrix.os }}
-    steps:
-      - name: Install Go
-        uses: actions/setup-go@v3
-        with:
-          go-version: ${{ matrix.go-version }}
-
-      - name: Checkout code
-        uses: actions/checkout@v3
-
-      - name: Generate mixnet configuration
-        run: cd genconfig && go build && ./genconfig -wirekem xwing -v -b /conf -o ../docker/voting_mixnet/
-
-      - name: Run authority unit tests
-        run: sudo sh -c "cd authority && ulimit -l 64435 && GORACE=history_size=7 go test -coverprofile=coverage.out -race -v -failfast -timeout 30m ./..."
-
-      - name: Run catshadow unit tests
-        run: sudo sh -c "cd catshadow && ulimit -l 64435 && GORACE=history_size=7 go test -coverprofile=coverage.out -race -v -failfast -timeout 30m ./..."
-
-      - name: Run client unit tests
-        run: sudo sh -c "cd client && ulimit -l 64435 && GORACE=history_size=7 go test -coverprofile=coverage.out -race -v -failfast -timeout 30m ./..."
-
-      - name: Run core unit tests
-        run: sudo sh -c "cd core && ulimit -l 64435 && GORACE=history_size=7 go test -coverprofile=coverage.out -race -v -failfast -timeout 30m ./..."
-
-      - name: Run NIKE Sphinx unit tests with CTIDH
-        run: sudo sh -c "cd core/sphinx && ulimit -l 64435 && GORACE=history_size=7 go test -coverprofile=coverage.out -race -v -failfast -timeout 30m ./..."
-
-      - name: Run doubleratchet unit tests
-        run: sudo sh -c "cd doubleratchet && ulimit -l 64435 && GORACE=history_size=7 go test -coverprofile=coverage.out -race -v -failfast -timeout 30m ./..."
-
-      - name: Run memspool unit tests
-        run: sudo sh -c "cd memspool && ulimit -l 64435 && GORACE=history_size=7 go test -coverprofile=coverage.out -race -v -failfast -timeout 30m ./..."
-
-      - name: Run panda unit tests
-        run: sudo sh -c "cd panda && ulimit -l 64435 && GORACE=history_size=7 go test -coverprofile=coverage.out -race -v -failfast -timeout 30m ./..."
-
-      - name: Run reunion unit tests
-        run: sudo sh -c "cd reunion && ulimit -l 64435 && GORACE=history_size=7 go test -coverprofile=coverage.out -race -v -failfast -timeout 30m ./..."
-
-      - name: Run server unit tests
-        run: sudo sh -c "cd server && ulimit -l 64435 && GORACE=history_size=7 go test -coverprofile=coverage.out -race -v -failfast -timeout 30m ./..."
-
-      - name: Upload coverage to Codecov
-        uses: codecov/codecov-action@v3
-=======
-  test_e2e_memspool:
-    env:
-      warped: true
-      XDG_RUNTIME_DIR: /run
-    strategy:
-      matrix:
-        go-version: [1.21.x]
-        os: [ubuntu-latest]
-    runs-on: ${{ matrix.os }}
-    steps:
-      - name: Checkout code
-        uses: actions/checkout@v3
-
-      - name: Configure podman socket
-        run: |
-          sudo systemctl restart dbus && sudo systemctl enable --now podman.socket
-
-      - name: Build and start the mixnet
-        run: |
-          cd docker && sudo -E make start
-
-      - name: Allow mixnet to settle
-        run: |
-          sleep 240
-
-      - name: run memspool end to end tests
-        run: cd memspool && sudo -E make testargs=-coverprofile=coverage.part dockerdockertest && cat client/coverage.part >> ../coverage.out
-
-      - name: Stop the mixnet
-        run: |
-          cd docker && sudo -E make stop
-
-      - name: Upload coverage to Codecov
-        uses: codecov/codecov-action@v3
-
-  test_e2e_catshadow:
-    env:
-      warped: true
-      XDG_RUNTIME_DIR: /run
-    strategy:
-      matrix:
-        go-version: [1.21.x]
-        os: [ubuntu-latest]
-    runs-on: ${{ matrix.os }}
-    steps:
-      - name: Checkout code
-        uses: actions/checkout@v3
-
-      - name: Configure podman socket
-        run: |
-          sudo systemctl restart dbus && sudo systemctl enable --now podman.socket
-
-      - name: Build and start the mixnet
-        run: |
-          cd docker && sudo -E make start
-
-      - name: Allow mixnet to settle
-        run: |
-          sleep 240
-
-      - name: run catshadow end to end tests
-        run: cd catshadow && sudo -E make testargs=-coverprofile=coverage.part dockerdockertest && cat coverage.part >> ../coverage.out
-
-      - name: Stop the mixnet
-        run: |
-          cd docker && sudo -E make stop
-
-      - name: Upload coverage to Codecov
-        uses: codecov/codecov-action@v3
-
-  test_benchmark:
-    env:
-      warped: true
-      XDG_RUNTIME_DIR: /run
-    strategy:
-      matrix:
-        go-version: [1.21.x]
-        os: [ubuntu-latest]
-    runs-on: ${{ matrix.os }}
-    steps:
-      - name: Checkout code
-        uses: actions/checkout@v3
-
-      - name: Configure podman socket
-        run: |
-          sudo systemctl restart dbus && sudo systemctl enable --now podman.socket
-
-      - name: Build and start the mixnet
-        run: |
-          cd docker && sudo -E make start wait run-ping
-
-      - name: run benchmark tests
-        run: cd bench && sudo -E make testargs=-coverprofile=coverage.part dockerdockertest && cat coverage.part >> ../coverage.out
-
-      - name: Stop the mixnet
-        run: |
-          cd docker && sudo -E make stop
->>>>>>> 849647ed
