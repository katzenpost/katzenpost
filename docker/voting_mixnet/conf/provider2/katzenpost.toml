--- conflicted
+++ resolved
@@ -61,33 +61,14 @@
   DisableRateLimit = true
 
 #
-# The Provider secton specifies the Provider configuration.
+# The Provider section specifies the Provider configuration.
 #
 
 [Provider]
-<<<<<<< HEAD
-EnableServiceProvider = false
-EnableUserRegistrationHTTP = true
-UserRegistrationHTTPAddresses = ["172.28.1.4:36967"]
-AdvertiseUserRegistrationHTTPAddresses = ["http://127.0.0.1:36967"]
+  EnableServiceProvider = false
+  EnableEphemeralClients = true
+  TrustOnFirstUse = true
 
-=======
-
-  [[Provider.Kaetzchen]]
-    Capability = "echo"
-    Endpoint = "+echo"
-    Disable = false
-
-  [[Provider.CBORPluginKaetzchen]]
-    Capability = "reunion"
-    Endpoint = "+reunion"
-    Command = "/go/bin/reunion_katzenpost_server"
-    MaxConcurrency = 1
-    [Provider.CBORPluginKaetzchen.Config]
-      log_level = "DEBUG"
-      log = "/conf/service_logs/reunion.log"
-      s = "/conf/service_data/reunion.storage"
->>>>>>> 58a44804
 #
 # The Management section specifies the management interface configuration.
 #
