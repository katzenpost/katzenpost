.PHONY: clean clean-local clean-local-dryrun clean-image-% clean-container-% clean-images test rootshell shell run-ping go-mod-tidy go-mod-upgrade help start run stop

help:
	@echo "These make targets allow you to control the test network:"
	@echo " run                - run the testnet in the foreground, until ctrl-C"
	@echo " start              - start the testnet in the background"
	@echo " stop               - stop the testnet"
	@echo " wait               - wait for testnet to have consensus"
	@echo " watch              - tail -F all logs"
	@echo " status             - show testnet consensus status"
	@echo " show-latest-vote   - does what it says"
	@echo " run-ping           - send a ping over the testnet"
	@echo " clean-bin          - stop, and delete compiled binaries"
	@echo " clean-local        - stop, and delete data and binaries"
	@echo " clean-local-dryrun - show what clean-local would delete"
	@echo " clean              - the above, plus cleans includes go_deps images"
	@echo

warped?=true
mixes=3
auths=3
gateways=1
serviceNodes=1

# Parameters
sr=0
mu=0.005
muMax=1000
lP=0.001
lPMax=1000
lL=0.0005
lLMax=1000
lD=0.0005
lDMax=3000
lM=0.0005
lMMax=100

UserForwardPayloadLength=2000

# hybrid ctidh PQ can work here, but requires manually building ctidh.
nike=x25519

# kem can be Kyber1024-X448 or any of the other schemes at https://github.com/cloudflare/circl/blob/main/kem/schemes/schemes.go (and then nike must be unset)
kem=

DISTROS=alpine debian
distro=alpine
wirekem=xwing
net_name=voting_mixnet
base_port=30000
bind_addr=127.0.0.1
docker_compose_yml=$(net_name)/docker-compose.yml
sh=$(shell if echo ${distro}|grep -q alpine; then echo sh; else echo bash; fi)
SHELL=/bin/bash

# log_level can be DEBUG, INFO, NOTICE, WARNING, ERROR, CRITICAL
log_level=DEBUG

docker=$(shell if which podman|grep -q .; then echo podman; else echo docker; fi)

ldflags="-buildid= -X github.com/katzenpost/katzenpost/core/epochtime.WarpedEpoch=${warped} -X github.com/katzenpost/katzenpost/server/internal/pki.WarpedEpoch=${warped} -X github.com/katzenpost/katzenpost/minclient/pki.WarpedEpoch=${warped}"

uid?=$(shell [ "$$SUDO_UID" != "" ] && echo "$$SUDO_UID" || id -u)
gid?=$(shell [ "$$SUDO_GID" != "" ] && echo "$$SUDO_GID" || id -g)

docker_user?=$(shell if echo ${docker}|grep -q podman; then echo 0:0; else echo ${uid}:${gid}; fi)
docker_args=--user ${docker_user} --volume $(shell readlink -f ..):/go/katzenpost --workdir /go/katzenpost

replace_name=$(shell if echo ${docker}|grep -q podman; then echo " --replace --name"; else echo " --name"; fi)
i_if_podman=$(shell if echo ${docker}|grep -q podman; then echo " -i"; else echo; fi)
mount_net_name=-v `pwd`/$(net_name):/$(net_name)

docker_compose?= $(shell if echo ${docker}|grep -q podman; then echo DOCKER_HOST="unix://$$XDG_RUNTIME_DIR/podman/podman.sock" docker-compose; else echo docker-compose; fi)

make_args=--no-print-directory net_name=$(net_name) docker=$(docker) distro=$(distro) warped=$(warped) docker_user=$(docker_user)

$(docker_compose_yml): ../genconfig/main.go $(distro)_go_mod.stamp
	mkdir -p $(net_name)
	$(docker) run ${docker_args} --rm katzenpost-$(distro)_go_mod \
		$(sh) -c 'cd genconfig && go build && cd ../docker \
<<<<<<< HEAD
		&& ../genconfig/genconfig -a ${bind_addr} -nv ${auths} -n ${mixes} -gateways ${gateways} \
		-serviceNodes ${serviceNodes} \
=======
		&& ../genconfig/genconfig -wirekem $(wirekem) -a ${bind_addr} -nv ${auths} -n ${mixes} -p ${providers} \
>>>>>>> 9fdd1194
		-sr ${sr} -mu ${mu} -muMax ${muMax} -lP ${lP} -lPMax ${lPMax} -lL ${lL} \
		-lLMax ${lLMax} -lD ${lD} -lDMax ${lDMax} -lM ${lM} -lMMax ${lMMax} \
		-S .$(distro) -v -o ./$(net_name) -b /$(net_name) -P $(base_port) \
		-nike "$(nike)" -kem "$(kem)" -d katzenpost-$(distro)_go_mod \
		-UserForwardPayloadLength $(UserForwardPayloadLength) -log_level $(log_level)'

$(net_name)/running.stamp:
	make $(make_args) start

run: $(docker_compose_yml) $(net_name)/server.$(distro) $(net_name)/voting.$(distro)
	cd $(net_name) && touch running.stamp \
	&& DOCKER_USER=${docker_user} $(docker_compose) up --remove-orphans
	cd $(net_name) && rm -v running.stamp

start: $(docker_compose_yml) $(net_name)/server.$(distro) $(net_name)/voting.$(distro)
	cd $(net_name); DOCKER_USER=${docker_user} $(docker_compose) up --remove-orphans -d; $(docker_compose) top
	touch $(net_name)/running.stamp

stop:
	cd $(net_name) && $(docker_compose) down --remove-orphans; rm -fv running.stamp

watch:
	tail -F $(net_name)/*/*.log

status:
	@[ -d $(net_name) ] || (echo "./$(net_name)/ does not exist" && false)
	tail -10 $(net_name)/auth1/katzenpost.log
	@echo
	@du -hs ./$(net_name)
	@echo "Current time: $$(TZ=UTC date "+%H:%M:%S %Z") (compare to log timestamps to see if they are current)"
	@cat $(net_name)/auth1/katzenpost.log |grep Genesis|tail -1|while read a b c d; do \
			echo "Network appears to have been running for $$(($$b - $$d)) consecutive epochs:"; \
			grep 'Consensus made' $(net_name)/auth1/katzenpost.log; \
		done|grep . || (echo "(no consensus yet; exiting with error)" && false)

show-latest-vote:
	@grep -A30 'Ready to send' voting_mixnet/auth1/katzenpost.log |tail -30|sed /Sending/q

wait: $(net_name)/running.stamp
	$(docker) run --network=host ${docker_args} $(mount_net_name) --rm  katzenpost-$(distro)_go_mod \
	/$(net_name)/fetch.$(distro) -f /$(net_name)/client/client.toml

debian_base.stamp:
	$(docker) run $(replace_name) katzenpost_debian_base docker.io/golang:bullseye $(sh) -c 'adduser katzenpost --gecos "" --disabled-password --uid ${uid} && apt update && apt upgrade -y'
	$(docker) commit katzenpost_debian_base katzenpost-debian_base
	$(docker) rm katzenpost_debian_base
	touch $@

alpine_base.stamp:
	$(docker) run $(replace_name) katzenpost_alpine_base docker.io/golang:1.21-alpine sh -c 'adduser katzenpost --gecos "" --disabled-password  && apk update && apk upgrade && apk add gcc musl-dev make' \
	&& $(docker) commit katzenpost_alpine_base katzenpost-alpine_base \
	&& $(docker) rm katzenpost_alpine_base
	touch $@

$(distro)_go_mod.stamp: $(distro)_base.stamp
	$(docker) run ${docker_args} $(replace_name) \
		katzenpost_$(distro)_go_mod katzenpost-$(distro)_base \
		sh -c 'go mod download'
	$(docker) commit katzenpost_$(distro)_go_mod katzenpost-$(distro)_go_mod
	$(docker) rm katzenpost_$(distro)_go_mod
	touch $@

go-mod-tidy: $(distro)_go_mod.stamp
	$(docker) run ${docker_args} $(replace_name) katzenpost_$(distro)_go_mod katzenpost-$(distro)_go_mod \
			$(sh) -c "go mod tidy" \
		&& $(docker) commit katzenpost_$(distro)_go_mod katzenpost-$(distro)_go_mod \
		&& $(docker) rm katzenpost_$(distro)_go_mod

go-mod-upgrade: $(distro)_go_mod.stamp
	$(docker) run ${docker_args} $(replace_name) katzenpost_$(distro)_go_mod katzenpost-$(distro)_go_mod \
			$(sh) -c 'go get -d -u ./... && go mod tidy' \
		&& $(docker) commit katzenpost_$(distro)_go_mod katzenpost-$(distro)_go_mod \
		&& $(docker) rm katzenpost_$(distro)_go_mod

$(net_name)/server.$(distro): $(distro)_go_mod.stamp $(docker_compose_yml)
		$(docker) run ${docker_args} $(mount_net_name) --rm katzenpost-$(distro)_go_mod \
			$(sh) -c 'cd server && make $(make_args) testnet-build testnet-install'

$(net_name)/voting.$(distro): $(distro)_go_mod.stamp $(docker_compose_yml)
		$(docker) run ${docker_args} $(mount_net_name) --rm katzenpost-$(distro)_go_mod \
			$(sh) -c 'cd authority && make $(make_args) cmd/voting/voting cmd/fetch/fetch && \
			mv cmd/voting/voting /$(net_name)/voting.$(distro) && \
			mv cmd/fetch/fetch /$(net_name)/fetch.$(distro)'

$(net_name)/ping.$(distro): $(distro)_go_mod.stamp
		$(docker) run ${docker_args} $(mount_net_name) --rm katzenpost-$(distro)_go_mod \
			$(sh) -c 'cd ping && go mod verify && go build -ldflags ${ldflags} && \
			mv ping /$(net_name)/ping.$(distro)'

clean-images: stop
	@-for distro in $(DISTROS); do \
		for image in base go_mod; do \
			make $(make_args) distro=$$distro clean-container-$${distro}_$$image; \
			make $(make_args) distro=$$distro clean-image-$${distro}_$$image; \
		done; \
	done \

clean-container-%:
	-@$(docker) stop $(i_if_podman) $(patsubst clean-container-%,katzenpost_%,$@)
	-@$(docker) rm   $(i_if_podman) $(patsubst clean-container-%,katzenpost_%,$@)

clean-image-%:
	-$(docker) rmi $(patsubst clean-image-%,katzenpost-%,$@)
	-rm -fv $(patsubst clean-image-%,%,$@).stamp

clean-bin: stop
	rm -vf ./$(net_name)/*.$(distro)

clean-local: clean-bin
	git clean -f -x $(net_name)
	git status .

clean-local-dryrun:
	git clean -n -x $(net_name)

clean: clean-images clean-local
	-$(docker) ps -a|grep katzenpost|cat
	-$(docker) images|grep katzenpost|cat

run-ping: $(net_name)/ping.$(distro) $(net_name)/running.stamp
	$(docker) run --network=host ${docker_args} $(mount_net_name) --rm  katzenpost-$(distro)_go_mod \
        /$(net_name)/ping.$(distro) -c /go/katzenpost/docker/$(net_name)/client/client.toml -s echo -printDiff -n 1

shell: $(distro)_go_mod.stamp
	$(docker) run --network=host ${docker_args} $(mount_net_name) -w /go/katzenpost/docker/$(net_name) --rm -it katzenpost-$(distro)_go_mod $(sh)

# this is for running with docker, where we are root outside and (except for
# here) non-root inside. When using podman, we are rootless outside and uid 0
# inside already, so this target is never needed.
rootshell: $(distro)_go_mod
	$(docker) run --network=host --user 0:0 -v $(shell readlink -f ..):/go/katzenpost --rm -it katzenpost-$(distro)_go_mod $(sh)

test: wait
	cd ../client    && make $(make_args) testargs=$(testargs) dockerdockertest
	cd ../catshadow && make $(make_args) testargs=$(testargs) dockerdockertest
	cd ../memspool  && make $(make_args) testargs=$(testargs) dockerdockertest

check-go-version:
	podman run --rm katzenpost-alpine_base go version<|MERGE_RESOLUTION|>--- conflicted
+++ resolved
@@ -78,12 +78,8 @@
 	mkdir -p $(net_name)
 	$(docker) run ${docker_args} --rm katzenpost-$(distro)_go_mod \
 		$(sh) -c 'cd genconfig && go build && cd ../docker \
-<<<<<<< HEAD
-		&& ../genconfig/genconfig -a ${bind_addr} -nv ${auths} -n ${mixes} -gateways ${gateways} \
+		&& ../genconfig/genconfig -wirekem $(wirekem) -a ${bind_addr} -nv ${auths} -n ${mixes} -gateways ${gateways} \
 		-serviceNodes ${serviceNodes} \
-=======
-		&& ../genconfig/genconfig -wirekem $(wirekem) -a ${bind_addr} -nv ${auths} -n ${mixes} -p ${providers} \
->>>>>>> 9fdd1194
 		-sr ${sr} -mu ${mu} -muMax ${muMax} -lP ${lP} -lPMax ${lPMax} -lL ${lL} \
 		-lLMax ${lLMax} -lD ${lD} -lDMax ${lDMax} -lM ${lM} -lMMax ${lMMax} \
 		-S .$(distro) -v -o ./$(net_name) -b /$(net_name) -P $(base_port) \
