--- conflicted
+++ resolved
@@ -79,13 +79,9 @@
 gid?=$(shell [ "$$SUDO_GID" != "" ] && echo "$$SUDO_GID" || id -g)
 
 docker_user?=$(shell if echo ${docker}|grep -q podman; then echo 0:0; else echo ${uid}:${gid}; fi)
-<<<<<<< HEAD
-
-docker_args=--user ${docker_user} --volume $(shell readlink -f ..):/go/katzenpost --workdir /go/katzenpost -v $(shell readlink -f .)/$(cache_dir)/go:/go/ -e GOCACHE=/go/cache -e KATZENPOST_EPOCH_DURATION=${KATZENPOST_EPOCH_DURATION}
+
+docker_args=--memory=6g --memory-swap=6g --user ${docker_user} --volume $(shell readlink -f ..):/go/katzenpost --workdir /go/katzenpost -v $(shell readlink -f .)/$(cache_dir)/go:/go/ -e GOCACHE=/go/cache -e KATZENPOST_EPOCH_DURATION=${KATZENPOST_EPOCH_DURATION}
 # note: the docker_args are *not* used by the containers running under docker-compose, but only for the intermediate and shell containers etc!
-=======
-docker_args=--memory=6g --memory-swap=6g --user ${docker_user} --volume $(shell readlink -f ..):/go/katzenpost --workdir /go/katzenpost -v $(shell readlink -f .)/$(cache_dir)/go:/go/ -e GOCACHE=/go/cache
->>>>>>> 4ec6436e
 
 replace_name=$(shell if echo ${docker}|grep -q podman; then echo " --replace --name"; else echo " --name"; fi)
 i_if_podman=$(shell if echo ${docker}|grep -q podman; then echo " -i"; else echo; fi)
