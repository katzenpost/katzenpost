--- conflicted
+++ resolved
@@ -1,17 +1,9 @@
-<<<<<<< HEAD
 .PHONY: clean clean-local clean-local-dryrun clean-image-% clean-container-% clean-images test rootshell shell run-ping go-mod-tidy go-mod-upgrade help run-background run-foreground stop
 
 help:
 	@echo "These make targets allow you to control the test network:"
 	@echo " run-foreground     - runs the testnet in the foreground, until ctrl-C"
 	@echo " run-background     - runs the testnet in the background"
-=======
-.PHONY: clean clean-local clean-local-dryrun clean-image-% clean-container-% clean-images test rootshell shell run-ping go-mod-tidy go-mod-upgrade help start stop
-
-help:
-	@echo "These make targets allow you to control the test network:"
-	@echo " start              - start the testnet"
->>>>>>> 9da67b31
 	@echo " stop               - stop the testnet"
 	@echo " wait               - wait for testnet to have consensus"
 	@echo " watch              - tail -F all logs"
@@ -123,16 +115,12 @@
 $(net_name)/running.stamp:
 	make $(make_args) run-background
 
-<<<<<<< HEAD
 run-foreground: $(docker_compose_yml) testnet_binaries
 	cd $(net_name) && touch running.stamp \
 	&& $(docker_compose) up --remove-orphans
 	cd $(net_name) && rm -v running.stamp
 
 run-background: $(docker_compose_yml) testnet_binaries
-=======
-start: $(docker_compose_yml) testnet_binaries
->>>>>>> 9da67b31
 	cd $(net_name); $(docker_compose) up --remove-orphans -d; $(docker_compose) top
 	touch $(net_name)/running.stamp
 
