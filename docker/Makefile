.PHONY: clean clean-local clean-local-dryrun clean-image-% clean-container-% clean-images test rootshell shell run-ping go-mod-tidy go-mod-upgrade help start stop

help:
	@echo "These make targets allow you to control the test network:"
	@echo " start              - start the testnet"
	@echo " stop               - stop the testnet"
	@echo " wait               - wait for testnet to have consensus"
	@echo " watch              - tail -F all logs"
	@echo " status             - show testnet consensus status"
	@echo " show-latest-vote   - does what it says"
	@echo " run-ping           - send a ping over the testnet"
	@echo " clean-bin          - stop, and delete compiled binaries"
	@echo " clean-local        - stop, and delete data and binaries"
	@echo " clean-local-dryrun - show what clean-local would delete"
	@echo " clean              - the above, plus cleans includes go_deps images"
	@echo

warped?=true
no_decoy?=true
no_mixdecoy?=true
mixes=3
auths=3
gateways=1
serviceNodes=1

# Parameters
sr=0
mu=0.005
muMax=1000
lP=0.001
lPMax=1000
lL=0.0005
lLMax=1000
lD=0.0005
lDMax=3000
lM=0.0005
lMMax=100
lGMax=1000

UserForwardPayloadLength=2000

# hybrid ctidh PQ can work here, but requires manually building ctidh.
nike=x25519

# ratchetNike can be NOBS_CSIDH-X25519, "CTIDH511-X25519", "CTIDH512-X25519", "CTIDH1024-X25519", "CTIDH2048-X25519"
# and defaults to CTIDH512-X25519
ratchetNike?=CTIDH512-X25519

# kem can be Kyber1024-X448 or any of the other schemes at https://github.com/cloudflare/circl/blob/main/kem/schemes/schemes.go (and then nike must be unset)
kem=

DISTROS=alpine debian
distro=alpine
wirekem=xwing
replicanike=CTIDH1024-X25519
net_name=voting_mixnet
base_port=30000
bind_addr=127.0.0.1
docker_compose_yml=$(net_name)/docker-compose.yml
sh=$(shell if echo ${distro}|grep -q alpine; then echo sh; else echo bash; fi)
cache_dir=cache

# no_decoy and no_mixdecoy control enabling dockerized mixnets with or without decoy traffic
ifeq ($(no_mixdecoy),true)
  noMixDecoy=-noMixDecoy
endif

ifeq ($(no_decoy),true)
  noDecoy=-noDecoy
endif

# log_level can be DEBUG, INFO, NOTICE, WARNING, ERROR, CRITICAL
log_level=INFO

docker=$(shell if which podman|grep -q .; then echo podman; else echo docker; fi)

ldflags="-extldflags '-Wl,-z,stack-size=0x1F40000' -buildid= -X github.com/katzenpost/katzenpost/core/epochtime.WarpedEpoch=${warped}"

uid?=$(shell [ "$$SUDO_UID" != "" ] && echo "$$SUDO_UID" || id -u)
gid?=$(shell [ "$$SUDO_GID" != "" ] && echo "$$SUDO_GID" || id -g)

docker_user?=$(shell if echo ${docker}|grep -q podman; then echo 0:0; else echo ${uid}:${gid}; fi)
<<<<<<< HEAD
docker_args=--user ${docker_user} --volume $(shell readlink -f ..):/go/katzenpost --workdir /go/katzenpost -v $(shell readlink -f .)/$(cache_dir)/go:/go/ -e GOCACHE=/go/cache -e GOPATH=/go
=======
docker_args=--memory=6g --memory-swap=6g --user ${docker_user} --volume $(shell readlink -f ..):/go/katzenpost --workdir /go/katzenpost -v $(shell readlink -f .)/$(cache_dir)/go:/go/ -e GOCACHE=/go/cache
>>>>>>> 4ec6436e

replace_name=$(shell if echo ${docker}|grep -q podman; then echo " --replace --name"; else echo " --name"; fi)
i_if_podman=$(shell if echo ${docker}|grep -q podman; then echo " -i"; else echo; fi)
mount_net_name=-v `pwd`/$(net_name):/$(net_name)

docker_compose_v1_or_v2?= $(shell [ -e /usr/libexec/docker/cli-plugins/docker-compose ] && echo /usr/libexec/docker/cli-plugins/docker-compose || echo docker-compose)
docker_compose?= DOCKER_USER=$(docker_user) $(shell if which podman|grep -q .; then echo DOCKER_HOST="unix://$$XDG_RUNTIME_DIR/podman/podman.sock" $(docker_compose_v1_or_v2); else echo $(docker_compose_v1_or_v2); fi)

make_args=--no-print-directory net_name=$(net_name) docker=$(docker) distro=$(distro) warped=$(warped) docker_user=$(docker_user)

docker_run_sh=$(docker) run ${docker_args} $(mount_net_name) --rm katzenpost-$(distro)_base $(sh) -c

testnet_binaries: $(net_name)/server.$(distro) $(net_name)/proxy_server.$(distro) $(net_name)/proxy_client.$(distro) $(net_name)/memspool.$(distro) $(net_name)/pigeonhole.$(distro) $(net_name)/panda_server.$(distro) $(net_name)/echo_server.$(distro) $(net_name)/dirauth.$(distro) $(net_name)/replica.$(distro) | $(net_name) $(cache_dir)

$(net_name):
	mkdir -vp $(net_name)

$(cache_dir): $(cache_dir)/go

$(cache_dir)/go:
	mkdir -vp $(cache_dir)/go

$(docker_compose_yml): ../genconfig/main.go $(distro)_base.stamp | $(net_name) $(cache_dir)
	$(docker) run ${docker_args} --rm katzenpost-$(distro)_base \
		$(sh) -c 'cd genconfig && go build && cd ../docker \
		&& ../genconfig/genconfig -wirekem $(wirekem) -a ${bind_addr} -nv ${auths} -n ${mixes} -gateways ${gateways} \
		-serviceNodes ${serviceNodes} \
		-sr ${sr} -mu ${mu} -muMax ${muMax} -lP ${lP} -lPMax ${lPMax} -lL ${lL} \
		-lLMax ${lLMax} -lD ${lD} -lDMax ${lDMax} -lM ${lM} -lMMax ${lMMax} \
		-S .$(distro) -v -o ./$(net_name) -b /$(net_name) -P $(base_port) \
		-nike "$(nike)" -ratchetNike "$(ratchetNike)" -kem "$(kem)" -replicaNike "$(replicanike)" -d katzenpost-$(distro)_base \
		${noMixDecoy} ${noDecoy} \
		-UserForwardPayloadLength $(UserForwardPayloadLength) -log_level $(log_level)'

$(net_name)/running.stamp:
	make $(make_args) start

start: $(docker_compose_yml) testnet_binaries
	cd $(net_name); $(docker_compose) up --remove-orphans -d; $(docker_compose) ps
	touch $(net_name)/running.stamp

start_debug: $(docker_compose_yml) testnet_binaries
	cd $(net_name); $(docker_compose) up --remove-orphans;
	touch $(net_name)/running.stamp

stop:
	[ -e $(net_name) ] && cd $(net_name) && $(docker_compose) down --remove-orphans; rm -fv running.stamp

watch:
	tail -F $(net_name)/*/*.log

ps:
	cd $(net_name); $(docker_compose) ps

status:
	@[ -d $(net_name) ] || (echo "./$(net_name)/ does not exist" && false)
	tail -10 $(net_name)/auth1/katzenpost.log
	@echo
	@du -hs ./$(net_name)
	@echo "Current time: $$(TZ=UTC date "+%H:%M:%S %Z") (compare to log timestamps to see if they are current)"
	@cat $(net_name)/auth1/katzenpost.log |grep Genesis|tail -1|while read a b c d; do \
			echo "Network appears to have been running for $$(($$b - $$d)) consecutive epochs:"; \
			grep 'Consensus made' $(net_name)/auth1/katzenpost.log; \
		done|grep . || (echo "(no consensus yet; exiting with error)" && false)

show-latest-vote:
	@grep -A30 'Ready to send' voting_mixnet/auth1/katzenpost.log |tail -30|sed /Sending/q

wait: $(net_name)/running.stamp | $(cache_dir)
	$(docker) run --network=host ${docker_args} $(mount_net_name) --rm  katzenpost-$(distro)_base \
	/$(net_name)/fetch.$(distro) -f /$(net_name)/client/client.toml

debian_base.stamp:
	$(docker) run $(replace_name) katzenpost_debian_base docker.io/golang:bullseye $(sh) -c "echo -e 'deb https://deb.debian.org/debian bullseye main\ndeb https://deb.debian.org/debian bullseye-updates main\ndeb https://deb.debian.org/debian-security bullseye-security main' > /etc/apt/sources.list && cat /etc/apt/sources.list && apt update && apt upgrade -y && apt install -y pv && adduser katzenpost --gecos '' --disabled-password && apt update && apt upgrade -y"
	$(docker) commit katzenpost_debian_base katzenpost-debian_base
	$(docker) rm katzenpost_debian_base
	touch $@

alpine_base.stamp:
	$(docker) run $(replace_name) katzenpost_alpine_base docker.io/alpine:edge sh -c 'adduser katzenpost --gecos "" --disabled-password  && apk update && apk upgrade && apk add go gcc musl-dev make pv rocksdb-dev g++ ' \
	&& $(docker) commit katzenpost_alpine_base katzenpost-alpine_base \
	&& $(docker) rm katzenpost_alpine_base
	touch $@

go-mod-tidy: $(distro)_base.stamp | $(net_name) $(cache_dir)
	$(docker) run ${docker_args} katzenpost-$(distro)_base \
			$(sh) -c "go mod tidy"

go-mod-upgrade: $(distro)_base.stamp | $(net_name) $(cache_dir)
	$(docker) run ${docker_args} katzenpost-$(distro)_base \
			$(sh) -c 'go get -d -u ./... && go mod tidy'

$(net_name)/server.$(distro): $(distro)_base.stamp | $(net_name) $(cache_dir)
		$(docker_run_sh) 'cd server/cmd/server ; go build -trimpath -ldflags ${ldflags} && mv server /$(net_name)/server.$(distro)'

$(net_name)/replica.$(distro): $(distro)_base.stamp | $(net_name) $(cache_dir)
		$(docker_run_sh) 'cd replica/cmd/replica ; go build -trimpath -ldflags ${ldflags} && mv replica /$(net_name)/replica.$(distro)'

$(net_name)/proxy_client.$(distro): $(distro)_base.stamp | $(net_name) $(cache_dir)
		$(docker_run_sh) 'cd http/proxy/client; go build -trimpath -ldflags ${ldflags} && mv client /$(net_name)/proxy_client.$(distro)'

$(net_name)/proxy_server.$(distro): $(distro)_base.stamp | $(net_name) $(cache_dir)
		$(docker_run_sh) 'cd http/proxy/server; go build -trimpath -ldflags ${ldflags} && mv server /$(net_name)/proxy_server.$(distro)'

$(net_name)/memspool.$(distro): $(distro)_base.stamp | $(net_name) $(cache_dir)
		$(docker_run_sh) 'cd memspool/server/cmd/memspool ; go build -trimpath -ldflags ${ldflags} && mv memspool /$(net_name)/memspool.$(distro)'

$(net_name)/pigeonhole.$(distro): $(distro)_base.stamp | $(net_name) $(cache_dir)
		$(docker_run_sh) 'cd pigeonhole/server/cmd/pigeonhole ; go build -trimpath -ldflags ${ldflags} && mv pigeonhole /$(net_name)/pigeonhole.$(distro)'

$(net_name)/panda_server.$(distro): $(distro)_base.stamp | $(net_name) $(cache_dir)
		$(docker_run_sh) 'cd panda/server/cmd/panda_server ; go build -trimpath -ldflags ${ldflags} && mv panda_server /$(net_name)/panda_server.$(distro)'

$(net_name)/echo_server.$(distro): $(distro)_base.stamp | $(net_name) $(cache_dir)
		$(docker_run_sh) 'cd server_plugins/cbor_plugins/echo-go ; go build -trimpath -ldflags ${ldflags} && mv echo-go /$(net_name)/echo_server.$(distro)'

$(net_name)/dirauth.$(distro): $(distro)_base.stamp $(docker_compose_yml) | $(net_name) $(cache_dir)
		$(docker_run_sh) 'cd authority && make $(make_args) cmd/dirauth/dirauth cmd/fetch/fetch && \
			mv cmd/dirauth/dirauth /$(net_name)/dirauth.$(distro) && \
			mv cmd/fetch/fetch /$(net_name)/fetch.$(distro)'

$(net_name)/ping.$(distro): $(distro)_base.stamp | $(net_name) $(cache_dir)
		$(docker_run_sh) 'cd ping && go mod verify && go build -ldflags ${ldflags} && \
			mv ping /$(net_name)/ping.$(distro)'

clean-images: stop
	@-for distro in $(DISTROS); do \
		make $(make_args) distro=$$distro clean-container-$${distro}_base; \
		make $(make_args) distro=$$distro clean-image-$${distro}_base; \
	done \

clean-container-%:
	-@$(docker) stop $(i_if_podman) $(patsubst clean-container-%,katzenpost_%,$@)
	-@$(docker) rm   $(i_if_podman) $(patsubst clean-container-%,katzenpost_%,$@)

clean-image-%:
	-$(docker) rmi $(patsubst clean-image-%,katzenpost-%,$@)
	-rm -fv $(patsubst clean-image-%,%,$@).stamp

clean-bin: stop
	rm -vf ./$(net_name)/*.$(distro)

clean-local: clean-bin
	git clean -f -x $(net_name)
	git status .

clean-local-dryrun:
	git clean -n -x $(net_name)

clean: clean-images clean-local
	rm -rfv $(cache_dir)
	-$(docker) ps -a|grep katzenpost|cat
	-$(docker) images|grep katzenpost|cat

run-ping: $(net_name)/ping.$(distro) $(net_name)/running.stamp | $(cache_dir)
	$(docker) run --network=host ${docker_args} $(mount_net_name) --rm  katzenpost-$(distro)_base \
        /$(net_name)/ping.$(distro) -c /go/katzenpost/docker/$(net_name)/client/client.toml -s echo -printDiff -n 10

restart-memspool: $(net_name)/running.stamp stop-memspool start-memspool

stop-memspool:
	@echo STOP_KAETZCHEN spool|socat - unix:$(net_name)/servicenode1/management_sock|grep "250 spool" && echo stopped memspool || echo failed to stop memspool

start-memspool: $(net_name)/memspool.$(distro)
	@echo START_KAETZCHEN spool|socat - unix:$(net_name)/servicenode1/management_sock|grep "250 spool"
	@echo started memspool

shell: $(distro)_base.stamp | $(net_name) $(cache_dir)
	$(docker) run --network=host ${docker_args} $(mount_net_name) -w /go/katzenpost/docker/$(net_name) --rm -it katzenpost-$(distro)_base $(sh)

# this is for running with docker, where we are root outside and (except for
# here) non-root inside. When using podman, we are rootless outside and uid 0
# inside already, so this target is never needed.
rootshell: $(distro)_base.stamp
	$(docker) run --network=host --user 0:0 -v $(shell readlink -f ..):/go/katzenpost --rm -it katzenpost-$(distro)_base $(sh)

test: wait
	cd ../client    && make $(make_args) testargs=$(testargs) dockerdockertest
	cd ../catshadow && make $(make_args) testargs=$(testargs) dockerdockertest
	cd ../memspool  && make $(make_args) testargs=$(testargs) dockerdockertest

check-go-version:
	podman run --rm katzenpost-alpine_base go version<|MERGE_RESOLUTION|>--- conflicted
+++ resolved
@@ -80,11 +80,7 @@
 gid?=$(shell [ "$$SUDO_GID" != "" ] && echo "$$SUDO_GID" || id -g)
 
 docker_user?=$(shell if echo ${docker}|grep -q podman; then echo 0:0; else echo ${uid}:${gid}; fi)
-<<<<<<< HEAD
-docker_args=--user ${docker_user} --volume $(shell readlink -f ..):/go/katzenpost --workdir /go/katzenpost -v $(shell readlink -f .)/$(cache_dir)/go:/go/ -e GOCACHE=/go/cache -e GOPATH=/go
-=======
-docker_args=--memory=6g --memory-swap=6g --user ${docker_user} --volume $(shell readlink -f ..):/go/katzenpost --workdir /go/katzenpost -v $(shell readlink -f .)/$(cache_dir)/go:/go/ -e GOCACHE=/go/cache
->>>>>>> 4ec6436e
+docker_args=--user ${docker_user} --volume $(shell readlink -f ..):/go/katzenpost --workdir /go/katzenpost -v $(shell readlink -f .)/$(cache_dir)/go:/go/ -e GOCACHE=/go/cache
 
 replace_name=$(shell if echo ${docker}|grep -q podman; then echo " --replace --name"; else echo " --name"; fi)
 i_if_podman=$(shell if echo ${docker}|grep -q podman; then echo " -i"; else echo; fi)
