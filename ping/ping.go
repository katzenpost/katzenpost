// ping.go - Katzenpost ping tool
// Copyright (C) 2021  David Stainton
//
// This program is free software: you can redistribute it and/or modify
// it under the terms of the GNU Affero General Public License as
// published by the Free Software Foundation, either version 3 of the
// License, or (at your option) any later version.
//
// This program is distributed in the hope that it will be useful,
// but WITHOUT ANY WARRANTY; without even the implied warranty of
// MERCHANTABILITY or FITNESS FOR A PARTICULAR PURPOSE.  See the
// GNU Affero General Public License for more details.
//
// You should have received a copy of the GNU Affero General Public License
// along with this program.  If not, see <http://www.gnu.org/licenses/>.

package main

import (
	"bytes"
	"fmt"
	"sync"
	"sync/atomic"

	"github.com/fxamacker/cbor/v2"
<<<<<<< HEAD

	"github.com/katzenpost/katzenpost/client2/common"
	"github.com/katzenpost/katzenpost/client2/thin"
	"github.com/katzenpost/katzenpost/core/crypto/rand"
	sConstants "github.com/katzenpost/katzenpost/core/sphinx/constants"
=======
	"github.com/katzenpost/katzenpost/client"
	"github.com/katzenpost/katzenpost/client/constants"
	"github.com/katzenpost/katzenpost/client/utils"
	"github.com/katzenpost/hpqc/rand"
>>>>>>> 3b02db77
)

const MaxEgressQueueSize = 40

var basePayload = []byte(`Data encryption is used widely to protect the content of Internet
communications and enables the myriad of activities that are popular today,
from online banking to chatting with loved ones. However, encryption is not
sufficient to protect the meta-data associated with the communications.

Modern encrypted communication networks are vulnerable to traffic analysis and
can leak such meta-data as the social graph of users, their geographical
location, the timing of messages and their order, message size, and many other
kinds of meta-data.

Since 1979, there has been active academic research into communication
meta-data protection, also called anonymous communication networking, that has
produced various designs. Of these, mix networks are among the most practical
and can readily scale to millions of users.
`)

func sendPing(client *thin.ThinClient, serviceDesc *common.ServiceDescriptor, printDiff bool) bool {
	var nonce [32]byte

	_, err := rand.Reader.Read(nonce[:])

	if err != nil {
		panic(err)
	}

	pingPayload := append(nonce[:], basePayload...)

	cborPayload, err := cbor.Marshal(pingPayload)
	if err != nil {
		fmt.Printf("Failed to marshal: %v\n", err)
		panic(err)
	}

	surbID := [sConstants.SURBIDLength]byte{}
	_, err = rand.Reader.Read(surbID[:])
	if err != nil {
		panic(err)
	}

	dest := serviceDesc.MixDescriptor.IdentityKey.Sum256()
	err = client.SendMessage(&surbID, cborPayload, &dest, serviceDesc.RecipientQueueID)
	if err != nil {
		fmt.Printf("\nerror: %v\n", err)
		fmt.Printf(".") // Fail, did not receive a reply.
		return false
	}

	eventSink := client.EventSink()
	reply := []byte{}

<<<<<<< HEAD
Loop:
	for {
		event := <-eventSink
		switch v := event.(type) {
		case *thin.ConnectionStatusEvent:
			if !v.IsConnected {
				panic("socket connection lost")
			}
		case *thin.NewDocumentEvent:
		case *thin.MessageSentEvent:
		case *thin.MessageReplyEvent:
			reply = v.Payload
			break Loop
		default:
			panic("impossible event type")
		}
	}

	var replyPayload []byte
	err = cbor.Unmarshal(reply, &replyPayload)
=======
	_, err = cbor.UnmarshalFirst(reply, &replyPayload)
>>>>>>> 3b02db77
	if err != nil {
		fmt.Printf("Failed to unmarshal: %s\n", err)
		panic(err)
	}

	if bytes.Equal(replyPayload, pingPayload) {
		// OK, received identical payload in reply.
		return true
	} else {
		// Fail, received unexpected payload in reply.

		if printDiff {
			fmt.Printf("\nReply payload: %x\nOriginal payload: %x\n", replyPayload, pingPayload)
		}
		return false
	}
}

func sendPings(client *thin.ThinClient, serviceDesc *common.ServiceDescriptor, count int, concurrency int, printDiff bool) {
	if concurrency > MaxEgressQueueSize {
		fmt.Printf("error: concurrency cannot be greater than MaxEgressQueueSize (%d)\n", MaxEgressQueueSize)
		return
	}
	fmt.Printf("Sending %d Sphinx packets to %s@%s\n", count, serviceDesc.RecipientQueueID, serviceDesc.MixDescriptor.Name)

	var passed, failed uint64

	wg := new(sync.WaitGroup)
	sem := make(chan struct{}, concurrency)

	for i := 0; i < count; i++ {

		sem <- struct{}{}

		wg.Add(1)

		// make new goroutine for each ping to send them in parallel
		go func() {
			if sendPing(client, serviceDesc, printDiff) {
				fmt.Printf("!")
				atomic.AddUint64(&passed, 1)
			} else {
				fmt.Printf("~")
				atomic.AddUint64(&failed, 1)
			}
			wg.Done()
			<-sem
		}()
	}
	fmt.Printf("\n")

	wg.Wait()

	percent := (float64(passed) * float64(100)) / float64(count)
	fmt.Printf("Success rate is %f percent %d/%d)\n", percent, passed, count)
}<|MERGE_RESOLUTION|>--- conflicted
+++ resolved
@@ -23,18 +23,10 @@
 	"sync/atomic"
 
 	"github.com/fxamacker/cbor/v2"
-<<<<<<< HEAD
 
+	"github.com/katzenpost/hpqc/rand"
 	"github.com/katzenpost/katzenpost/client2/common"
 	"github.com/katzenpost/katzenpost/client2/thin"
-	"github.com/katzenpost/katzenpost/core/crypto/rand"
-	sConstants "github.com/katzenpost/katzenpost/core/sphinx/constants"
-=======
-	"github.com/katzenpost/katzenpost/client"
-	"github.com/katzenpost/katzenpost/client/constants"
-	"github.com/katzenpost/katzenpost/client/utils"
-	"github.com/katzenpost/hpqc/rand"
->>>>>>> 3b02db77
 )
 
 const MaxEgressQueueSize = 40
@@ -89,7 +81,6 @@
 	eventSink := client.EventSink()
 	reply := []byte{}
 
-<<<<<<< HEAD
 Loop:
 	for {
 		event := <-eventSink
@@ -109,10 +100,7 @@
 	}
 
 	var replyPayload []byte
-	err = cbor.Unmarshal(reply, &replyPayload)
-=======
 	_, err = cbor.UnmarshalFirst(reply, &replyPayload)
->>>>>>> 3b02db77
 	if err != nil {
 		fmt.Printf("Failed to unmarshal: %s\n", err)
 		panic(err)
