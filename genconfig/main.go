--- conflicted
+++ resolved
@@ -166,14 +166,6 @@
 				Authorities: authorities,
 			},
 		}
-<<<<<<< HEAD
-	} else {
-		cfg.PKI = new(sConfig.PKI)
-		cfg.PKI.Nonvoting = new(sConfig.Nonvoting)
-		cfg.PKI.Nonvoting.Address = fmt.Sprintf("tcp://127.0.0.1:%d", s.basePort)
-		cfg.PKI.Nonvoting.PublicKey = s.authIdentity
-=======
->>>>>>> 091914b0
 	}
 
 	// Logging section.
@@ -254,7 +246,6 @@
 	return cfg.FixupAndValidate()
 }
 
-<<<<<<< HEAD
 func genAddresses(transports []pki.Transport, lastPort *uint16) []string {
 	// if transports are not specified, create a listener for every valid transport
 	if len(transports) == 0 {
@@ -275,61 +266,7 @@
 	return addresses
 }
 
-func (s *katzenpost) genAuthConfig(transports []pki.Transport) error {
-	const authLogFile = "authority.log"
-
-	cfg := new(aConfig.Config)
-
-	cfg.SphinxGeometry = s.sphinxGeometry
-
-	// Server section.
-	cfg.Server = new(aConfig.Server)
-	s.lastPort = s.basePort + 1
-	cfg.Server.Addresses = genAddresses(transports, &s.lastPort)
-	cfg.Server.DataDir = filepath.Join(s.baseDir, "authority")
-
-	// Logging section.
-	cfg.Logging = new(aConfig.Logging)
-	cfg.Logging.File = authLogFile
-	cfg.Logging.Level = "DEBUG"
-
-	// Mkdir
-	os.Mkdir(cfg.Server.DataDir, 0700)
-
-	// Generate keys
-	priv := filepath.Join(s.outDir, "authority", "identity.private.pem")
-	public := filepath.Join(s.outDir, "authority", "identity.public.pem")
-
-	// cert.
-	idKey, idPubKey := cert.Scheme.NewKeypair()
-	err := pem.ToFile(priv, idKey)
-	if err != nil {
-		return err
-	}
-	err = pem.ToFile(public, idPubKey)
-	if err != nil {
-		return err
-	}
-
-	s.authIdentity = idPubKey
-	if err != nil {
-		return err
-	}
-
-	// Debug section.
-	cfg.Debug = new(aConfig.Debug)
-
-	if err := cfg.FixupAndValidate(); err != nil {
-		return err
-	}
-	s.authConfig = cfg
-	return nil
-}
-
 func (s *katzenpost) genVotingAuthoritiesCfg(numAuthorities int, parameters *vConfig.Parameters, nrLayers int, transports []pki.Transport) error {
-=======
-func (s *katzenpost) genVotingAuthoritiesCfg(numAuthorities int, parameters *vConfig.Parameters, nrLayers int) error {
->>>>>>> 091914b0
 
 	configs := []*vConfig.Config{}
 
@@ -522,14 +459,6 @@
 		if err != nil {
 			log.Fatalf("getVotingAuthoritiesCfg failed: %s", err)
 		}
-<<<<<<< HEAD
-	} else {
-		panic("non-voting mode is not currently supported")
-		if err = s.genAuthConfig(transports); err != nil {
-			log.Fatalf("Failed to generate authority config: %v", err)
-		}
-=======
->>>>>>> 091914b0
 	}
 
 	// Generate the provider configs.
