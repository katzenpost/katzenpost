// SPDX-FileCopyrightText: Katzenpost developers union
// SPDX-License-Identifier: AGPL-3.0-only

package main

import (
	"flag"
	"fmt"
	"io"
	"os"
	"path/filepath"
	"sort"

	"github.com/BurntSushi/toml"
	"github.com/charmbracelet/log"

	"github.com/katzenpost/hpqc/hash"
	"github.com/katzenpost/hpqc/kem"
	kempem "github.com/katzenpost/hpqc/kem/pem"
	kemschemes "github.com/katzenpost/hpqc/kem/schemes"
	"github.com/katzenpost/hpqc/nike/schemes"
	"github.com/katzenpost/hpqc/sign"
	signpem "github.com/katzenpost/hpqc/sign/pem"

	vConfig "github.com/katzenpost/katzenpost/authority/voting/server/config"
	cConfig "github.com/katzenpost/katzenpost/client/config"
	cConfig2 "github.com/katzenpost/katzenpost/client2/config"
	"github.com/katzenpost/katzenpost/core/cert"
	"github.com/katzenpost/katzenpost/core/sphinx/geo"
	sConfig "github.com/katzenpost/katzenpost/server/config"
)

const (
	basePort       = 30000
	bindAddr       = "127.0.0.1"
	nrLayers       = 3
	nrNodes        = 6
	nrGateways     = 1
	nrServiceNodes = 1
	nrAuthorities  = 3
)

type katzenpost struct {
	baseDir   string
	outDir    string
	binSuffix string
	logLevel  string
	logWriter io.Writer

	wireKEMScheme     string
	sphinxGeometry    *geo.Geometry
	votingAuthConfigs []*vConfig.Config
	authorities       map[[32]byte]*vConfig.Authority
	authIdentity      sign.PublicKey

	nodeConfigs    []*sConfig.Config
	basePort       uint16
	lastPort       uint16
	bindAddr       string
	nodeIdx        int
	clientIdx      int
	gatewayIdx     int
	serviceNodeIdx int
	hasPanda       bool
}

type AuthById []*vConfig.Authority

func (a AuthById) Len() int           { return len(a) }
func (a AuthById) Swap(i, j int)      { a[i], a[j] = a[j], a[i] }
func (a AuthById) Less(i, j int) bool { return a[i].Identifier < a[j].Identifier }

type NodeById []*vConfig.Node

func (a NodeById) Len() int           { return len(a) }
func (a NodeById) Swap(i, j int)      { a[i], a[j] = a[j], a[i] }
func (a NodeById) Less(i, j int) bool { return a[i].Identifier < a[j].Identifier }

func (s *katzenpost) genClient2Cfg() error {
	log.Debug("genClient2Cfg begin")
	os.Mkdir(filepath.Join(s.outDir, "client2"), 0700)
	cfg := new(cConfig2.Config)

	cfg.WireKEMScheme = s.wireKEMScheme
	cfg.SphinxGeometry = s.sphinxGeometry

	// Logging section.
	cfg.Logging = &cConfig2.Logging{File: "", Level: "DEBUG"}

	// UpstreamProxy section
	cfg.UpstreamProxy = &cConfig2.UpstreamProxy{Type: "none"}

	cfg.PreferedTransports = []string{"tcp"}

	// VotingAuthority section

	peers := make([]*vConfig.Authority, 0)
	for _, peer := range s.authorities {
		peers = append(peers, peer)
	}

	sort.Sort(AuthById(peers))

	cfg.VotingAuthority = &cConfig2.VotingAuthority{Peers: peers}

	// Debug section
	cfg.Debug = &cConfig2.Debug{DisableDecoyTraffic: false}

	log.Debug("before gathering providers")
	providers := make([]*cConfig2.Provider, 0)
	for i := 0; i < len(s.nodeConfigs); i++ {
		if s.nodeConfigs[i].Provider == nil {
			continue
		}

		idPubKey := cfgIdKey(s.nodeConfigs[i], s.outDir)
		linkPubKey := cfgLinkKey(s.nodeConfigs[i], s.outDir, cfg.WireKEMScheme)

		provider := &cConfig2.Provider{
			WireKEMScheme: s.wireKEMScheme,
			Name:          s.nodeConfigs[i].Server.Identifier,
			IdentityKey:   idPubKey,
			LinkKey:       linkPubKey,
			Addresses: map[string][]string{
				"tcp": s.nodeConfigs[i].Server.Addresses,
			},
		}
		providers = append(providers, provider)
	}
	if len(providers) == 0 {
		panic("wtf 0 providers")
	}
	log.Debug("after gathering providers")
	cfg.PinnedProviders = &cConfig2.Providers{
		Providers: providers,
	}

	log.Debug("before save config")
	err := saveCfg(cfg, s.outDir)
	if err != nil {
		log.Debugf("save config failure %s", err.Error())
		return err
	}
	log.Debug("after save config")
	log.Debug("genClient2Cfg end")
	return nil
}

func (s *katzenpost) genClientCfg() error {
	log.Debug("genClientCfg begin")
	os.Mkdir(filepath.Join(s.outDir, "client"), 0700)
	cfg := new(cConfig.Config)

	cfg.WireKEMScheme = s.wireKEMScheme
	cfg.SphinxGeometry = s.sphinxGeometry

	s.clientIdx++

	// Logging section.
	cfg.Logging = &cConfig.Logging{File: "", Level: s.logLevel}

	// UpstreamProxy section
	cfg.UpstreamProxy = &cConfig.UpstreamProxy{Type: "none"}

	// VotingAuthority section

	peers := make([]*vConfig.Authority, 0)
	for _, peer := range s.authorities {
		peers = append(peers, peer)
	}

	sort.Sort(AuthById(peers))

	cfg.VotingAuthority = &cConfig.VotingAuthority{Peers: peers}

	// Debug section
	cfg.Debug = &cConfig.Debug{DisableDecoyTraffic: false}

	err := saveCfg(cfg, s.outDir)
	if err != nil {
		return err
	}
	log.Debug("genClientCfg end")
	return nil
}

func write(f *os.File, str string, args ...interface{}) {
	str = fmt.Sprintf(str, args...)
	_, err := f.WriteString(str)

	if err != nil {
		log.Fatal(err)
	}
}

<<<<<<< HEAD
func (s *katzenpost) genNodeConfig(isProvider bool, isVoting bool) error {
	log.Debug("genNodeConfig begin")
=======
func (s *katzenpost) genNodeConfig(isGateway, isServiceNode bool, isVoting bool) error {
>>>>>>> d4ded499
	const serverLogFile = "katzenpost.log"

	n := fmt.Sprintf("mix%d", s.nodeIdx+1)
	if isGateway {
		n = fmt.Sprintf("gateway%d", s.gatewayIdx+1)
	} else if isServiceNode {
		n = fmt.Sprintf("servicenode%d", s.serviceNodeIdx+1)
	}
	cfg := new(sConfig.Config)

	cfg.SphinxGeometry = s.sphinxGeometry

	// Server section.
	cfg.Server = new(sConfig.Server)
	cfg.Server.WireKEM = s.wireKEMScheme
	cfg.Server.Identifier = n
	cfg.Server.Addresses = []string{fmt.Sprintf("%s:%d", s.bindAddr, s.lastPort)}
	cfg.Server.DataDir = filepath.Join(s.baseDir, n)

	os.Mkdir(filepath.Join(s.outDir, cfg.Server.Identifier), 0700)

	cfg.Server.IsGatewayNode = isGateway
	cfg.Server.IsServiceNode = isServiceNode
	if isGateway {
		cfg.Server.AltAddresses = map[string][]string{
			"TCP": []string{fmt.Sprintf("localhost:%d", s.lastPort)},
		}
	}

	// Debug section.
	cfg.Debug = new(sConfig.Debug)
	cfg.Debug.SendDecoyTraffic = true

	// PKI section.
	if isVoting {
		authorities := make([]*vConfig.Authority, 0, len(s.authorities))
		i := 0
		for _, auth := range s.authorities {
			authorities = append(authorities, auth)
			i += 1
		}

		sort.Sort(AuthById(authorities))
		cfg.PKI = &sConfig.PKI{
			Voting: &sConfig.Voting{
				Authorities: authorities,
			},
		}
	}

	// Logging section.
	cfg.Logging = new(sConfig.Logging)
	cfg.Logging.File = serverLogFile
	cfg.Logging.Level = s.logLevel

	if isServiceNode {
		// Enable the thwack interface.
		s.serviceNodeIdx++

		// configure an entry provider or a spool storage provider
<<<<<<< HEAD
		if s.providerIdx%2 == 0 {
			cfg.Provider.TrustOnFirstUse = true
			cfg.Provider.EnableEphemeralClients = true
		} else {
			cfg.Provider.TrustOnFirstUse = true
			cfg.Provider.EnableEphemeralClients = true

			spoolCfg := &sConfig.CBORPluginKaetzchen{
				Capability:     "spool",
				Endpoint:       "+spool",
				Command:        s.baseDir + "/memspool" + s.binSuffix,
=======
		cfg.ServiceNode = &sConfig.ServiceNode{}
		spoolCfg := &sConfig.CBORPluginKaetzchen{
			Capability:     "spool",
			Endpoint:       "+spool",
			Command:        s.baseDir + "/memspool" + s.binSuffix,
			MaxConcurrency: 1,
			Config: map[string]interface{}{
				"data_store": s.baseDir + "/" + cfg.Server.Identifier + "/memspool.storage",
				"log_dir":    s.baseDir + "/" + cfg.Server.Identifier,
			},
		}
		cfg.ServiceNode.CBORPluginKaetzchen = []*sConfig.CBORPluginKaetzchen{spoolCfg}
		if !s.hasPanda {
			pandaCfg := &sConfig.CBORPluginKaetzchen{
				Capability:     "panda",
				Endpoint:       "+panda",
				Command:        s.baseDir + "/panda_server" + s.binSuffix,
>>>>>>> d4ded499
				MaxConcurrency: 1,
				Config: map[string]interface{}{
					"fileStore": s.baseDir + "/" + cfg.Server.Identifier + "/panda.storage",
					"log_dir":   s.baseDir + "/" + cfg.Server.Identifier,
					"log_level": s.logLevel,
				},
			}
			cfg.ServiceNode.CBORPluginKaetzchen = append(cfg.ServiceNode.CBORPluginKaetzchen, pandaCfg)
			s.hasPanda = true
		}

		echoCfg := new(sConfig.Kaetzchen)
		echoCfg.Capability = "echo"
		echoCfg.Endpoint = "+echo"
		cfg.ServiceNode.Kaetzchen = append(cfg.ServiceNode.Kaetzchen, echoCfg)
	} else if isGateway {
		s.gatewayIdx++
		cfg.Gateway = &sConfig.Gateway{}
	} else {
		s.nodeIdx++
	}
	s.nodeConfigs = append(s.nodeConfigs, cfg)
	s.lastPort++
	_ = cfgIdKey(cfg, s.outDir)
	_ = cfgLinkKey(cfg, s.outDir, s.wireKEMScheme)
	log.Debug("genNodeConfig end")
	return cfg.FixupAndValidate()
}

func (s *katzenpost) genVotingAuthoritiesCfg(numAuthorities int, parameters *vConfig.Parameters, nrLayers int, wirekem string) error {
	configs := []*vConfig.Config{}

	// initial generation of key material for each authority
	s.authorities = make(map[[32]byte]*vConfig.Authority)
	for i := 1; i <= numAuthorities; i++ {
		cfg := new(vConfig.Config)
		cfg.SphinxGeometry = s.sphinxGeometry
		cfg.Server = &vConfig.Server{
			WireKEMScheme: s.wireKEMScheme,
			Identifier:    fmt.Sprintf("auth%d", i),
			Addresses:     []string{fmt.Sprintf("%s:%d", s.bindAddr, s.lastPort)},
			DataDir:       filepath.Join(s.baseDir, fmt.Sprintf("auth%d", i)),
		}
		os.Mkdir(filepath.Join(s.outDir, cfg.Server.Identifier), 0700)
		s.lastPort += 1
		cfg.Logging = &vConfig.Logging{
			Disable: false,
			File:    "katzenpost.log",
			Level:   s.logLevel,
		}
		cfg.Parameters = parameters
		cfg.Debug = &vConfig.Debug{
			Layers:           nrLayers,
			MinNodesPerLayer: 1,
			GenerateOnly:     false,
		}
		configs = append(configs, cfg)
		idKey := cfgIdKey(cfg, s.outDir)
		linkKey := cfgLinkKey(cfg, s.outDir, wirekem)
		authority := &vConfig.Authority{
			Identifier:        fmt.Sprintf("auth%d", i),
			IdentityPublicKey: idKey,
			LinkPublicKey:     linkKey,
			WireKEMScheme:     wirekem,
			Addresses:         cfg.Server.Addresses,
		}
		s.authorities[hash.Sum256From(idKey)] = authority
	}

	// tell each authority about it's peers
	for i := 0; i < numAuthorities; i++ {
		peers := []*vConfig.Authority{}
		for _, peer := range s.authorities {
			peers = append(peers, peer)
		}
		sort.Sort(AuthById(peers))
		configs[i].Authorities = peers
	}
	s.votingAuthConfigs = configs
	log.Debug("genVotingAuthoritiesCfg end")
	return nil
}

<<<<<<< HEAD
func (s *katzenpost) genAuthorizedNodes() ([]*vConfig.Node, []*vConfig.Node, error) {
	log.Debug("genAuthorizedNodes begin")
=======
func (s *katzenpost) genAuthorizedNodes() ([]*vConfig.Node, []*vConfig.Node, []*vConfig.Node, error) {
>>>>>>> d4ded499
	mixes := []*vConfig.Node{}
	gateways := []*vConfig.Node{}
	serviceNodes := []*vConfig.Node{}
	for _, nodeCfg := range s.nodeConfigs {
		node := &vConfig.Node{
			Identifier:           nodeCfg.Server.Identifier,
			IdentityPublicKeyPem: filepath.Join("../", nodeCfg.Server.Identifier, "identity.public.pem"),
		}
		if nodeCfg.Server.IsGatewayNode {
			gateways = append(gateways, node)
		} else if nodeCfg.Server.IsServiceNode {
			serviceNodes = append(serviceNodes, node)
		} else {
			mixes = append(mixes, node)
		}
	}
	sort.Sort(NodeById(mixes))
	sort.Sort(NodeById(gateways))
	sort.Sort(NodeById(serviceNodes))

<<<<<<< HEAD
	log.Debug("genAuthorizedNodes end")
	return providers, mixes, nil
=======
	return gateways, serviceNodes, mixes, nil
>>>>>>> d4ded499
}

func main() {
	var err error
	nrLayers := flag.Int("L", nrLayers, "Number of layers.")
	nrNodes := flag.Int("n", nrNodes, "Number of mixes.")

	nrGateways := flag.Int("gateways", nrGateways, "Number of gateways.")
	nrServiceNodes := flag.Int("serviceNodes", nrServiceNodes, "Number of providers.")

	voting := flag.Bool("v", false, "Generate voting configuration")
	nrVoting := flag.Int("nv", nrAuthorities, "Generate voting configuration")
	baseDir := flag.String("b", "", "Path to use as baseDir option")
	basePort := flag.Int("P", basePort, "First port number to use")
	bindAddr := flag.String("a", bindAddr, "Address to bind to")
	outDir := flag.String("o", "", "Path to write files to")
	dockerImage := flag.String("d", "katzenpost-go_mod", "Docker image for compose-compose")
	binSuffix := flag.String("S", "", "suffix for binaries in docker-compose.yml")
	logLevel := flag.String("log_level", "DEBUG", "logging level could be set to: DEBUG, INFO, NOTICE, WARNING, ERROR, CRITICAL")
	omitTopology := flag.Bool("D", false, "Dynamic topology (omit fixed topology definition)")
	wirekem := flag.String("wirekem", "", "Name of the KEM Scheme to be used with wire protocol")
	kem := flag.String("kem", "", "Name of the KEM Scheme to be used with Sphinx")
	nike := flag.String("nike", "x25519", "Name of the NIKE Scheme to be used with Sphinx")
	UserForwardPayloadLength := flag.Int("UserForwardPayloadLength", 2000, "UserForwardPayloadLength")

	sr := flag.Uint64("sr", 0, "Sendrate limit")
	mu := flag.Float64("mu", 0.005, "Inverse of mean of per hop delay.")
	muMax := flag.Uint64("muMax", 1000, "Maximum delay for Mu.")
	lP := flag.Float64("lP", 0.001, "Inverse of mean for client send rate LambdaP")
	lPMax := flag.Uint64("lPMax", 1000, "Maximum delay for LambdaP.")
	lL := flag.Float64("lL", 0.0005, "Inverse of mean of loop decoy send rate LambdaL")
	lLMax := flag.Uint64("lLMax", 1000, "Maximum delay for LambdaL")
	lD := flag.Float64("lD", 0.0005, "Inverse of mean of drop decoy send rate LambdaD")
	lDMax := flag.Uint64("lDMax", 3000, "Maximum delay for LambaD")
	lM := flag.Float64("lM", 0.2, "Inverse of mean of mix decoy send rate")
	lMMax := flag.Uint64("lMMax", 100, "Maximum delay for LambdaM")
	lGMax := flag.Uint64("lGMax", 100, "Maximum delay for LambdaM")

	flag.Parse()

	mylog := log.Default()
	mylog.SetLevel(log.DebugLevel)

	if *wirekem == "" {
		log.Fatal("wire KEM must be set")
	}

	if *kem == "" && *nike == "" {
		log.Fatal("either nike or kem must be set")
	}
	if *kem != "" && *nike != "" {
		log.Fatal("nike and kem flags cannot both be set")
	}

	parameters := &vConfig.Parameters{
		SendRatePerMinute: *sr,
		Mu:                *mu,
		MuMaxDelay:        *muMax,
		LambdaP:           *lP,
		LambdaPMaxDelay:   *lPMax,
		LambdaL:           *lL,
		LambdaLMaxDelay:   *lLMax,
		LambdaD:           *lD,
		LambdaDMaxDelay:   *lDMax,
		LambdaM:           *lM,
		LambdaMMaxDelay:   *lMMax,
		LambdaGMaxDelay:   *lGMax,
	}

	s := &katzenpost{}

	s.wireKEMScheme = *wirekem
	if kemschemes.ByName(*wirekem) == nil {
		log.Fatal("invalid wire KEM scheme")
	}

	s.baseDir = *baseDir
	s.outDir = *outDir
	s.binSuffix = *binSuffix
	s.basePort = uint16(*basePort)
	s.lastPort = s.basePort + 1
	s.bindAddr = *bindAddr
	s.logLevel = *logLevel

	nrHops := *nrLayers + 2

	if *nike != "" {
		nikeScheme := schemes.ByName(*nike)
		if nikeScheme == nil {
			log.Fatalf("failed to resolve nike scheme %s", *nike)
		}
		s.sphinxGeometry = geo.GeometryFromUserForwardPayloadLength(
			nikeScheme,
			*UserForwardPayloadLength,
			true,
			nrHops,
		)
	}
	if *kem != "" {
		kemScheme := kemschemes.ByName(*kem)
		if kemScheme == nil {
			log.Fatalf("failed to resolve kem scheme %s", *kem)
		}
		s.sphinxGeometry = geo.KEMGeometryFromUserForwardPayloadLength(
			kemScheme,
			*UserForwardPayloadLength,
			true,
			nrHops,
		)
	}

	os.Mkdir(s.outDir, 0700)
	os.Mkdir(filepath.Join(s.outDir, s.baseDir), 0700)

	if *voting {
		// Generate the voting authority configurations
		err := s.genVotingAuthoritiesCfg(*nrVoting, parameters, *nrLayers, *wirekem)
		if err != nil {
			log.Fatalf("getVotingAuthoritiesCfg failed: %s", err)
		}
	}

	// Generate the gateway configs.
	for i := 0; i < *nrGateways; i++ {
		if err = s.genNodeConfig(true, false, *voting); err != nil {
			log.Fatalf("Failed to generate provider config: %v", err)
		}
	}
	// Generate the service node configs.
	for i := 0; i < *nrServiceNodes; i++ {
		if err = s.genNodeConfig(false, true, *voting); err != nil {
			log.Fatalf("Failed to generate provider config: %v", err)
		}
	}

	// Generate the mix node configs.
	for i := 0; i < *nrNodes; i++ {
		if err = s.genNodeConfig(false, false, *voting); err != nil {
			log.Fatalf("Failed to generate node config: %v", err)
		}
	}
	// Generate the authority config
	if *voting {
		gateways, serviceNodes, mixes, err := s.genAuthorizedNodes()
		if err != nil {
			panic(err)
		}
		for _, vCfg := range s.votingAuthConfigs {
			vCfg.Mixes = mixes
			vCfg.GatewayNodes = gateways
			vCfg.ServiceNodes = serviceNodes
			if *omitTopology == false {
				vCfg.Topology = new(vConfig.Topology)
				vCfg.Topology.Layers = make([]vConfig.Layer, 0)
				for i := 0; i < *nrLayers; i++ {
					vCfg.Topology.Layers = append(vCfg.Topology.Layers, *new(vConfig.Layer))
					vCfg.Topology.Layers[i].Nodes = make([]vConfig.Node, 0)
				}
				for j := range mixes {
					layer := j % *nrLayers
					vCfg.Topology.Layers[layer].Nodes = append(vCfg.Topology.Layers[layer].Nodes, *mixes[j])
				}
			}
		}
		for _, vCfg := range s.votingAuthConfigs {
			if err := saveCfg(vCfg, *outDir); err != nil {
				log.Fatalf("Failed to saveCfg of authority with %s", err)
			}
		}
	}
	// write the mixes keys and configs to disk
	for _, v := range s.nodeConfigs {
		if err := saveCfg(v, *outDir); err != nil {
			log.Fatalf("saveCfg failure: %s", err)
		}
	}

	err = s.genClientCfg()
	if err != nil {
		log.Fatalf("%s", err)
	}

	err = s.genClient2Cfg()
	if err != nil {
		log.Fatalf("%s", err)
	}

	err = s.genDockerCompose(*dockerImage)
	if err != nil {
		log.Fatalf("%s", err)
	}
	err = s.genPrometheus()
	if err != nil {
		log.Fatalf("%s", err)
	}
}

func identifier(cfg interface{}) string {
	switch cfg.(type) {
	case *cConfig.Config:
		return "client"
	case *cConfig2.Config:
		return "client2"
	case *sConfig.Config:
		return cfg.(*sConfig.Config).Server.Identifier
	case *vConfig.Config:
		return cfg.(*vConfig.Config).Server.Identifier
	default:
		log.Fatalf("identifier() passed unexpected type")
		return ""
	}
}

func toml_name(cfg interface{}) string {
	switch cfg.(type) {
	case *cConfig.Config:
		return "client"
	case *cConfig2.Config:
		return "client"
	case *sConfig.Config:
		return "katzenpost"
	case *vConfig.Config:
		return "authority"
	default:
		log.Fatalf("toml_name() passed unexpected type")
		return ""
	}
}

func saveCfg(cfg interface{}, outDir string) error {
	fileName := filepath.Join(outDir, identifier(cfg), fmt.Sprintf("%s.toml", toml_name(cfg)))
	log.Infof("saveCfg writing %s", fileName)
	f, err := os.Create(fileName)
	if err != nil {
		return fmt.Errorf("os.Create(%s) failed: %s", fileName, err)
	}
	defer f.Close()

	// Serialize the descriptor.
	enc := toml.NewEncoder(f)
	err = enc.Encode(cfg)
	if err != nil {
		log.Debugf("toml encode error %s", err.Error())
		return err
	}
	return nil
}

func cfgIdKey(cfg interface{}, outDir string) sign.PublicKey {
	var priv, public string
	switch cfg.(type) {
	case *sConfig.Config:
		priv = filepath.Join(outDir, cfg.(*sConfig.Config).Server.Identifier, "identity.private.pem")
		public = filepath.Join(outDir, cfg.(*sConfig.Config).Server.Identifier, "identity.public.pem")
	case *vConfig.Config:
		priv = filepath.Join(outDir, cfg.(*vConfig.Config).Server.Identifier, "identity.private.pem")
		public = filepath.Join(outDir, cfg.(*vConfig.Config).Server.Identifier, "identity.public.pem")
	default:
		panic("wrong type")
	}

	idPubKey, err := signpem.FromPublicPEMFile(public, cert.Scheme)
	if err == nil {
		return idPubKey
	}
	idPubKey, idKey, err := cert.Scheme.GenerateKey()
	log.Printf("writing %s", priv)
	signpem.PrivateKeyToFile(priv, idKey)
	log.Printf("writing %s", public)
	signpem.PublicKeyToFile(public, idPubKey)
	return idPubKey
}

func cfgLinkKey(cfg interface{}, outDir string, kemScheme string) kem.PublicKey {
	var linkpriv string
	var linkpublic string

	switch cfg.(type) {
	case *sConfig.Config:
		linkpriv = filepath.Join(outDir, cfg.(*sConfig.Config).Server.Identifier, "link.private.pem")
		linkpublic = filepath.Join(outDir, cfg.(*sConfig.Config).Server.Identifier, "link.public.pem")
	case *vConfig.Config:
		linkpriv = filepath.Join(outDir, cfg.(*vConfig.Config).Server.Identifier, "link.private.pem")
		linkpublic = filepath.Join(outDir, cfg.(*vConfig.Config).Server.Identifier, "link.public.pem")
	default:
		panic("wrong type")
	}

	linkPubKey, linkPrivKey, err := kemschemes.ByName(kemScheme).GenerateKeyPair()
	if err != nil {
		panic(err)
	}

	log.Printf("writing %s", linkpriv)
	err = kempem.PrivateKeyToFile(linkpriv, linkPrivKey)
	if err != nil {
		panic(err)
	}
	log.Printf("writing %s", linkpublic)
	err = kempem.PublicKeyToFile(linkpublic, linkPubKey)
	if err != nil {
		panic(err)
	}
	return linkPubKey
}

func (s *katzenpost) genPrometheus() error {
	dest := filepath.Join(s.outDir, "prometheus.yml")
	log.Printf("writing %s", dest)

	f, err := os.Create(dest)

	if err != nil {
		log.Fatal(err)
	}

	defer f.Close()

	write(f, `
scrape_configs:
- job_name: katzenpost
  scrape_interval: 1s
  static_configs:
  - targets:
`)

	for _, cfg := range s.nodeConfigs {
		write(f, `    - %s
`, cfg.Server.MetricsAddress)
	}
	return nil
}

func (s *katzenpost) genDockerCompose(dockerImage string) error {
	dest := filepath.Join(s.outDir, "docker-compose.yml")
	log.Printf("writing %s", dest)
	f, err := os.Create(dest)

	if err != nil {
		log.Fatal(err)
	}

	defer f.Close()

	gateways, serviceNodes, mixes, err := s.genAuthorizedNodes()

	if err != nil {
		log.Fatal(err)
	}

	write(f, `version: "2"

services:
`)
	for _, p := range gateways {
		write(f, `
  %s:
    restart: "no"
    image: %s
    volumes:
      - ./:%s
    command: %s/server%s -f %s/%s/katzenpost.toml
    network_mode: host

    depends_on:`, p.Identifier, dockerImage, s.baseDir, s.baseDir, s.binSuffix, s.baseDir, p.Identifier)
		for _, authCfg := range s.votingAuthConfigs {
			write(f, `
      - %s`, authCfg.Server.Identifier)
		}
	}

	for _, p := range serviceNodes {
		write(f, `
  %s:
    restart: "no"
    image: %s
    volumes:
      - ./:%s
    command: %s/server%s -f %s/%s/katzenpost.toml
    network_mode: host

    depends_on:`, p.Identifier, dockerImage, s.baseDir, s.baseDir, s.binSuffix, s.baseDir, p.Identifier)
		for _, authCfg := range s.votingAuthConfigs {
			write(f, `
      - %s`, authCfg.Server.Identifier)
		}
	}

	for i := range mixes {
		// mixes in this form don't have their identifiers, because that isn't
		// part of the consensus. if/when that is fixed this could use that
		// identifier; instead it duplicates the definition of the name format
		// here.
		write(f, `
  mix%d:
    restart: "no"
    image: %s
    volumes:
      - ./:%s
    command: %s/server%s -f %s/mix%d/katzenpost.toml
    network_mode: host
    depends_on:`, i+1, dockerImage, s.baseDir, s.baseDir, s.binSuffix, s.baseDir, i+1)
		for _, authCfg := range s.votingAuthConfigs {
			// is this depends_on stuff actually necessary?
			// there was a bit more of it before this function was regenerating docker-compose.yaml...
			write(f, `
      - %s`, authCfg.Server.Identifier)
		}
	}
	for _, authCfg := range s.votingAuthConfigs {
		write(f, `
  %s:
    restart: "no"
    image: %s
    volumes:
      - ./:%s
    command: %s/voting%s -f %s/%s/authority.toml
    network_mode: host
`, authCfg.Server.Identifier, dockerImage, s.baseDir, s.baseDir, s.binSuffix, s.baseDir, authCfg.Server.Identifier)
	}

	write(f, `
  %s:
    restart: "no"
    image: %s
    volumes:
      - ./:%s
    command: --config.file="%s/prometheus.yml"
    network_mode: host
`, "metrics", "docker.io/prom/prometheus", s.baseDir, s.baseDir)

	return nil
}<|MERGE_RESOLUTION|>--- conflicted
+++ resolved
@@ -193,12 +193,7 @@
 	}
 }
 
-<<<<<<< HEAD
-func (s *katzenpost) genNodeConfig(isProvider bool, isVoting bool) error {
-	log.Debug("genNodeConfig begin")
-=======
 func (s *katzenpost) genNodeConfig(isGateway, isServiceNode bool, isVoting bool) error {
->>>>>>> d4ded499
 	const serverLogFile = "katzenpost.log"
 
 	n := fmt.Sprintf("mix%d", s.nodeIdx+1)
@@ -259,19 +254,6 @@
 		s.serviceNodeIdx++
 
 		// configure an entry provider or a spool storage provider
-<<<<<<< HEAD
-		if s.providerIdx%2 == 0 {
-			cfg.Provider.TrustOnFirstUse = true
-			cfg.Provider.EnableEphemeralClients = true
-		} else {
-			cfg.Provider.TrustOnFirstUse = true
-			cfg.Provider.EnableEphemeralClients = true
-
-			spoolCfg := &sConfig.CBORPluginKaetzchen{
-				Capability:     "spool",
-				Endpoint:       "+spool",
-				Command:        s.baseDir + "/memspool" + s.binSuffix,
-=======
 		cfg.ServiceNode = &sConfig.ServiceNode{}
 		spoolCfg := &sConfig.CBORPluginKaetzchen{
 			Capability:     "spool",
@@ -289,7 +271,6 @@
 				Capability:     "panda",
 				Endpoint:       "+panda",
 				Command:        s.baseDir + "/panda_server" + s.binSuffix,
->>>>>>> d4ded499
 				MaxConcurrency: 1,
 				Config: map[string]interface{}{
 					"fileStore": s.baseDir + "/" + cfg.Server.Identifier + "/panda.storage",
@@ -373,12 +354,7 @@
 	return nil
 }
 
-<<<<<<< HEAD
-func (s *katzenpost) genAuthorizedNodes() ([]*vConfig.Node, []*vConfig.Node, error) {
-	log.Debug("genAuthorizedNodes begin")
-=======
 func (s *katzenpost) genAuthorizedNodes() ([]*vConfig.Node, []*vConfig.Node, []*vConfig.Node, error) {
->>>>>>> d4ded499
 	mixes := []*vConfig.Node{}
 	gateways := []*vConfig.Node{}
 	serviceNodes := []*vConfig.Node{}
@@ -399,12 +375,7 @@
 	sort.Sort(NodeById(gateways))
 	sort.Sort(NodeById(serviceNodes))
 
-<<<<<<< HEAD
-	log.Debug("genAuthorizedNodes end")
-	return providers, mixes, nil
-=======
 	return gateways, serviceNodes, mixes, nil
->>>>>>> d4ded499
 }
 
 func main() {
