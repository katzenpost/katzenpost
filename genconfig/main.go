// genconfig.go - Katzenpost self contained test network.
// Copyright (C) 2022  Yawning Angel, David Stainton, Masala
//
// This program is free software: you can redistribute it and/or modify
// it under the terms of the GNU Affero General Public License as
// published by the Free Software Foundation, either version 3 of the
// License, or (at your option) any later version.
//
// This program is distributed in the hope that it will be useful,
// but WITHOUT ANY WARRANTY; without even the implied warranty of
// MERCHANTABILITY or FITNESS FOR A PARTICULAR PURPOSE.  See the
// GNU Affero General Public License for more details.
//
// You should have received a copy of the GNU Affero General Public License
// along with this program.  If not, see <http://www.gnu.org/licenses/>.

package main

import (
	"flag"
	"fmt"
	"io"
	"log"
	"os"
	"path/filepath"
	"sort"

	"github.com/BurntSushi/toml"

	"github.com/katzenpost/hpqc/hash"
	"github.com/katzenpost/hpqc/kem"
	kempem "github.com/katzenpost/hpqc/kem/pem"
	kemschemes "github.com/katzenpost/hpqc/kem/schemes"
	"github.com/katzenpost/hpqc/nike/schemes"
	"github.com/katzenpost/hpqc/sign"
	signpem "github.com/katzenpost/hpqc/sign/pem"
	signSchemes "github.com/katzenpost/hpqc/sign/schemes"

	vConfig "github.com/katzenpost/katzenpost/authority/voting/server/config"
	cConfig "github.com/katzenpost/katzenpost/client/config"
	"github.com/katzenpost/katzenpost/core/sphinx/geo"
	sConfig "github.com/katzenpost/katzenpost/server/config"
)

const (
	basePort       = 30000
	bindAddr       = "127.0.0.1"
	nrLayers       = 3
	nrNodes        = 6
	nrGateways     = 1
	nrServiceNodes = 1
	nrAuthorities  = 3
)

type katzenpost struct {
	baseDir   string
	outDir    string
	binSuffix string
	logLevel  string
	logWriter io.Writer

<<<<<<< HEAD
	sphinxGeometry    *geo.Geometry
	votingAuthConfigs []*vConfig.Config
	authorities       map[[32]byte]*vConfig.Authority
	authIdentity      sign.PublicKey

	nodeConfigs []*sConfig.Config
	basePort    uint16
	lastPort    uint16
	bindAddr    string
	nodeIdx     int
	clientIdx   int
	providerIdx int
	hasPanda    bool
	hasProxy    bool
=======
	ratchetNIKEScheme  string
	wireKEMScheme      string
	pkiSignatureScheme sign.Scheme
	sphinxGeometry     *geo.Geometry
	votingAuthConfigs  []*vConfig.Config
	authorities        map[[32]byte]*vConfig.Authority
	authIdentity       sign.PublicKey

	nodeConfigs    []*sConfig.Config
	basePort       uint16
	lastPort       uint16
	bindAddr       string
	nodeIdx        int
	clientIdx      int
	gatewayIdx     int
	serviceNodeIdx int
	hasPanda       bool
>>>>>>> de9725c1
}

type AuthById []*vConfig.Authority

func (a AuthById) Len() int           { return len(a) }
func (a AuthById) Swap(i, j int)      { a[i], a[j] = a[j], a[i] }
func (a AuthById) Less(i, j int) bool { return a[i].Identifier < a[j].Identifier }

type NodeById []*vConfig.Node

func (a NodeById) Len() int           { return len(a) }
func (a NodeById) Swap(i, j int)      { a[i], a[j] = a[j], a[i] }
func (a NodeById) Less(i, j int) bool { return a[i].Identifier < a[j].Identifier }

func (s *katzenpost) genClientCfg() error {
	os.Mkdir(filepath.Join(s.outDir, "client"), 0700)
	cfg := new(cConfig.Config)

	cfg.RatchetNIKEScheme = s.ratchetNIKEScheme
	cfg.WireKEMScheme = s.wireKEMScheme
	cfg.PKISignatureScheme = s.pkiSignatureScheme.Name()
	cfg.SphinxGeometry = s.sphinxGeometry

	s.clientIdx++

	// Logging section.
	cfg.Logging = &cConfig.Logging{File: "", Level: s.logLevel}

	// UpstreamProxy section
	cfg.UpstreamProxy = &cConfig.UpstreamProxy{Type: "none"}

	// VotingAuthority section

	peers := make([]*vConfig.Authority, 0)
	for _, peer := range s.authorities {
		peers = append(peers, peer)
	}

	sort.Sort(AuthById(peers))

	cfg.VotingAuthority = &cConfig.VotingAuthority{Peers: peers}

	// Debug section
	cfg.Debug = &cConfig.Debug{DisableDecoyTraffic: true}
	err := saveCfg(cfg, s.outDir)
	if err != nil {
		return err
	}
	return nil
}

func write(f *os.File, str string, args ...interface{}) {
	str = fmt.Sprintf(str, args...)
	_, err := f.WriteString(str)

	if err != nil {
		log.Fatal(err)
	}
}

func (s *katzenpost) genNodeConfig(isGateway, isServiceNode bool, isVoting bool) error {
	const serverLogFile = "katzenpost.log"

	n := fmt.Sprintf("mix%d", s.nodeIdx+1)
	if isGateway {
		n = fmt.Sprintf("gateway%d", s.gatewayIdx+1)
	} else if isServiceNode {
		n = fmt.Sprintf("servicenode%d", s.serviceNodeIdx+1)
	}

	cfg := new(sConfig.Config)
	cfg.SphinxGeometry = s.sphinxGeometry

	// Server section.
	cfg.Server = new(sConfig.Server)
	cfg.Server.WireKEM = s.wireKEMScheme
	cfg.Server.PKISignatureScheme = s.pkiSignatureScheme.Name()
	cfg.Server.Identifier = n
	cfg.Server.Addresses = []string{fmt.Sprintf("%s:%d", s.bindAddr, s.lastPort)}
	cfg.Server.DataDir = filepath.Join(s.baseDir, n)

	os.Mkdir(filepath.Join(s.outDir, cfg.Server.Identifier), 0700)

	cfg.Server.IsGatewayNode = isGateway
	cfg.Server.IsServiceNode = isServiceNode
	if isGateway {
		cfg.Management = new(sConfig.Management)
		cfg.Management.Enable = true
		cfg.Server.AltAddresses = map[string][]string{
			"TCP": []string{fmt.Sprintf("localhost:%d", s.lastPort)},
		}
	}
	if isServiceNode {
		cfg.Management = new(sConfig.Management)
		cfg.Management.Enable = true
	}
	// Enable Metrics endpoint
	s.lastPort += 1
	cfg.Server.MetricsAddress = fmt.Sprintf("127.0.0.1:%d", s.lastPort)

	// Debug section.
	cfg.Debug = new(sConfig.Debug)
	cfg.Debug.SendDecoyTraffic = false

	// PKI section.
	if isVoting {
		authorities := make([]*vConfig.Authority, 0, len(s.authorities))
		i := 0
		for _, auth := range s.authorities {
			authorities = append(authorities, auth)
			i += 1
		}

		sort.Sort(AuthById(authorities))
		cfg.PKI = &sConfig.PKI{
			Voting: &sConfig.Voting{
				Authorities: authorities,
			},
		}
	}

	// Logging section.
	cfg.Logging = new(sConfig.Logging)
	cfg.Logging.File = serverLogFile
	cfg.Logging.Level = s.logLevel

	if isServiceNode {
		// Enable the thwack interface.
		s.serviceNodeIdx++

		// configure an entry provider or a spool storage provider
		cfg.ServiceNode = &sConfig.ServiceNode{}
		spoolCfg := &sConfig.CBORPluginKaetzchen{
			Capability:     "spool",
			Endpoint:       "+spool",
			Command:        s.baseDir + "/memspool" + s.binSuffix,
			MaxConcurrency: 1,
			Config: map[string]interface{}{
				"data_store": s.baseDir + "/" + cfg.Server.Identifier + "/memspool.storage",
				"log_dir":    s.baseDir + "/" + cfg.Server.Identifier,
			},
		}
		cfg.ServiceNode.CBORPluginKaetzchen = []*sConfig.CBORPluginKaetzchen{spoolCfg}
		if !s.hasPanda {
			mapCfg := &sConfig.CBORPluginKaetzchen{
				Capability:     "pigeonhole",
				Endpoint:       "+pigeonhole",
				Command:        s.baseDir + "/pigeonhole" + s.binSuffix,
				MaxConcurrency: 1,
				Config: map[string]interface{}{
					"db":      s.baseDir + "/" + cfg.Server.Identifier + "/map.storage",
					"log_dir": s.baseDir + "/" + cfg.Server.Identifier,
				},
			}
<<<<<<< HEAD
			cfg.Provider.CBORPluginKaetzchen = []*sConfig.CBORPluginKaetzchen{spoolCfg}

			// Add a single instance of a PANDA service
=======

			cfg.ServiceNode.CBORPluginKaetzchen = []*sConfig.CBORPluginKaetzchen{spoolCfg, mapCfg}
>>>>>>> de9725c1
			if !s.hasPanda {
				pandaCfg := &sConfig.CBORPluginKaetzchen{
					Capability:     "panda",
					Endpoint:       "+panda",
					Command:        s.baseDir + "/panda_server" + s.binSuffix,
					MaxConcurrency: 1,
					Config: map[string]interface{}{
						"fileStore": s.baseDir + "/" + cfg.Server.Identifier + "/panda.storage",
						"log_dir":   s.baseDir + "/" + cfg.Server.Identifier,
						"log_level": s.logLevel,
					},
				}
				cfg.ServiceNode.CBORPluginKaetzchen = append(cfg.ServiceNode.CBORPluginKaetzchen, pandaCfg)
				s.hasPanda = true
			}
<<<<<<< HEAD

			// Add a single instance of a http proxy for a service listening on port 4242
			if !s.hasProxy {
				proxyCfg := &sConfig.CBORPluginKaetzchen{
					Capability:     "http",
					Endpoint:       "+http",
					Command:        s.baseDir + "/proxy_server" + s.binSuffix,
					MaxConcurrency: 1,
					Config: map[string]interface{}{
						// allow connections to localhost:4242
						"host":      "localhost:4242",
						"log_dir":   s.baseDir + "/" + cfg.Server.Identifier,
						"log_level": "DEBUG",
					},
				}
				cfg.Provider.CBORPluginKaetzchen = append(cfg.Provider.CBORPluginKaetzchen, proxyCfg)
				s.hasProxy = true
			}
=======
			cfg.Debug.NumKaetzchenWorkers = 4
>>>>>>> de9725c1
		}

		echoCfg := new(sConfig.Kaetzchen)
		echoCfg.Capability = "echo"
		echoCfg.Endpoint = "+echo"
		cfg.ServiceNode.Kaetzchen = append(cfg.ServiceNode.Kaetzchen, echoCfg)
	} else if isGateway {
		s.gatewayIdx++
		cfg.Gateway = &sConfig.Gateway{}
	} else {
		s.nodeIdx++
	}
	s.nodeConfigs = append(s.nodeConfigs, cfg)
	s.lastPort++
	_ = cfgIdKey(cfg, s.outDir)
	return cfg.FixupAndValidate()
}

func (s *katzenpost) genVotingAuthoritiesCfg(numAuthorities int, parameters *vConfig.Parameters, nrLayers int, wirekem string) error {

	configs := []*vConfig.Config{}

	// initial generation of key material for each authority
	s.authorities = make(map[[32]byte]*vConfig.Authority)
	for i := 1; i <= numAuthorities; i++ {
		cfg := new(vConfig.Config)
		cfg.SphinxGeometry = s.sphinxGeometry
		cfg.Server = &vConfig.Server{
			WireKEMScheme:      s.wireKEMScheme,
			PKISignatureScheme: s.pkiSignatureScheme.Name(),
			Identifier:         fmt.Sprintf("auth%d", i),
			Addresses:          []string{fmt.Sprintf("%s:%d", s.bindAddr, s.lastPort)},
			DataDir:            filepath.Join(s.baseDir, fmt.Sprintf("auth%d", i)),
		}
		os.Mkdir(filepath.Join(s.outDir, cfg.Server.Identifier), 0700)
		s.lastPort += 1
		cfg.Logging = &vConfig.Logging{
			Disable: false,
			File:    "katzenpost.log",
			Level:   s.logLevel,
		}
		cfg.Parameters = parameters
		cfg.Debug = &vConfig.Debug{
			Layers:           nrLayers,
			MinNodesPerLayer: 1,
			GenerateOnly:     false,
		}
		configs = append(configs, cfg)
		idKey := cfgIdKey(cfg, s.outDir)
		linkKey := cfgLinkKey(cfg, s.outDir, wirekem)
		authority := &vConfig.Authority{
			Identifier:         fmt.Sprintf("auth%d", i),
			IdentityPublicKey:  idKey,
			LinkPublicKey:      linkKey,
			WireKEMScheme:      wirekem,
			PKISignatureScheme: s.pkiSignatureScheme.Name(),
			Addresses:          cfg.Server.Addresses,
		}
		s.authorities[hash.Sum256From(idKey)] = authority
	}

	// tell each authority about it's peers
	for i := 0; i < numAuthorities; i++ {
		peers := []*vConfig.Authority{}
		for _, peer := range s.authorities {
			peers = append(peers, peer)
		}
		sort.Sort(AuthById(peers))
		configs[i].Authorities = peers
	}
	s.votingAuthConfigs = configs
	return nil
}

func (s *katzenpost) genAuthorizedNodes() ([]*vConfig.Node, []*vConfig.Node, []*vConfig.Node, error) {
	mixes := []*vConfig.Node{}
	gateways := []*vConfig.Node{}
	serviceNodes := []*vConfig.Node{}
	for _, nodeCfg := range s.nodeConfigs {
		node := &vConfig.Node{
			Identifier:           nodeCfg.Server.Identifier,
			IdentityPublicKeyPem: filepath.Join("../", nodeCfg.Server.Identifier, "identity.public.pem"),
		}
		if nodeCfg.Server.IsGatewayNode {
			gateways = append(gateways, node)
		} else if nodeCfg.Server.IsServiceNode {
			serviceNodes = append(serviceNodes, node)
		} else {
			mixes = append(mixes, node)
		}
	}
	sort.Sort(NodeById(mixes))
	sort.Sort(NodeById(gateways))
	sort.Sort(NodeById(serviceNodes))

	return gateways, serviceNodes, mixes, nil
}

func main() {
	var err error
	nrLayers := flag.Int("L", nrLayers, "Number of layers.")
	nrNodes := flag.Int("n", nrNodes, "Number of mixes.")

	nrGateways := flag.Int("gateways", nrGateways, "Number of gateways.")
	nrServiceNodes := flag.Int("serviceNodes", nrServiceNodes, "Number of providers.")

	voting := flag.Bool("v", false, "Generate voting configuration")
	nrVoting := flag.Int("nv", nrAuthorities, "Generate voting configuration")
	baseDir := flag.String("b", "", "Path to use as baseDir option")
	basePort := flag.Int("P", basePort, "First port number to use")
	bindAddr := flag.String("a", bindAddr, "Address to bind to")
	outDir := flag.String("o", "", "Path to write files to")
	dockerImage := flag.String("d", "katzenpost-go_mod", "Docker image for compose-compose")
	binSuffix := flag.String("S", "", "suffix for binaries in docker-compose.yml")
	logLevel := flag.String("log_level", "DEBUG", "logging level could be set to: DEBUG, INFO, NOTICE, WARNING, ERROR, CRITICAL")
	omitTopology := flag.Bool("D", false, "Dynamic topology (omit fixed topology definition)")
	wirekem := flag.String("wirekem", "", "Name of the KEM Scheme to be used with wire protocol")
	kem := flag.String("kem", "", "Name of the KEM Scheme to be used with Sphinx")
	nike := flag.String("nike", "x25519", "Name of the NIKE Scheme to be used with Sphinx")
	ratchetNike := flag.String("ratchetNike", "CTIDH512-X25519", "Name of the NIKE Scheme to be used with the doubleratchet")
	UserForwardPayloadLength := flag.Int("UserForwardPayloadLength", 2000, "UserForwardPayloadLength")
	pkiSignatureScheme := flag.String("pkiScheme", "Ed25519", "PKI Signature Scheme to be used")

	sr := flag.Uint64("sr", 0, "Sendrate limit")
	mu := flag.Float64("mu", 0.005, "Inverse of mean of per hop delay.")
	muMax := flag.Uint64("muMax", 1000, "Maximum delay for Mu.")
	lP := flag.Float64("lP", 0.001, "Inverse of mean for client send rate LambdaP")
	lPMax := flag.Uint64("lPMax", 1000, "Maximum delay for LambdaP.")
	lL := flag.Float64("lL", 0.0005, "Inverse of mean of loop decoy send rate LambdaL")
	lLMax := flag.Uint64("lLMax", 1000, "Maximum delay for LambdaL")
	lD := flag.Float64("lD", 0.0005, "Inverse of mean of drop decoy send rate LambdaD")
	lDMax := flag.Uint64("lDMax", 3000, "Maximum delay for LambaD")
	lM := flag.Float64("lM", 0.2, "Inverse of mean of mix decoy send rate")
	lMMax := flag.Uint64("lMMax", 100, "Maximum delay for LambdaM")
	lGMax := flag.Uint64("lGMax", 100, "Maximum delay for LambdaM")

	flag.Parse()

	if *wirekem == "" {
		log.Fatal("wire KEM must be set")
	}

	if *kem == "" && *nike == "" {
		log.Fatal("either nike or kem must be set")
	}
	if *kem != "" && *nike != "" {
		log.Fatal("nike and kem flags cannot both be set")
	}

	if *ratchetNike == "" {
		log.Fatal("ratchetNike must be set")
	}

	parameters := &vConfig.Parameters{
		SendRatePerMinute: *sr,
		Mu:                *mu,
		MuMaxDelay:        *muMax,
		LambdaP:           *lP,
		LambdaPMaxDelay:   *lPMax,
		LambdaL:           *lL,
		LambdaLMaxDelay:   *lLMax,
		LambdaD:           *lD,
		LambdaDMaxDelay:   *lDMax,
		LambdaM:           *lM,
		LambdaMMaxDelay:   *lMMax,
		LambdaGMaxDelay:   *lGMax,
	}

	s := &katzenpost{}

	s.ratchetNIKEScheme = *ratchetNike

	s.wireKEMScheme = *wirekem
	if kemschemes.ByName(*wirekem) == nil {
		log.Fatal("invalid wire KEM scheme")
	}

	s.baseDir = *baseDir
	s.outDir = *outDir
	s.binSuffix = *binSuffix
	s.basePort = uint16(*basePort)
	s.lastPort = s.basePort + 1
	s.bindAddr = *bindAddr
	s.logLevel = *logLevel

	nrHops := *nrLayers + 2

	if *nike != "" {
		nikeScheme := schemes.ByName(*nike)
		if nikeScheme == nil {
			log.Fatalf("failed to resolve nike scheme %s", *nike)
		}
		s.sphinxGeometry = geo.GeometryFromUserForwardPayloadLength(
			nikeScheme,
			*UserForwardPayloadLength,
			true,
			nrHops,
		)
	}
	if *kem != "" {
		kemScheme := kemschemes.ByName(*kem)
		if kemScheme == nil {
			log.Fatalf("failed to resolve kem scheme %s", *kem)
		}
		s.sphinxGeometry = geo.KEMGeometryFromUserForwardPayloadLength(
			kemScheme,
			*UserForwardPayloadLength,
			true,
			nrHops,
		)
	}
	if *pkiSignatureScheme != "" {
		signScheme := signSchemes.ByName(*pkiSignatureScheme)
		if signScheme == nil {
			log.Fatalf("failed to resolve pki signature scheme %s", *pkiSignatureScheme)
		}
		s.pkiSignatureScheme = signScheme
	}

	os.Mkdir(s.outDir, 0700)
	os.Mkdir(filepath.Join(s.outDir, s.baseDir), 0700)

	if *voting {
		// Generate the voting authority configurations
		err := s.genVotingAuthoritiesCfg(*nrVoting, parameters, *nrLayers, *wirekem)
		if err != nil {
			log.Fatalf("getVotingAuthoritiesCfg failed: %s", err)
		}
	}

	// Generate the gateway configs.
	for i := 0; i < *nrGateways; i++ {
		if err = s.genNodeConfig(true, false, *voting); err != nil {
			log.Fatalf("Failed to generate provider config: %v", err)
		}
	}
	// Generate the service node configs.
	for i := 0; i < *nrServiceNodes; i++ {
		if err = s.genNodeConfig(false, true, *voting); err != nil {
			log.Fatalf("Failed to generate provider config: %v", err)
		}
	}

	// Generate the mix node configs.
	for i := 0; i < *nrNodes; i++ {
		if err = s.genNodeConfig(false, false, *voting); err != nil {
			log.Fatalf("Failed to generate node config: %v", err)
		}
	}
	// Generate the authority config
	if *voting {
		gateways, serviceNodes, mixes, err := s.genAuthorizedNodes()
		if err != nil {
			panic(err)
		}
		for _, vCfg := range s.votingAuthConfigs {
			vCfg.Mixes = mixes
			vCfg.GatewayNodes = gateways
			vCfg.ServiceNodes = serviceNodes
			if *omitTopology == false {
				vCfg.Topology = new(vConfig.Topology)
				vCfg.Topology.Layers = make([]vConfig.Layer, 0)
				for i := 0; i < *nrLayers; i++ {
					vCfg.Topology.Layers = append(vCfg.Topology.Layers, *new(vConfig.Layer))
					vCfg.Topology.Layers[i].Nodes = make([]vConfig.Node, 0)
				}
				for j := range mixes {
					layer := j % *nrLayers
					vCfg.Topology.Layers[layer].Nodes = append(vCfg.Topology.Layers[layer].Nodes, *mixes[j])
				}
			}
		}
		for _, vCfg := range s.votingAuthConfigs {
			if err := saveCfg(vCfg, *outDir); err != nil {
				log.Fatalf("Failed to saveCfg of authority with %s", err)
			}
		}
	}
	// write the mixes keys and configs to disk
	for _, v := range s.nodeConfigs {
		if err := saveCfg(v, *outDir); err != nil {
			log.Fatalf("saveCfg failure: %s", err)
		}
	}

	err = s.genClientCfg()
	if err != nil {
		log.Fatalf("%s", err)
	}

	err = s.genDockerCompose(*dockerImage)
	if err != nil {
		log.Fatalf("%s", err)
	}

	err = s.genPrometheus()
	if err != nil {
		log.Fatalf("%s", err)
	}
}

func identifier(cfg interface{}) string {
	switch cfg.(type) {
	case *cConfig.Config:
		return "client"
	case *sConfig.Config:
		return cfg.(*sConfig.Config).Server.Identifier
	case *vConfig.Config:
		return cfg.(*vConfig.Config).Server.Identifier
	default:
		log.Fatalf("identifier() passed unexpected type")
		return ""
	}
}

func toml_name(cfg interface{}) string {
	switch cfg.(type) {
	case *cConfig.Config:
		return "client"
	case *sConfig.Config:
		return "katzenpost"
	case *vConfig.Config:
		return "authority"
	default:
		log.Fatalf("toml_name() passed unexpected type")
		return ""
	}
}

func saveCfg(cfg interface{}, outDir string) error {
	fileName := filepath.Join(outDir, identifier(cfg), fmt.Sprintf("%s.toml", toml_name(cfg)))
	log.Printf("writing %s", fileName)
	f, err := os.Create(fileName)
	if err != nil {
		return fmt.Errorf("os.Create(%s) failed: %s", fileName, err)
	}
	defer f.Close()

	// Serialize the descriptor.
	enc := toml.NewEncoder(f)
	return enc.Encode(cfg)
}

func cfgIdKey(cfg interface{}, outDir string) sign.PublicKey {
	var priv, public string
	var pkiSignatureScheme string
	switch cfg.(type) {
	case *sConfig.Config:
		priv = filepath.Join(outDir, cfg.(*sConfig.Config).Server.Identifier, "identity.private.pem")
		public = filepath.Join(outDir, cfg.(*sConfig.Config).Server.Identifier, "identity.public.pem")
		pkiSignatureScheme = cfg.(*sConfig.Config).Server.PKISignatureScheme
	case *vConfig.Config:
		priv = filepath.Join(outDir, cfg.(*vConfig.Config).Server.Identifier, "identity.private.pem")
		public = filepath.Join(outDir, cfg.(*vConfig.Config).Server.Identifier, "identity.public.pem")
		pkiSignatureScheme = cfg.(*vConfig.Config).Server.PKISignatureScheme
	default:
		panic("wrong type")
	}

	scheme := signSchemes.ByName(pkiSignatureScheme)
	if scheme == nil {
		panic("invalid PKI signature scheme " + pkiSignatureScheme)
	}

	idPubKey, err := signpem.FromPublicPEMFile(public, scheme)
	if err == nil {
		return idPubKey
	}
	idPubKey, idKey, err := scheme.GenerateKey()
	log.Printf("writing %s", priv)
	signpem.PrivateKeyToFile(priv, idKey)
	log.Printf("writing %s", public)
	signpem.PublicKeyToFile(public, idPubKey)
	return idPubKey
}

func cfgLinkKey(cfg interface{}, outDir string, kemScheme string) kem.PublicKey {
	var linkpriv string
	var linkpublic string

	switch cfg.(type) {
	case *vConfig.Config:
		linkpriv = filepath.Join(outDir, cfg.(*vConfig.Config).Server.Identifier, "link.private.pem")
		linkpublic = filepath.Join(outDir, cfg.(*vConfig.Config).Server.Identifier, "link.public.pem")
	default:
		panic("wrong type")
	}

	linkPubKey, linkPrivKey, err := kemschemes.ByName(kemScheme).GenerateKeyPair()
	if err != nil {
		panic(err)
	}

	log.Printf("writing %s", linkpriv)
	err = kempem.PrivateKeyToFile(linkpriv, linkPrivKey)
	if err != nil {
		panic(err)
	}
	log.Printf("writing %s", linkpublic)
	err = kempem.PublicKeyToFile(linkpublic, linkPubKey)
	if err != nil {
		panic(err)
	}
	return linkPubKey
}

func (s *katzenpost) genPrometheus() error {
	dest := filepath.Join(s.outDir, "prometheus.yml")
	log.Printf("writing %s", dest)

	f, err := os.Create(dest)

	if err != nil {
		log.Fatal(err)
	}

	defer f.Close()

	write(f, `
scrape_configs:
- job_name: katzenpost
  scrape_interval: 1s
  static_configs:
  - targets:
`)

	for _, cfg := range s.nodeConfigs {
		write(f, `    - %s
`, cfg.Server.MetricsAddress)
	}
	return nil
}

func (s *katzenpost) genDockerCompose(dockerImage string) error {
	dest := filepath.Join(s.outDir, "docker-compose.yml")
	log.Printf("writing %s", dest)
	f, err := os.Create(dest)

	if err != nil {
		log.Fatal(err)
	}

	defer f.Close()

	gateways, serviceNodes, mixes, err := s.genAuthorizedNodes()

	if err != nil {
		log.Fatal(err)
	}

	write(f, `version: "2"

services:
`)
	for _, p := range gateways {
		write(f, `
  %s:
    restart: "no"
    image: %s
    volumes:
      - ./:%s
    command: %s/server%s -f %s/%s/katzenpost.toml
    network_mode: host

    depends_on:`, p.Identifier, dockerImage, s.baseDir, s.baseDir, s.binSuffix, s.baseDir, p.Identifier)
		for _, authCfg := range s.votingAuthConfigs {
			write(f, `
      - %s`, authCfg.Server.Identifier)
		}
	}

	for _, p := range serviceNodes {
		write(f, `
  %s:
    restart: "no"
    image: %s
    volumes:
      - ./:%s
    command: %s/server%s -f %s/%s/katzenpost.toml
    network_mode: host

    depends_on:`, p.Identifier, dockerImage, s.baseDir, s.baseDir, s.binSuffix, s.baseDir, p.Identifier)
		for _, authCfg := range s.votingAuthConfigs {
			write(f, `
      - %s`, authCfg.Server.Identifier)
		}
	}

	for i := range mixes {
		// mixes in this form don't have their identifiers, because that isn't
		// part of the consensus. if/when that is fixed this could use that
		// identifier; instead it duplicates the definition of the name format
		// here.
		write(f, `
  mix%d:
    restart: "no"
    image: %s
    volumes:
      - ./:%s
    command: %s/server%s -f %s/mix%d/katzenpost.toml
    network_mode: host
    depends_on:`, i+1, dockerImage, s.baseDir, s.baseDir, s.binSuffix, s.baseDir, i+1)
		for _, authCfg := range s.votingAuthConfigs {
			// is this depends_on stuff actually necessary?
			// there was a bit more of it before this function was regenerating docker-compose.yaml...
			write(f, `
      - %s`, authCfg.Server.Identifier)
		}
	}
	for _, authCfg := range s.votingAuthConfigs {
		write(f, `
  %s:
    restart: "no"
    image: %s
    volumes:
      - ./:%s
    command: %s/voting%s -f %s/%s/authority.toml
    network_mode: host
`, authCfg.Server.Identifier, dockerImage, s.baseDir, s.baseDir, s.binSuffix, s.baseDir, authCfg.Server.Identifier)
	}

	write(f, `
  %s:
    restart: "no"
    image: %s
    volumes:
      - ./:%s
    command: --config.file="%s/prometheus.yml"
    network_mode: host
`, "metrics", "docker.io/prom/prometheus", s.baseDir, s.baseDir)

	return nil
}<|MERGE_RESOLUTION|>--- conflicted
+++ resolved
@@ -59,22 +59,6 @@
 	logLevel  string
 	logWriter io.Writer
 
-<<<<<<< HEAD
-	sphinxGeometry    *geo.Geometry
-	votingAuthConfigs []*vConfig.Config
-	authorities       map[[32]byte]*vConfig.Authority
-	authIdentity      sign.PublicKey
-
-	nodeConfigs []*sConfig.Config
-	basePort    uint16
-	lastPort    uint16
-	bindAddr    string
-	nodeIdx     int
-	clientIdx   int
-	providerIdx int
-	hasPanda    bool
-	hasProxy    bool
-=======
 	ratchetNIKEScheme  string
 	wireKEMScheme      string
 	pkiSignatureScheme sign.Scheme
@@ -92,7 +76,7 @@
 	gatewayIdx     int
 	serviceNodeIdx int
 	hasPanda       bool
->>>>>>> de9725c1
+	hasProxy       bool
 }
 
 type AuthById []*vConfig.Authority
@@ -247,14 +231,8 @@
 					"log_dir": s.baseDir + "/" + cfg.Server.Identifier,
 				},
 			}
-<<<<<<< HEAD
-			cfg.Provider.CBORPluginKaetzchen = []*sConfig.CBORPluginKaetzchen{spoolCfg}
-
-			// Add a single instance of a PANDA service
-=======
 
 			cfg.ServiceNode.CBORPluginKaetzchen = []*sConfig.CBORPluginKaetzchen{spoolCfg, mapCfg}
->>>>>>> de9725c1
 			if !s.hasPanda {
 				pandaCfg := &sConfig.CBORPluginKaetzchen{
 					Capability:     "panda",
@@ -270,7 +248,6 @@
 				cfg.ServiceNode.CBORPluginKaetzchen = append(cfg.ServiceNode.CBORPluginKaetzchen, pandaCfg)
 				s.hasPanda = true
 			}
-<<<<<<< HEAD
 
 			// Add a single instance of a http proxy for a service listening on port 4242
 			if !s.hasProxy {
@@ -286,12 +263,10 @@
 						"log_level": "DEBUG",
 					},
 				}
-				cfg.Provider.CBORPluginKaetzchen = append(cfg.Provider.CBORPluginKaetzchen, proxyCfg)
+				cfg.ServiceNode.CBORPluginKaetzchen = append(cfg.ServiceNode.CBORPluginKaetzchen, proxyCfg)
 				s.hasProxy = true
 			}
-=======
 			cfg.Debug.NumKaetzchenWorkers = 4
->>>>>>> de9725c1
 		}
 
 		echoCfg := new(sConfig.Kaetzchen)
