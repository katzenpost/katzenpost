// SPDX-FileCopyrightText: Katzenpost developers union
// SPDX-License-Identifier: AGPL-3.0-only

package main

import (
	"flag"
	"fmt"
	"io"
	"os"
	"path/filepath"
	"sort"

	"github.com/BurntSushi/toml"
	"github.com/charmbracelet/log"

	"github.com/katzenpost/hpqc/hash"
	"github.com/katzenpost/hpqc/kem"
	kempem "github.com/katzenpost/hpqc/kem/pem"
	kemschemes "github.com/katzenpost/hpqc/kem/schemes"
	"github.com/katzenpost/hpqc/nike/schemes"
	"github.com/katzenpost/hpqc/sign"
	signpem "github.com/katzenpost/hpqc/sign/pem"

	vConfig "github.com/katzenpost/katzenpost/authority/voting/server/config"
	cConfig "github.com/katzenpost/katzenpost/client/config"
	cConfig2 "github.com/katzenpost/katzenpost/client2/config"
	"github.com/katzenpost/katzenpost/core/cert"
	"github.com/katzenpost/katzenpost/core/sphinx/geo"
	sConfig "github.com/katzenpost/katzenpost/server/config"
)

const (
	basePort      = 30000
	bindAddr      = "127.0.0.1"
	nrLayers      = 3
	nrNodes       = 6
	nrProviders   = 2
	nrAuthorities = 3
)

type katzenpost struct {
	baseDir   string
	outDir    string
	binSuffix string
	logLevel  string
	logWriter io.Writer

	wireKEMScheme     string
	sphinxGeometry    *geo.Geometry
	votingAuthConfigs []*vConfig.Config
	authorities       map[[32]byte]*vConfig.Authority
	authIdentity      sign.PublicKey

	nodeConfigs []*sConfig.Config
	basePort    uint16
	lastPort    uint16
	bindAddr    string
	nodeIdx     int
	clientIdx   int
	providerIdx int
	hasPanda    bool
}

type AuthById []*vConfig.Authority

func (a AuthById) Len() int           { return len(a) }
func (a AuthById) Swap(i, j int)      { a[i], a[j] = a[j], a[i] }
func (a AuthById) Less(i, j int) bool { return a[i].Identifier < a[j].Identifier }

type NodeById []*vConfig.Node

func (a NodeById) Len() int           { return len(a) }
func (a NodeById) Swap(i, j int)      { a[i], a[j] = a[j], a[i] }
func (a NodeById) Less(i, j int) bool { return a[i].Identifier < a[j].Identifier }

func (s *katzenpost) genClient2Cfg() error {
	log.Debug("genClient2Cfg begin")
	os.Mkdir(filepath.Join(s.outDir, "client2"), 0700)
	cfg := new(cConfig2.Config)

	cfg.SphinxGeometry = s.sphinxGeometry

	// Logging section.
	cfg.Logging = &cConfig2.Logging{File: "", Level: "DEBUG"}

	// UpstreamProxy section
	cfg.UpstreamProxy = &cConfig2.UpstreamProxy{Type: "none"}

	cfg.PreferedTransports = []string{"tcp"}

	// VotingAuthority section

	peers := make([]*vConfig.Authority, 0)
	for _, peer := range s.authorities {
		peers = append(peers, peer)
	}

	sort.Sort(AuthById(peers))

	cfg.VotingAuthority = &cConfig2.VotingAuthority{Peers: peers}

	// Debug section
	cfg.Debug = &cConfig2.Debug{DisableDecoyTraffic: false}

	log.Debug("before gathering providers")
	providers := make([]*cConfig2.Provider, 0)
	for i := 0; i < len(s.nodeConfigs); i++ {
		if s.nodeConfigs[i].Provider == nil {
			continue
		}

		idPubKey := cfgIdKey(s.nodeConfigs[i], s.outDir)
		linkPubKey := cfgLinkKey(s.nodeConfigs[i], s.outDir)

		provider := &cConfig2.Provider{
			Name:        s.nodeConfigs[i].Server.Identifier,
			IdentityKey: idPubKey,
			LinkKey:     linkPubKey,
			Addresses: map[string][]string{
				"tcp": s.nodeConfigs[i].Server.Addresses,
			},
		}
		providers = append(providers, provider)
	}
	if len(providers) == 0 {
		panic("wtf 0 providers")
	}
	log.Debug("after gathering providers")
	cfg.PinnedProviders = &cConfig2.Providers{
		Providers: providers,
	}

	log.Debug("before save config")
	err := saveCfg(cfg, s.outDir)
	if err != nil {
		log.Debugf("save config failure %s", err.Error())
		return err
	}
	log.Debug("after save config")
	log.Debug("genClient2Cfg end")
	return nil
}

func (s *katzenpost) genClientCfg() error {
	log.Debug("genClientCfg begin")
	os.Mkdir(filepath.Join(s.outDir, "client"), 0700)
	cfg := new(cConfig.Config)

	cfg.WireKEMScheme = s.wireKEMScheme
	cfg.SphinxGeometry = s.sphinxGeometry

	s.clientIdx++

	// Logging section.
	cfg.Logging = &cConfig.Logging{File: "", Level: s.logLevel}

	// UpstreamProxy section
	cfg.UpstreamProxy = &cConfig.UpstreamProxy{Type: "none"}

	// VotingAuthority section

	peers := make([]*vConfig.Authority, 0)
	for _, peer := range s.authorities {
		peers = append(peers, peer)
	}

	sort.Sort(AuthById(peers))

	cfg.VotingAuthority = &cConfig.VotingAuthority{Peers: peers}

	// Debug section
	cfg.Debug = &cConfig.Debug{DisableDecoyTraffic: false}

	err := saveCfg(cfg, s.outDir)
	if err != nil {
		return err
	}
	log.Debug("genClientCfg end")
	return nil
}

func write(f *os.File, str string, args ...interface{}) {
	str = fmt.Sprintf(str, args...)
	_, err := f.WriteString(str)

	if err != nil {
		log.Fatal(err)
	}
}

func (s *katzenpost) genNodeConfig(isProvider bool, isVoting bool) error {
	log.Debug("genNodeConfig begin")
	const serverLogFile = "katzenpost.log"

	n := fmt.Sprintf("mix%d", s.nodeIdx+1)
	if isProvider {
		n = fmt.Sprintf("provider%d", s.providerIdx+1)
	}
	cfg := new(sConfig.Config)

	cfg.SphinxGeometry = s.sphinxGeometry

	// Server section.
	cfg.Server = new(sConfig.Server)
	cfg.Server.WireKEM = s.wireKEMScheme
	cfg.Server.Identifier = n
	cfg.Server.Addresses = []string{fmt.Sprintf("%s:%d", s.bindAddr, s.lastPort)}
	cfg.Server.DataDir = filepath.Join(s.baseDir, n)
	os.Mkdir(filepath.Join(s.outDir, cfg.Server.Identifier), 0700)
	cfg.Server.IsProvider = isProvider
	if isProvider {
		cfg.Server.AltAddresses = map[string][]string{
			"TCP": []string{fmt.Sprintf("localhost:%d", s.lastPort)},
		}
	}

	// Debug section.
	cfg.Debug = new(sConfig.Debug)
	cfg.Debug.SendDecoyTraffic = true

	// PKI section.
	if isVoting {
		authorities := make([]*vConfig.Authority, 0, len(s.authorities))
		i := 0
		for _, auth := range s.authorities {
			authorities = append(authorities, auth)
			i += 1
		}

		sort.Sort(AuthById(authorities))
		cfg.PKI = &sConfig.PKI{
			Voting: &sConfig.Voting{
				Authorities: authorities,
			},
		}
	}

	// Logging section.
	cfg.Logging = new(sConfig.Logging)
	cfg.Logging.File = serverLogFile
	cfg.Logging.Level = s.logLevel

	if isProvider {
		// Enable the thwack interface.
		cfg.Management = new(sConfig.Management)
		cfg.Management.Enable = true

		s.providerIdx++

		cfg.Provider = new(sConfig.Provider)
		// configure an entry provider or a spool storage provider
		if s.providerIdx%2 == 0 {
			cfg.Provider.TrustOnFirstUse = true
			cfg.Provider.EnableEphemeralClients = true
		} else {
			cfg.Provider.TrustOnFirstUse = true
			cfg.Provider.EnableEphemeralClients = true

			spoolCfg := &sConfig.CBORPluginKaetzchen{
				Capability:     "spool",
				Endpoint:       "+spool",
				Command:        s.baseDir + "/memspool" + s.binSuffix,
				MaxConcurrency: 1,
				Config: map[string]interface{}{
					"data_store": s.baseDir + "/" + cfg.Server.Identifier + "/memspool.storage",
					"log_dir":    s.baseDir + "/" + cfg.Server.Identifier,
				},
			}
			cfg.Provider.CBORPluginKaetzchen = []*sConfig.CBORPluginKaetzchen{spoolCfg}
			if !s.hasPanda {
				pandaCfg := &sConfig.CBORPluginKaetzchen{
					Capability:     "panda",
					Endpoint:       "+panda",
					Command:        s.baseDir + "/panda_server" + s.binSuffix,
					MaxConcurrency: 1,
					Config: map[string]interface{}{
						"fileStore": s.baseDir + "/" + cfg.Server.Identifier + "/panda.storage",
						"log_dir":   s.baseDir + "/" + cfg.Server.Identifier,
						"log_level": s.logLevel,
					},
				}
				cfg.Provider.CBORPluginKaetzchen = append(cfg.Provider.CBORPluginKaetzchen, pandaCfg)
				s.hasPanda = true
			}
		}

		echoCfg := new(sConfig.Kaetzchen)
		echoCfg.Capability = "echo"
		echoCfg.Endpoint = "+echo"
		cfg.Provider.Kaetzchen = append(cfg.Provider.Kaetzchen, echoCfg)

		/*
			keysvrCfg := new(sConfig.Kaetzchen)
			keysvrCfg.Capability = "keyserver"
			keysvrCfg.Endpoint = "+keyserver"
			cfg.Provider.Kaetzchen = append(cfg.Provider.Kaetzchen, keysvrCfg)

				if s.providerIdx == 1 {
					cfg.Debug.NumProviderWorkers = 10
					cfg.Provider.SQLDB = new(sConfig.SQLDB)
					cfg.Provider.SQLDB.Backend = "pgx"
					cfg.Provider.SQLDB.DataSourceName = "host=localhost port=5432 database=katzenpost sslmode=disable"
					cfg.Provider.UserDB = new(sConfig.UserDB)
					cfg.Provider.UserDB.Backend = sConfig.BackendSQL

					cfg.Provider.SpoolDB = new(sConfig.SpoolDB)
					cfg.Provider.SpoolDB.Backend = sConfig.BackendSQL
				}
		*/
	} else {
		s.nodeIdx++
	}
	s.nodeConfigs = append(s.nodeConfigs, cfg)
	s.lastPort++
	_ = cfgIdKey(cfg, s.outDir)
	_ = cfgLinkKey(cfg, s.outDir)
	log.Debug("genNodeConfig end")
	return cfg.FixupAndValidate()
}

<<<<<<< HEAD
func (s *katzenpost) genVotingAuthoritiesCfg(numAuthorities int, parameters *vConfig.Parameters, nrLayers int) error {
	log.Debug("genVotingAuthoritiesCfg begin")
=======
func (s *katzenpost) genVotingAuthoritiesCfg(numAuthorities int, parameters *vConfig.Parameters, nrLayers int, wirekem string) error {

>>>>>>> 2d3a7273
	configs := []*vConfig.Config{}

	// initial generation of key material for each authority
	s.authorities = make(map[[32]byte]*vConfig.Authority)
	for i := 1; i <= numAuthorities; i++ {
		cfg := new(vConfig.Config)
		cfg.SphinxGeometry = s.sphinxGeometry
		cfg.Server = &vConfig.Server{
			WireKEMScheme: s.wireKEMScheme,
			Identifier:    fmt.Sprintf("auth%d", i),
			Addresses:     []string{fmt.Sprintf("%s:%d", s.bindAddr, s.lastPort)},
			DataDir:       filepath.Join(s.baseDir, fmt.Sprintf("auth%d", i)),
		}
		os.Mkdir(filepath.Join(s.outDir, cfg.Server.Identifier), 0700)
		s.lastPort += 1
		cfg.Logging = &vConfig.Logging{
			Disable: false,
			File:    "katzenpost.log",
			Level:   s.logLevel,
		}
		cfg.Parameters = parameters
		cfg.Debug = &vConfig.Debug{
			Layers:           nrLayers,
			MinNodesPerLayer: 1,
			GenerateOnly:     false,
		}
		configs = append(configs, cfg)
		idKey := cfgIdKey(cfg, s.outDir)
		linkKey := cfgLinkKey(cfg, s.outDir, wirekem)
		authority := &vConfig.Authority{
			Identifier:        fmt.Sprintf("auth%d", i),
			IdentityPublicKey: idKey,
			LinkPublicKey:     linkKey,
			WireKEMScheme:     wirekem,
			Addresses:         cfg.Server.Addresses,
		}
		s.authorities[hash.Sum256From(idKey)] = authority
	}

	// tell each authority about it's peers
	for i := 0; i < numAuthorities; i++ {
		peers := []*vConfig.Authority{}
		for _, peer := range s.authorities {
			peers = append(peers, peer)
		}
		sort.Sort(AuthById(peers))
		configs[i].Authorities = peers
	}
	s.votingAuthConfigs = configs
	log.Debug("genVotingAuthoritiesCfg end")
	return nil
}

func (s *katzenpost) genAuthorizedNodes() ([]*vConfig.Node, []*vConfig.Node, error) {
	log.Debug("genAuthorizedNodes begin")
	mixes := []*vConfig.Node{}
	providers := []*vConfig.Node{}
	for _, nodeCfg := range s.nodeConfigs {
		node := &vConfig.Node{
			Identifier:           nodeCfg.Server.Identifier,
			IdentityPublicKeyPem: filepath.Join("../", nodeCfg.Server.Identifier, "identity.public.pem"),
		}
		if nodeCfg.Server.IsProvider {
			providers = append(providers, node)
		} else {
			mixes = append(mixes, node)
		}
	}
	sort.Sort(NodeById(mixes))
	sort.Sort(NodeById(providers))

	log.Debug("genAuthorizedNodes end")
	return providers, mixes, nil
}

func main() {
	var err error
	nrLayers := flag.Int("L", nrLayers, "Number of layers.")
	nrNodes := flag.Int("n", nrNodes, "Number of mixes.")
	nrProviders := flag.Int("p", nrProviders, "Number of providers.")
	voting := flag.Bool("v", false, "Generate voting configuration")
	nrVoting := flag.Int("nv", nrAuthorities, "Generate voting configuration")
	baseDir := flag.String("b", "", "Path to use as baseDir option")
	basePort := flag.Int("P", basePort, "First port number to use")
	bindAddr := flag.String("a", bindAddr, "Address to bind to")
	outDir := flag.String("o", "", "Path to write files to")
	dockerImage := flag.String("d", "katzenpost-go_mod", "Docker image for compose-compose")
	binSuffix := flag.String("S", "", "suffix for binaries in docker-compose.yml")
	logLevel := flag.String("log_level", "DEBUG", "logging level could be set to: DEBUG, INFO, NOTICE, WARNING, ERROR, CRITICAL")
	omitTopology := flag.Bool("D", false, "Dynamic topology (omit fixed topology definition)")
	wirekem := flag.String("wirekem", "", "Name of the KEM Scheme to be used with wire protocol")
	kem := flag.String("kem", "", "Name of the KEM Scheme to be used with Sphinx")
	nike := flag.String("nike", "x25519", "Name of the NIKE Scheme to be used with Sphinx")
	UserForwardPayloadLength := flag.Int("UserForwardPayloadLength", 2000, "UserForwardPayloadLength")

	sr := flag.Uint64("sr", 0, "Sendrate limit")
	mu := flag.Float64("mu", 0.005, "Inverse of mean of per hop delay.")
	muMax := flag.Uint64("muMax", 1000, "Maximum delay for Mu.")
	lP := flag.Float64("lP", 0.001, "Inverse of mean for client send rate LambdaP")
	lPMax := flag.Uint64("lPMax", 1000, "Maximum delay for LambdaP.")
	lL := flag.Float64("lL", 0.0005, "Inverse of mean of loop decoy send rate LambdaL")
	lLMax := flag.Uint64("lLMax", 1000, "Maximum delay for LambdaL")
	lD := flag.Float64("lD", 0.0005, "Inverse of mean of drop decoy send rate LambdaD")
	lDMax := flag.Uint64("lDMax", 3000, "Maximum delay for LambaD")
	lM := flag.Float64("lM", 0.2, "Inverse of mean of mix decoy send rate")
	lMMax := flag.Uint64("lMMax", 100, "Maximum delay for LambdaM")

	flag.Parse()

<<<<<<< HEAD
	mylog := log.Default()
	mylog.SetLevel(log.DebugLevel)
=======
	if *wirekem == "" {
		log.Fatal("wire KEM must be set")
	}
>>>>>>> 2d3a7273

	if *kem == "" && *nike == "" {
		log.Fatal("either nike or kem must be set")
	}
	if *kem != "" && *nike != "" {
		log.Fatal("nike and kem flags cannot both be set")
	}

	parameters := &vConfig.Parameters{
		SendRatePerMinute: *sr,
		Mu:                *mu,
		MuMaxDelay:        *muMax,
		LambdaP:           *lP,
		LambdaPMaxDelay:   *lPMax,
		LambdaL:           *lL,
		LambdaLMaxDelay:   *lLMax,
		LambdaD:           *lD,
		LambdaDMaxDelay:   *lDMax,
		LambdaM:           *lM,
		LambdaMMaxDelay:   *lMMax,
	}

	s := &katzenpost{}

	s.wireKEMScheme = *wirekem
	if kemschemes.ByName(*wirekem) == nil {
		log.Fatal("invalid wire KEM scheme")
	}

	s.baseDir = *baseDir
	s.outDir = *outDir
	s.binSuffix = *binSuffix
	s.basePort = uint16(*basePort)
	s.lastPort = s.basePort + 1
	s.bindAddr = *bindAddr
	s.logLevel = *logLevel

	nrHops := *nrLayers + 2

	if *nike != "" {
		nikeScheme := schemes.ByName(*nike)
		if nikeScheme == nil {
			log.Fatalf("failed to resolve nike scheme %s", *nike)
		}
		s.sphinxGeometry = geo.GeometryFromUserForwardPayloadLength(
			nikeScheme,
			*UserForwardPayloadLength,
			true,
			nrHops,
		)
	}
	if *kem != "" {
		kemScheme := kemschemes.ByName(*kem)
		if kemScheme == nil {
			log.Fatalf("failed to resolve kem scheme %s", *kem)
		}
		s.sphinxGeometry = geo.KEMGeometryFromUserForwardPayloadLength(
			kemScheme,
			*UserForwardPayloadLength,
			true,
			nrHops,
		)
	}

	os.Mkdir(s.outDir, 0700)
	os.Mkdir(filepath.Join(s.outDir, s.baseDir), 0700)

	if *voting {
		// Generate the voting authority configurations
		err := s.genVotingAuthoritiesCfg(*nrVoting, parameters, *nrLayers, *wirekem)
		if err != nil {
			log.Fatalf("getVotingAuthoritiesCfg failed: %s", err)
		}
	}

	// Generate the provider configs.
	for i := 0; i < *nrProviders; i++ {
		if err = s.genNodeConfig(true, *voting); err != nil {
			log.Fatalf("Failed to generate provider config: %v", err)
		}
	}

	// Generate the node configs.
	for i := 0; i < *nrNodes; i++ {
		if err = s.genNodeConfig(false, *voting); err != nil {
			log.Fatalf("Failed to generate node config: %v", err)
		}
	}
	// Generate the authority config
	if *voting {
		providers, mixes, err := s.genAuthorizedNodes()
		if err != nil {
			panic(err)
		}
		for _, vCfg := range s.votingAuthConfigs {
			vCfg.Mixes = mixes
			vCfg.Providers = providers
			if *omitTopology == false {
				vCfg.Topology = new(vConfig.Topology)
				vCfg.Topology.Layers = make([]vConfig.Layer, 0)
				for i := 0; i < *nrLayers; i++ {
					vCfg.Topology.Layers = append(vCfg.Topology.Layers, *new(vConfig.Layer))
					vCfg.Topology.Layers[i].Nodes = make([]vConfig.Node, 0)
				}
				for j := range mixes {
					layer := j % *nrLayers
					vCfg.Topology.Layers[layer].Nodes = append(vCfg.Topology.Layers[layer].Nodes, *mixes[j])
				}
			}
		}
		for _, vCfg := range s.votingAuthConfigs {
			if err := saveCfg(vCfg, *outDir); err != nil {
				log.Fatalf("Failed to saveCfg of authority with %s", err)
			}
		}
	}
	// write the mixes keys and configs to disk
	for _, v := range s.nodeConfigs {
		if err := saveCfg(v, *outDir); err != nil {
			log.Fatalf("%s", err)
		}
	}

	err = s.genClientCfg()
	if err != nil {
		log.Fatalf("%s", err)
	}

	err = s.genClient2Cfg()
	if err != nil {
		log.Fatalf("%s", err)
	}

	err = s.genDockerCompose(*dockerImage)
	if err != nil {
		log.Fatalf("%s", err)
	}
	err = s.genPrometheus()
	if err != nil {
		log.Fatalf("%s", err)
	}
}

func identifier(cfg interface{}) string {
	switch cfg.(type) {
	case *cConfig.Config:
		return "client"
	case *cConfig2.Config:
		return "client2"
	case *sConfig.Config:
		return cfg.(*sConfig.Config).Server.Identifier
	case *vConfig.Config:
		return cfg.(*vConfig.Config).Server.Identifier
	default:
		log.Fatalf("identifier() passed unexpected type")
		return ""
	}
}

func toml_name(cfg interface{}) string {
	switch cfg.(type) {
	case *cConfig.Config:
		return "client"
	case *cConfig2.Config:
		return "client"
	case *sConfig.Config:
		return "katzenpost"
	case *vConfig.Config:
		return "authority"
	default:
		log.Fatalf("toml_name() passed unexpected type")
		return ""
	}
}

func saveCfg(cfg interface{}, outDir string) error {
	fileName := filepath.Join(outDir, identifier(cfg), fmt.Sprintf("%s.toml", toml_name(cfg)))
	log.Infof("saveCfg writing %s", fileName)
	f, err := os.Create(fileName)
	if err != nil {
		return err
	}
	defer f.Close()

	// Serialize the descriptor.
	enc := toml.NewEncoder(f)
	err = enc.Encode(cfg)
	if err != nil {
		log.Debugf("toml encode error %s", err.Error())
		return err
	}
	return nil
}

func cfgIdKey(cfg interface{}, outDir string) sign.PublicKey {
	var priv, public string
	switch cfg.(type) {
	case *sConfig.Config:
		priv = filepath.Join(outDir, cfg.(*sConfig.Config).Server.Identifier, "identity.private.pem")
		public = filepath.Join(outDir, cfg.(*sConfig.Config).Server.Identifier, "identity.public.pem")
	case *vConfig.Config:
		priv = filepath.Join(outDir, cfg.(*vConfig.Config).Server.Identifier, "identity.private.pem")
		public = filepath.Join(outDir, cfg.(*vConfig.Config).Server.Identifier, "identity.public.pem")
	default:
		panic("wrong type")
	}

	idPubKey, err := signpem.FromPublicPEMFile(public, cert.Scheme)
	if err == nil {
		return idPubKey
	}
	idPubKey, idKey, err := cert.Scheme.GenerateKey()
	log.Printf("writing %s", priv)
	signpem.PrivateKeyToFile(priv, idKey)
	log.Printf("writing %s", public)
	signpem.PublicKeyToFile(public, idPubKey)
	return idPubKey
}

func cfgLinkKey(cfg interface{}, outDir string, kemScheme string) kem.PublicKey {
	var linkpriv string
	var linkpublic string

	switch cfg.(type) {
	case *sConfig.Config:
		linkpriv = filepath.Join(outDir, cfg.(*sConfig.Config).Server.Identifier, "link.private.pem")
		linkpublic = filepath.Join(outDir, cfg.(*sConfig.Config).Server.Identifier, "link.public.pem")
	case *vConfig.Config:
		linkpriv = filepath.Join(outDir, cfg.(*vConfig.Config).Server.Identifier, "link.private.pem")
		linkpublic = filepath.Join(outDir, cfg.(*vConfig.Config).Server.Identifier, "link.public.pem")
	default:
		panic("wrong type")
	}

	linkPubKey, linkPrivKey, err := kemschemes.ByName(kemScheme).GenerateKeyPair()
	if err != nil {
		panic(err)
	}

	log.Printf("writing %s", linkpriv)
	err = kempem.PrivateKeyToFile(linkpriv, linkPrivKey)
	if err != nil {
		panic(err)
	}
	log.Printf("writing %s", linkpublic)
	err = kempem.PublicKeyToFile(linkpublic, linkPubKey)
	if err != nil {
		panic(err)
	}
	return linkPubKey
}

func (s *katzenpost) genPrometheus() error {
	dest := filepath.Join(s.outDir, "prometheus.yml")
	log.Printf("writing %s", dest)

	f, err := os.Create(dest)

	if err != nil {
		log.Fatal(err)
	}

	defer f.Close()

	write(f, `
scrape_configs:
- job_name: katzenpost
  scrape_interval: 1s
  static_configs:
  - targets:
`)

	for _, cfg := range s.nodeConfigs {
		write(f, `    - %s
`, cfg.Server.MetricsAddress)
	}
	return nil
}

func (s *katzenpost) genDockerCompose(dockerImage string) error {
	dest := filepath.Join(s.outDir, "docker-compose.yml")
	log.Printf("writing %s", dest)
	f, err := os.Create(dest)

	if err != nil {
		log.Fatal(err)
	}

	defer f.Close()

	providers, mixes, err := s.genAuthorizedNodes()

	if err != nil {
		log.Fatal(err)
	}

	write(f, `version: "2"

services:
`)
	for _, p := range providers {
		write(f, `
  %s:
    restart: "no"
    image: %s
    volumes:
      - ./:%s
    command: %s/server%s -f %s/%s/katzenpost.toml
    network_mode: host

    depends_on:`, p.Identifier, dockerImage, s.baseDir, s.baseDir, s.binSuffix, s.baseDir, p.Identifier)
		for _, authCfg := range s.votingAuthConfigs {
			write(f, `
      - %s`, authCfg.Server.Identifier)
		}
	}

	for i := range mixes {
		// mixes in this form don't have their identifiers, because that isn't
		// part of the consensus. if/when that is fixed this could use that
		// identifier; instead it duplicates the definition of the name format
		// here.
		write(f, `
  mix%d:
    restart: "no"
    image: %s
    volumes:
      - ./:%s
    command: %s/server%s -f %s/mix%d/katzenpost.toml
    network_mode: host
    depends_on:`, i+1, dockerImage, s.baseDir, s.baseDir, s.binSuffix, s.baseDir, i+1)
		for _, authCfg := range s.votingAuthConfigs {
			// is this depends_on stuff actually necessary?
			// there was a bit more of it before this function was regenerating docker-compose.yaml...
			write(f, `
      - %s`, authCfg.Server.Identifier)
		}
	}
	for _, authCfg := range s.votingAuthConfigs {
		write(f, `
  %s:
    restart: "no"
    image: %s
    volumes:
      - ./:%s
    command: %s/voting%s -f %s/%s/authority.toml
    network_mode: host
`, authCfg.Server.Identifier, dockerImage, s.baseDir, s.baseDir, s.binSuffix, s.baseDir, authCfg.Server.Identifier)
	}

	write(f, `
  %s:
    restart: "no"
    image: %s
    volumes:
      - ./:%s
    command: --config.file="%s/prometheus.yml"
    network_mode: host
`, "metrics", "docker.io/prom/prometheus", s.baseDir, s.baseDir)

	return nil
}<|MERGE_RESOLUTION|>--- conflicted
+++ resolved
@@ -79,6 +79,7 @@
 	os.Mkdir(filepath.Join(s.outDir, "client2"), 0700)
 	cfg := new(cConfig2.Config)
 
+	cfg.WireKEMScheme = s.wireKEMScheme
 	cfg.SphinxGeometry = s.sphinxGeometry
 
 	// Logging section.
@@ -111,7 +112,7 @@
 		}
 
 		idPubKey := cfgIdKey(s.nodeConfigs[i], s.outDir)
-		linkPubKey := cfgLinkKey(s.nodeConfigs[i], s.outDir)
+		linkPubKey := cfgLinkKey(s.nodeConfigs[i], s.outDir, cfg.WireKEMScheme)
 
 		provider := &cConfig2.Provider{
 			Name:        s.nodeConfigs[i].Server.Identifier,
@@ -314,18 +315,12 @@
 	s.nodeConfigs = append(s.nodeConfigs, cfg)
 	s.lastPort++
 	_ = cfgIdKey(cfg, s.outDir)
-	_ = cfgLinkKey(cfg, s.outDir)
+	_ = cfgLinkKey(cfg, s.outDir, s.wireKEMScheme)
 	log.Debug("genNodeConfig end")
 	return cfg.FixupAndValidate()
 }
 
-<<<<<<< HEAD
-func (s *katzenpost) genVotingAuthoritiesCfg(numAuthorities int, parameters *vConfig.Parameters, nrLayers int) error {
-	log.Debug("genVotingAuthoritiesCfg begin")
-=======
 func (s *katzenpost) genVotingAuthoritiesCfg(numAuthorities int, parameters *vConfig.Parameters, nrLayers int, wirekem string) error {
-
->>>>>>> 2d3a7273
 	configs := []*vConfig.Config{}
 
 	// initial generation of key material for each authority
@@ -435,14 +430,12 @@
 
 	flag.Parse()
 
-<<<<<<< HEAD
 	mylog := log.Default()
 	mylog.SetLevel(log.DebugLevel)
-=======
+
 	if *wirekem == "" {
 		log.Fatal("wire KEM must be set")
 	}
->>>>>>> 2d3a7273
 
 	if *kem == "" && *nike == "" {
 		log.Fatal("either nike or kem must be set")
