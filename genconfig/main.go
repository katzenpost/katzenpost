// SPDX-FileCopyrightText: Copyright (C) 2022  Yawning Angel, David Stainton, Masala
// SPDX-License-Identifier: AGPL-3.0-only

package main

import (
	"flag"
	"fmt"
	"io"
	"log"
	"os"
	"path/filepath"
	"sort"

	"github.com/BurntSushi/toml"

	"github.com/katzenpost/hpqc/hash"
	"github.com/katzenpost/hpqc/kem"
	kempem "github.com/katzenpost/hpqc/kem/pem"
	kemschemes "github.com/katzenpost/hpqc/kem/schemes"
	"github.com/katzenpost/hpqc/nike/schemes"
	"github.com/katzenpost/hpqc/sign"
	signpem "github.com/katzenpost/hpqc/sign/pem"
	signSchemes "github.com/katzenpost/hpqc/sign/schemes"

	vConfig "github.com/katzenpost/katzenpost/authority/voting/server/config"
	cConfig "github.com/katzenpost/katzenpost/client/config"
	cConfig2 "github.com/katzenpost/katzenpost/client2/config"
	"github.com/katzenpost/katzenpost/core/sphinx/geo"
	sConfig "github.com/katzenpost/katzenpost/server/config"
)

const (
	basePort       = 30000
	bindAddr       = "127.0.0.1"
	nrLayers       = 3
	nrNodes        = 6
	nrGateways     = 1
	nrServiceNodes = 1
	nrAuthorities  = 3
)

type katzenpost struct {
	baseDir   string
	outDir    string
	binSuffix string
	logLevel  string
	logWriter io.Writer

	ratchetNIKEScheme  string
	wireKEMScheme      string
	pkiSignatureScheme sign.Scheme
	sphinxGeometry     *geo.Geometry
	votingAuthConfigs  []*vConfig.Config
	authorities        map[[32]byte]*vConfig.Authority
	authIdentity       sign.PublicKey

	nodeConfigs    []*sConfig.Config
	basePort       uint16
	lastPort       uint16
	bindAddr       string
	nodeIdx        int
	clientIdx      int
	gatewayIdx     int
	serviceNodeIdx int
	hasPanda       bool
	hasProxy       bool
	noMixDecoy     bool
	debugConfig    *cConfig.Debug
}

type AuthById []*vConfig.Authority

func (a AuthById) Len() int           { return len(a) }
func (a AuthById) Swap(i, j int)      { a[i], a[j] = a[j], a[i] }
func (a AuthById) Less(i, j int) bool { return a[i].Identifier < a[j].Identifier }

type NodeById []*vConfig.Node

func (a NodeById) Len() int           { return len(a) }
func (a NodeById) Swap(i, j int)      { a[i], a[j] = a[j], a[i] }
func (a NodeById) Less(i, j int) bool { return a[i].Identifier < a[j].Identifier }

func (s *katzenpost) genClient2Cfg() error {
	log.Print("genClient2Cfg begin")
	os.Mkdir(filepath.Join(s.outDir, "client2"), 0700)
	cfg := new(cConfig2.Config)

	//cfg.ListenNetwork = "unixpacket"
	//cfg.ListenAddress = "@katzenpost"

	cfg.ListenNetwork = "tcp"
	cfg.ListenAddress = "localhost:64331"

	cfg.PKISignatureScheme = s.pkiSignatureScheme.Name()
	cfg.WireKEMScheme = s.wireKEMScheme
	cfg.SphinxGeometry = s.sphinxGeometry

	// Logging section.
	cfg.Logging = &cConfig2.Logging{File: "", Level: "DEBUG"}

	// UpstreamProxy section
	cfg.UpstreamProxy = &cConfig2.UpstreamProxy{Type: "none"}

	cfg.PreferedTransports = []string{"tcp"}

	// VotingAuthority section

	peers := make([]*vConfig.Authority, 0)
	for _, peer := range s.authorities {
		peers = append(peers, peer)
	}

	sort.Sort(AuthById(peers))

	cfg.VotingAuthority = &cConfig2.VotingAuthority{Peers: peers}

	// Debug section
	cfg.Debug = &cConfig2.Debug{DisableDecoyTraffic: s.debugConfig.DisableDecoyTraffic}

	log.Print("before gathering providers")
	gateways := make([]*cConfig2.Gateway, 0)
	for i := 0; i < len(s.nodeConfigs); i++ {
		if s.nodeConfigs[i].Gateway == nil {
			continue
		}

		idPubKey := cfgIdKey(s.nodeConfigs[i], s.outDir)
		linkPubKey := cfgLinkKey(s.nodeConfigs[i], s.outDir, cfg.WireKEMScheme)

		gateway := &cConfig2.Gateway{
			PKISignatureScheme: s.pkiSignatureScheme.Name(),
			WireKEMScheme:      s.wireKEMScheme,
			Name:               s.nodeConfigs[i].Server.Identifier,
			IdentityKey:        idPubKey,
			LinkKey:            linkPubKey,
			Addresses: map[string][]string{
				"tcp": s.nodeConfigs[i].Server.Addresses,
			},
		}
		gateways = append(gateways, gateway)
	}
	if len(gateways) == 0 {
		panic("wtf 0 providers")
	}
	log.Print("after gathering providers")
	cfg.PinnedGateways = &cConfig2.Gateways{
		Gateways: gateways,
	}

	log.Print("before save config")
	err := saveCfg(cfg, s.outDir)
	if err != nil {
		log.Printf("save config failure %s", err.Error())
		return err
	}
	log.Print("after save config")
	log.Print("genClient2Cfg end")
	return nil
}

func (s *katzenpost) genClientCfg() error {
	os.Mkdir(filepath.Join(s.outDir, "client"), 0700)
	cfg := new(cConfig.Config)

	cfg.RatchetNIKEScheme = s.ratchetNIKEScheme
	cfg.WireKEMScheme = s.wireKEMScheme
	cfg.PKISignatureScheme = s.pkiSignatureScheme.Name()
	cfg.SphinxGeometry = s.sphinxGeometry

	s.clientIdx++

	// Logging section.
	cfg.Logging = &cConfig.Logging{File: "", Level: s.logLevel}

	// UpstreamProxy section
	cfg.UpstreamProxy = &cConfig.UpstreamProxy{Type: "none"}

	// VotingAuthority section

	peers := make([]*vConfig.Authority, 0)
	for _, peer := range s.authorities {
		peers = append(peers, peer)
	}

	sort.Sort(AuthById(peers))

	cfg.VotingAuthority = &cConfig.VotingAuthority{Peers: peers}

	// Debug section
	cfg.Debug = s.debugConfig
	err := saveCfg(cfg, s.outDir)
	if err != nil {
		return err
	}
	return nil
}

func write(f *os.File, str string, args ...interface{}) {
	str = fmt.Sprintf(str, args...)
	_, err := f.WriteString(str)

	if err != nil {
		log.Fatal(err)
	}
}

func (s *katzenpost) genNodeConfig(isGateway, isServiceNode bool, isVoting bool) error {
	const serverLogFile = "katzenpost.log"

	n := fmt.Sprintf("mix%d", s.nodeIdx+1)
	if isGateway {
		n = fmt.Sprintf("gateway%d", s.gatewayIdx+1)
	} else if isServiceNode {
		n = fmt.Sprintf("servicenode%d", s.serviceNodeIdx+1)
	}

	cfg := new(sConfig.Config)
	cfg.SphinxGeometry = s.sphinxGeometry

	// Server section.
	cfg.Server = new(sConfig.Server)
	cfg.Server.WireKEM = s.wireKEMScheme
	cfg.Server.PKISignatureScheme = s.pkiSignatureScheme.Name()
	cfg.Server.Identifier = n
	if isGateway {
		cfg.Server.Addresses = []string{fmt.Sprintf("http://127.0.0.1:%d", s.lastPort), fmt.Sprintf("tcp://127.0.0.1:%d", s.lastPort+1)}
		s.lastPort += 2
	} else {
		cfg.Server.Addresses = []string{fmt.Sprintf("http://127.0.0.1:%d", s.lastPort)}
		s.lastPort += 1
	}
	cfg.Server.DataDir = filepath.Join(s.baseDir, n)

	os.Mkdir(filepath.Join(s.outDir, cfg.Server.Identifier), 0700)

	cfg.Server.IsGatewayNode = isGateway
	cfg.Server.IsServiceNode = isServiceNode
	if isGateway {
		cfg.Management = new(sConfig.Management)
		cfg.Management.Enable = true
	}
	if isServiceNode {
		cfg.Management = new(sConfig.Management)
		cfg.Management.Enable = true
	}
	// Enable Metrics endpoint
	cfg.Server.MetricsAddress = fmt.Sprintf("127.0.0.1:%d", s.lastPort)
	s.lastPort += 1

	// Debug section.
	cfg.Debug = new(sConfig.Debug)
	cfg.Debug.SendDecoyTraffic = !s.noMixDecoy

	// PKI section.
	if isVoting {
		authorities := make([]*vConfig.Authority, 0, len(s.authorities))
		i := 0
		for _, auth := range s.authorities {
			authorities = append(authorities, auth)
			i += 1
		}

		sort.Sort(AuthById(authorities))
		cfg.PKI = &sConfig.PKI{
			Voting: &sConfig.Voting{
				Authorities: authorities,
			},
		}
	}

	// Logging section.
	cfg.Logging = new(sConfig.Logging)
	cfg.Logging.File = serverLogFile
	cfg.Logging.Level = s.logLevel

	if isServiceNode {
		// Enable the thwack interface.
		s.serviceNodeIdx++

		// configure an entry provider or a spool storage provider
		cfg.ServiceNode = &sConfig.ServiceNode{}
		spoolCfg := &sConfig.CBORPluginKaetzchen{
			Capability:     "spool",
			Endpoint:       "+spool",
			Command:        s.baseDir + "/memspool" + s.binSuffix,
			MaxConcurrency: 1,
			Config: map[string]interface{}{
				"data_store": s.baseDir + "/" + cfg.Server.Identifier + "/memspool.storage",
				"log_dir":    s.baseDir + "/" + cfg.Server.Identifier,
			},
		}
		cfg.ServiceNode.CBORPluginKaetzchen = []*sConfig.CBORPluginKaetzchen{spoolCfg}
		if !s.hasPanda {
			mapCfg := &sConfig.CBORPluginKaetzchen{
				Capability:     "pigeonhole",
				Endpoint:       "+pigeonhole",
				Command:        s.baseDir + "/pigeonhole" + s.binSuffix,
				MaxConcurrency: 1,
				Config: map[string]interface{}{
					"db":      s.baseDir + "/" + cfg.Server.Identifier + "/map.storage",
					"log_dir": s.baseDir + "/" + cfg.Server.Identifier,
				},
			}

			cfg.ServiceNode.CBORPluginKaetzchen = []*sConfig.CBORPluginKaetzchen{spoolCfg, mapCfg}
			if !s.hasPanda {
				pandaCfg := &sConfig.CBORPluginKaetzchen{
					Capability:     "panda",
					Endpoint:       "+panda",
					Command:        s.baseDir + "/panda_server" + s.binSuffix,
					MaxConcurrency: 1,
					Config: map[string]interface{}{
						"fileStore": s.baseDir + "/" + cfg.Server.Identifier + "/panda.storage",
						"log_dir":   s.baseDir + "/" + cfg.Server.Identifier,
						"log_level": s.logLevel,
					},
				}
				cfg.ServiceNode.CBORPluginKaetzchen = append(cfg.ServiceNode.CBORPluginKaetzchen, pandaCfg)
				s.hasPanda = true
			}

			// Add a single instance of a http proxy for a service listening on port 4242
			if !s.hasProxy {
				proxyCfg := &sConfig.CBORPluginKaetzchen{
					Capability:     "http",
					Endpoint:       "+http",
					Command:        s.baseDir + "/proxy_server" + s.binSuffix,
					MaxConcurrency: 1,
					Config: map[string]interface{}{
						// allow connections to localhost:4242
						"host":      "localhost:4242",
						"log_dir":   s.baseDir + "/" + cfg.Server.Identifier,
						"log_level": "DEBUG",
					},
				}
				cfg.ServiceNode.CBORPluginKaetzchen = append(cfg.ServiceNode.CBORPluginKaetzchen, proxyCfg)
				s.hasProxy = true
			}
			cfg.Debug.NumKaetzchenWorkers = 4
		}

		echoCfg := new(sConfig.Kaetzchen)
		echoCfg.Capability = "echo"
		echoCfg.Endpoint = "+echo"
		cfg.ServiceNode.Kaetzchen = append(cfg.ServiceNode.Kaetzchen, echoCfg)
		testdestCfg := new(sConfig.Kaetzchen)
		testdestCfg.Capability = "testdest"
		testdestCfg.Endpoint = "+testdest"
		cfg.ServiceNode.Kaetzchen = append(cfg.ServiceNode.Kaetzchen, testdestCfg)

	} else if isGateway {
		s.gatewayIdx++
		cfg.Gateway = &sConfig.Gateway{}
	} else {
		s.nodeIdx++
	}
	s.nodeConfigs = append(s.nodeConfigs, cfg)
	_ = cfgIdKey(cfg, s.outDir)
	_ = cfgLinkKey(cfg, s.outDir, s.wireKEMScheme)
	log.Print("genNodeConfig end")
	return cfg.FixupAndValidate()
}

func (s *katzenpost) genVotingAuthoritiesCfg(numAuthorities int, parameters *vConfig.Parameters, nrLayers int, wirekem string) error {

	configs := []*vConfig.Config{}

	// initial generation of key material for each authority
	s.authorities = make(map[[32]byte]*vConfig.Authority)
	for i := 1; i <= numAuthorities; i++ {
		cfg := new(vConfig.Config)
		cfg.SphinxGeometry = s.sphinxGeometry
		cfg.Server = &vConfig.Server{
			WireKEMScheme:      s.wireKEMScheme,
			PKISignatureScheme: s.pkiSignatureScheme.Name(),
			Identifier:         fmt.Sprintf("auth%d", i),
			Addresses:          []string{fmt.Sprintf("http://127.0.0.1:%d", s.lastPort)},
			DataDir:            filepath.Join(s.baseDir, fmt.Sprintf("auth%d", i)),
		}
		os.Mkdir(filepath.Join(s.outDir, cfg.Server.Identifier), 0700)
		s.lastPort += 1
		cfg.Logging = &vConfig.Logging{
			Disable: false,
			File:    "katzenpost.log",
			Level:   s.logLevel,
		}
		cfg.Parameters = parameters
		cfg.Debug = &vConfig.Debug{
			Layers:           nrLayers,
			MinNodesPerLayer: 1,
			GenerateOnly:     false,
		}
		configs = append(configs, cfg)
		idKey := cfgIdKey(cfg, s.outDir)
		linkKey := cfgLinkKey(cfg, s.outDir, wirekem)
		authority := &vConfig.Authority{
			Identifier:         fmt.Sprintf("auth%d", i),
			IdentityPublicKey:  idKey,
			LinkPublicKey:      linkKey,
			WireKEMScheme:      wirekem,
			PKISignatureScheme: s.pkiSignatureScheme.Name(),
			Addresses:          cfg.Server.Addresses,
		}
		s.authorities[hash.Sum256From(idKey)] = authority
	}

	// tell each authority about it's peers
	for i := 0; i < numAuthorities; i++ {
		peers := []*vConfig.Authority{}
		for _, peer := range s.authorities {
			peers = append(peers, peer)
		}
		sort.Sort(AuthById(peers))
		configs[i].Authorities = peers
	}
	s.votingAuthConfigs = configs
	return nil
}

func (s *katzenpost) genAuthorizedNodes() ([]*vConfig.Node, []*vConfig.Node, []*vConfig.Node, error) {
	mixes := []*vConfig.Node{}
	gateways := []*vConfig.Node{}
	serviceNodes := []*vConfig.Node{}
	for _, nodeCfg := range s.nodeConfigs {
		node := &vConfig.Node{
			Identifier:           nodeCfg.Server.Identifier,
			IdentityPublicKeyPem: filepath.Join("../", nodeCfg.Server.Identifier, "identity.public.pem"),
		}
		if nodeCfg.Server.IsGatewayNode {
			gateways = append(gateways, node)
		} else if nodeCfg.Server.IsServiceNode {
			serviceNodes = append(serviceNodes, node)
		} else {
			mixes = append(mixes, node)
		}
	}
	sort.Sort(NodeById(mixes))
	sort.Sort(NodeById(gateways))
	sort.Sort(NodeById(serviceNodes))

	return gateways, serviceNodes, mixes, nil
}

func main() {
	var err error
	nrLayers := flag.Int("L", nrLayers, "Number of layers.")
	nrNodes := flag.Int("n", nrNodes, "Number of mixes.")

	nrGateways := flag.Int("gateways", nrGateways, "Number of gateways.")
	nrServiceNodes := flag.Int("serviceNodes", nrServiceNodes, "Number of providers.")

	voting := flag.Bool("v", false, "Generate voting configuration")
	nrVoting := flag.Int("nv", nrAuthorities, "Generate voting configuration")
	baseDir := flag.String("b", "", "Path to use as baseDir option")
	basePort := flag.Int("P", basePort, "First port number to use")
	bindAddr := flag.String("a", bindAddr, "Address to bind to")
	outDir := flag.String("o", "", "Path to write files to")
	dockerImage := flag.String("d", "katzenpost-go_mod", "Docker image for compose-compose")
	binSuffix := flag.String("S", "", "suffix for binaries in docker-compose.yml")
	logLevel := flag.String("log_level", "DEBUG", "logging level could be set to: DEBUG, INFO, NOTICE, WARNING, ERROR, CRITICAL")
	omitTopology := flag.Bool("D", false, "Dynamic topology (omit fixed topology definition)")
	wirekem := flag.String("wirekem", "", "Name of the KEM Scheme to be used with wire protocol")
	kem := flag.String("kem", "", "Name of the KEM Scheme to be used with Sphinx")
	nike := flag.String("nike", "x25519", "Name of the NIKE Scheme to be used with Sphinx")
	ratchetNike := flag.String("ratchetNike", "CTIDH512-X25519", "Name of the NIKE Scheme to be used with the doubleratchet")
	UserForwardPayloadLength := flag.Int("UserForwardPayloadLength", 2000, "UserForwardPayloadLength")
	pkiSignatureScheme := flag.String("pkiScheme", "Ed25519", "PKI Signature Scheme to be used")
<<<<<<< HEAD
	noDecoy := flag.Bool("noDecoy", false, "Disable decoy traffic for the client")
	noMixDecoy := flag.Bool("noMixDecoy", false, "Disable decoy traffic for the mixes")
=======
	noDecoy := flag.Bool("noDecoy", true, "Disable decoy traffic for the client")
	noMixDecoy := flag.Bool("noMixDecoy", true, "Disable decoy traffic for the mixes")
>>>>>>> 21176af5
	dialTimeout := flag.Int("dialTimeout", 0, "Session dial timeout")
	maxPKIDelay := flag.Int("maxPKIDelay", 0, "Initial maximum PKI retrieval delay")
	pollingIntvl := flag.Int("pollingIntvl", 0, "Polling interval")

	sr := flag.Uint64("sr", 0, "Sendrate limit")
	mu := flag.Float64("mu", 0.005, "Inverse of mean of per hop delay.")
	muMax := flag.Uint64("muMax", 1000, "Maximum delay for Mu.")
	lP := flag.Float64("lP", 0.001, "Inverse of mean for client send rate LambdaP")
	lPMax := flag.Uint64("lPMax", 1000, "Maximum delay for LambdaP.")
	lL := flag.Float64("lL", 0.0005, "Inverse of mean of loop decoy send rate LambdaL")
	lLMax := flag.Uint64("lLMax", 1000, "Maximum delay for LambdaL")
	lD := flag.Float64("lD", 0.0005, "Inverse of mean of drop decoy send rate LambdaD")
	lDMax := flag.Uint64("lDMax", 3000, "Maximum delay for LambaD")
	lM := flag.Float64("lM", 0.2, "Inverse of mean of mix decoy send rate")
	lMMax := flag.Uint64("lMMax", 100, "Maximum delay for LambdaM")
	lGMax := flag.Uint64("lGMax", 100, "Maximum delay for LambdaM")

	flag.Parse()

	if *wirekem == "" {
		log.Fatal("wire KEM must be set")
	}

	if *kem == "" && *nike == "" {
		log.Fatal("either nike or kem must be set")
	}
	if *kem != "" && *nike != "" {
		log.Fatal("nike and kem flags cannot both be set")
	}

	if *ratchetNike == "" {
		log.Fatal("ratchetNike must be set")
	}

	parameters := &vConfig.Parameters{
		SendRatePerMinute: *sr,
		Mu:                *mu,
		MuMaxDelay:        *muMax,
		LambdaP:           *lP,
		LambdaPMaxDelay:   *lPMax,
		LambdaL:           *lL,
		LambdaLMaxDelay:   *lLMax,
		LambdaD:           *lD,
		LambdaDMaxDelay:   *lDMax,
		LambdaM:           *lM,
		LambdaMMaxDelay:   *lMMax,
		LambdaGMaxDelay:   *lGMax,
	}

	s := &katzenpost{}

	s.ratchetNIKEScheme = *ratchetNike

	s.wireKEMScheme = *wirekem
	if kemschemes.ByName(*wirekem) == nil {
		log.Fatal("invalid wire KEM scheme")
	}

	s.baseDir = *baseDir
	s.outDir = *outDir
	s.binSuffix = *binSuffix
	s.basePort = uint16(*basePort)
	s.lastPort = s.basePort + 1
	s.bindAddr = *bindAddr
	s.logLevel = *logLevel
	s.debugConfig = &cConfig.Debug{
		DisableDecoyTraffic:         *noDecoy,
		SessionDialTimeout:          *dialTimeout,
		InitialMaxPKIRetrievalDelay: *maxPKIDelay,
		PollingInterval:             *pollingIntvl,
	}
	s.noMixDecoy = *noMixDecoy

	nrHops := *nrLayers + 2

	if *nike != "" {
		nikeScheme := schemes.ByName(*nike)
		if nikeScheme == nil {
			log.Fatalf("failed to resolve nike scheme %s", *nike)
		}
		s.sphinxGeometry = geo.GeometryFromUserForwardPayloadLength(
			nikeScheme,
			*UserForwardPayloadLength,
			true,
			nrHops,
		)
	}
	if *kem != "" {
		kemScheme := kemschemes.ByName(*kem)
		if kemScheme == nil {
			log.Fatalf("failed to resolve kem scheme %s", *kem)
		}
		s.sphinxGeometry = geo.KEMGeometryFromUserForwardPayloadLength(
			kemScheme,
			*UserForwardPayloadLength,
			true,
			nrHops,
		)
	}
	if *pkiSignatureScheme != "" {
		signScheme := signSchemes.ByName(*pkiSignatureScheme)
		if signScheme == nil {
			log.Fatalf("failed to resolve pki signature scheme %s", *pkiSignatureScheme)
		}
		s.pkiSignatureScheme = signScheme
	}

	os.Mkdir(s.outDir, 0700)
	os.Mkdir(filepath.Join(s.outDir, s.baseDir), 0700)

	if *voting {
		// Generate the voting authority configurations
		err := s.genVotingAuthoritiesCfg(*nrVoting, parameters, *nrLayers, *wirekem)
		if err != nil {
			log.Fatalf("getVotingAuthoritiesCfg failed: %s", err)
		}
	}

	// Generate the gateway configs.
	for i := 0; i < *nrGateways; i++ {
		if err = s.genNodeConfig(true, false, *voting); err != nil {
			log.Fatalf("Failed to generate provider config: %v", err)
		}
	}
	// Generate the service node configs.
	for i := 0; i < *nrServiceNodes; i++ {
		if err = s.genNodeConfig(false, true, *voting); err != nil {
			log.Fatalf("Failed to generate provider config: %v", err)
		}
	}

	// Generate the mix node configs.
	for i := 0; i < *nrNodes; i++ {
		if err = s.genNodeConfig(false, false, *voting); err != nil {
			log.Fatalf("Failed to generate node config: %v", err)
		}
	}
	// Generate the authority config
	if *voting {
		gateways, serviceNodes, mixes, err := s.genAuthorizedNodes()
		if err != nil {
			panic(err)
		}
		for _, vCfg := range s.votingAuthConfigs {
			vCfg.Mixes = mixes
			vCfg.GatewayNodes = gateways
			vCfg.ServiceNodes = serviceNodes
			if *omitTopology == false {
				vCfg.Topology = new(vConfig.Topology)
				vCfg.Topology.Layers = make([]vConfig.Layer, 0)
				for i := 0; i < *nrLayers; i++ {
					vCfg.Topology.Layers = append(vCfg.Topology.Layers, *new(vConfig.Layer))
					vCfg.Topology.Layers[i].Nodes = make([]vConfig.Node, 0)
				}
				for j := range mixes {
					layer := j % *nrLayers
					vCfg.Topology.Layers[layer].Nodes = append(vCfg.Topology.Layers[layer].Nodes, *mixes[j])
				}
			}
		}
		for _, vCfg := range s.votingAuthConfigs {
			if err := saveCfg(vCfg, *outDir); err != nil {
				log.Fatalf("Failed to saveCfg of authority with %s", err)
			}
		}
	}
	// write the mixes keys and configs to disk
	for _, v := range s.nodeConfigs {
		if err := saveCfg(v, *outDir); err != nil {
			log.Fatalf("saveCfg failure: %s", err)
		}
	}

	err = s.genClientCfg()
	if err != nil {
		log.Fatalf("%s", err)
	}

	err = s.genClient2Cfg() // depends on genClientCfg()
	if err != nil {
		log.Fatalf("%s", err)
	}

	err = s.genDockerCompose(*dockerImage)
	if err != nil {
		log.Fatalf("%s", err)
	}
	err = s.genPrometheus()
	if err != nil {
		log.Fatalf("%s", err)
	}
}

func identifier(cfg interface{}) string {
	switch cfg.(type) {
	case *cConfig.Config:
		return "client"
	case *cConfig2.Config:
		return "client2"
	case *sConfig.Config:
		return cfg.(*sConfig.Config).Server.Identifier
	case *vConfig.Config:
		return cfg.(*vConfig.Config).Server.Identifier
	default:
		log.Fatalf("identifier() passed unexpected type")
		return ""
	}
}

func toml_name(cfg interface{}) string {
	switch cfg.(type) {
	case *cConfig.Config:
		return "client"
	case *cConfig2.Config:
		return "client"
	case *sConfig.Config:
		return "katzenpost"
	case *vConfig.Config:
		return "authority"
	default:
		log.Fatalf("toml_name() passed unexpected type")
		return ""
	}
}

func saveCfg(cfg interface{}, outDir string) error {
	fileName := filepath.Join(outDir, identifier(cfg), fmt.Sprintf("%s.toml", toml_name(cfg)))
	log.Printf("writing %s", fileName)
	f, err := os.Create(fileName)
	if err != nil {
		return fmt.Errorf("os.Create(%s) failed: %s", fileName, err)
	}
	defer f.Close()

	// Serialize the descriptor.
	enc := toml.NewEncoder(f)
	return enc.Encode(cfg)
}

func cfgIdKey(cfg interface{}, outDir string) sign.PublicKey {
	var priv, public string
	var pkiSignatureScheme string
	switch cfg.(type) {
	case *sConfig.Config:
		priv = filepath.Join(outDir, cfg.(*sConfig.Config).Server.Identifier, "identity.private.pem")
		public = filepath.Join(outDir, cfg.(*sConfig.Config).Server.Identifier, "identity.public.pem")
		pkiSignatureScheme = cfg.(*sConfig.Config).Server.PKISignatureScheme
	case *vConfig.Config:
		priv = filepath.Join(outDir, cfg.(*vConfig.Config).Server.Identifier, "identity.private.pem")
		public = filepath.Join(outDir, cfg.(*vConfig.Config).Server.Identifier, "identity.public.pem")
		pkiSignatureScheme = cfg.(*vConfig.Config).Server.PKISignatureScheme
	default:
		panic("wrong type")
	}

	scheme := signSchemes.ByName(pkiSignatureScheme)
	if scheme == nil {
		panic("invalid PKI signature scheme " + pkiSignatureScheme)
	}

	idPubKey, err := signpem.FromPublicPEMFile(public, scheme)
	if err == nil {
		return idPubKey
	}
	idPubKey, idKey, err := scheme.GenerateKey()
	log.Printf("writing %s", priv)
	signpem.PrivateKeyToFile(priv, idKey)
	log.Printf("writing %s", public)
	signpem.PublicKeyToFile(public, idPubKey)
	return idPubKey
}

func cfgLinkKey(cfg interface{}, outDir string, kemScheme string) kem.PublicKey {
	var linkpriv string
	var linkpublic string

	switch cfg.(type) {
	case *sConfig.Config:
		linkpriv = filepath.Join(outDir, cfg.(*sConfig.Config).Server.Identifier, "link.private.pem")
		linkpublic = filepath.Join(outDir, cfg.(*sConfig.Config).Server.Identifier, "link.public.pem")
	case *vConfig.Config:
		linkpriv = filepath.Join(outDir, cfg.(*vConfig.Config).Server.Identifier, "link.private.pem")
		linkpublic = filepath.Join(outDir, cfg.(*vConfig.Config).Server.Identifier, "link.public.pem")
	default:
		panic("wrong type")
	}

	linkPubKey, linkPrivKey, err := kemschemes.ByName(kemScheme).GenerateKeyPair()
	if err != nil {
		panic(err)
	}

	log.Printf("writing %s", linkpriv)
	err = kempem.PrivateKeyToFile(linkpriv, linkPrivKey)
	if err != nil {
		panic(err)
	}
	log.Printf("writing %s", linkpublic)
	err = kempem.PublicKeyToFile(linkpublic, linkPubKey)
	if err != nil {
		panic(err)
	}
	return linkPubKey
}

func (s *katzenpost) genPrometheus() error {
	dest := filepath.Join(s.outDir, "prometheus.yml")
	log.Printf("writing %s", dest)

	f, err := os.Create(dest)

	if err != nil {
		log.Fatal(err)
	}

	defer f.Close()

	write(f, `
scrape_configs:
- job_name: katzenpost
  scrape_interval: 1s
  static_configs:
  - targets:
`)

	for _, cfg := range s.nodeConfigs {
		write(f, `    - %s
`, cfg.Server.MetricsAddress)
	}
	return nil
}

func (s *katzenpost) genDockerCompose(dockerImage string) error {
	dest := filepath.Join(s.outDir, "docker-compose.yml")
	log.Printf("writing %s", dest)
	f, err := os.Create(dest)

	if err != nil {
		log.Fatal(err)
	}

	defer f.Close()

	gateways, serviceNodes, mixes, err := s.genAuthorizedNodes()

	if err != nil {
		log.Fatal(err)
	}

	write(f, `version: "2"

services:
`)
	for _, p := range gateways {
		write(f, `
  %s:
    restart: "no"
    image: %s
    volumes:
      - ./:%s
    command: %s/server%s -f %s/%s/katzenpost.toml
    network_mode: host

    depends_on:`, p.Identifier, dockerImage, s.baseDir, s.baseDir, s.binSuffix, s.baseDir, p.Identifier)
		for _, authCfg := range s.votingAuthConfigs {
			write(f, `
      - %s`, authCfg.Server.Identifier)
		}
	}

	for _, p := range serviceNodes {
		write(f, `
  %s:
    restart: "no"
    image: %s
    volumes:
      - ./:%s
    command: %s/server%s -f %s/%s/katzenpost.toml
    network_mode: host

    depends_on:`, p.Identifier, dockerImage, s.baseDir, s.baseDir, s.binSuffix, s.baseDir, p.Identifier)
		for _, authCfg := range s.votingAuthConfigs {
			write(f, `
      - %s`, authCfg.Server.Identifier)
		}
	}

	for i := range mixes {
		// mixes in this form don't have their identifiers, because that isn't
		// part of the consensus. if/when that is fixed this could use that
		// identifier; instead it duplicates the definition of the name format
		// here.
		write(f, `
  mix%d:
    restart: "no"
    image: %s
    volumes:
      - ./:%s
    command: %s/server%s -f %s/mix%d/katzenpost.toml
    network_mode: host
    depends_on:`, i+1, dockerImage, s.baseDir, s.baseDir, s.binSuffix, s.baseDir, i+1)
		for _, authCfg := range s.votingAuthConfigs {
			// is this depends_on stuff actually necessary?
			// there was a bit more of it before this function was regenerating docker-compose.yaml...
			write(f, `
      - %s`, authCfg.Server.Identifier)
		}
	}
	for _, authCfg := range s.votingAuthConfigs {
		write(f, `
  %s:
    restart: "no"
    image: %s
    volumes:
      - ./:%s
    command: %s/voting%s -f %s/%s/authority.toml
    network_mode: host
`, authCfg.Server.Identifier, dockerImage, s.baseDir, s.baseDir, s.binSuffix, s.baseDir, authCfg.Server.Identifier)
	}

	write(f, `
  %s:
    restart: "no"
    image: %s
    volumes:
      - ./:%s
    command: --config.file="%s/prometheus.yml"
    network_mode: host
`, "metrics", "docker.io/prom/prometheus", s.baseDir, s.baseDir)

	return nil
}<|MERGE_RESOLUTION|>--- conflicted
+++ resolved
@@ -466,13 +466,8 @@
 	ratchetNike := flag.String("ratchetNike", "CTIDH512-X25519", "Name of the NIKE Scheme to be used with the doubleratchet")
 	UserForwardPayloadLength := flag.Int("UserForwardPayloadLength", 2000, "UserForwardPayloadLength")
 	pkiSignatureScheme := flag.String("pkiScheme", "Ed25519", "PKI Signature Scheme to be used")
-<<<<<<< HEAD
-	noDecoy := flag.Bool("noDecoy", false, "Disable decoy traffic for the client")
-	noMixDecoy := flag.Bool("noMixDecoy", false, "Disable decoy traffic for the mixes")
-=======
 	noDecoy := flag.Bool("noDecoy", true, "Disable decoy traffic for the client")
 	noMixDecoy := flag.Bool("noMixDecoy", true, "Disable decoy traffic for the mixes")
->>>>>>> 21176af5
 	dialTimeout := flag.Int("dialTimeout", 0, "Session dial timeout")
 	maxPKIDelay := flag.Int("maxPKIDelay", 0, "Initial maximum PKI retrieval delay")
 	pollingIntvl := flag.Int("pollingIntvl", 0, "Polling interval")
