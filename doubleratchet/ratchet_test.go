--- conflicted
+++ resolved
@@ -11,13 +11,9 @@
 	"github.com/katzenpost/hpqc/nike/hybrid"
 )
 
-<<<<<<< HEAD
-var nikeScheme = hybrid.CTIDH512X25519
-=======
 //var nikeScheme = ecdh.Scheme(rand.Reader)
 
 var nikeScheme = hybrid.CTIDH1024X25519
->>>>>>> c1a63ac7
 
 func pairedRatchet(t *testing.T) (aRatchet, bRatchet *Ratchet) {
 	var err error
