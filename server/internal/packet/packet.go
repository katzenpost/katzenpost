// packet.go - Katzenpost server packet structure.
// Copyright (C) 2017  Yawning Angel.
//
// This program is free software: you can redistribute it and/or modify
// it under the terms of the GNU Affero General Public License as
// published by the Free Software Foundation, either version 3 of the
// License, or (at your option) any later version.
//
// This program is distributed in the hope that it will be useful,
// but WITHOUT ANY WARRANTY; without even the implied warranty of
// MERCHANTABILITY or FITNESS FOR A PARTICULAR PURPOSE.  See the
// GNU Affero General Public License for more details.
//
// You should have received a copy of the GNU Affero General Public License
// along with this program.  If not, see <http://www.gnu.org/licenses/>.

// Package packet implements the Katzenpost server side packet structure.
package packet

import (
	"fmt"
	"sync"
	"sync/atomic"
	"time"

	"github.com/katzenpost/hpqc/rand"
	"github.com/katzenpost/katzenpost/core/sphinx"
	"github.com/katzenpost/katzenpost/core/sphinx/commands"
	"github.com/katzenpost/katzenpost/core/sphinx/geo"
	"github.com/katzenpost/katzenpost/core/utils"
)

var (
	pktPool = sync.Pool{
		New: func() interface{} {
			return new(Packet)
		},
	}
	pktID uint64
	rng   = rand.NewMath()
)

type Packet struct {
	Geometry *geo.Geometry

	Raw     []byte
	Payload []byte

	// The parsed out routing commands.
	NextNodeHop *commands.NextNodeHop
	NodeDelay   *commands.NodeDelay
	Recipient   *commands.Recipient
	SurbReply   *commands.SURBReply

	ID         uint64
	Delay      time.Duration
	RecvAt     time.Time
	DispatchAt time.Time

	MustForward   bool
	MustTerminate bool

	rawPacketPool sync.Pool
}

// NewDelay returns the new Delay from time.Now and pkt.RecvAt
func (pkt *Packet) NewDelay() time.Duration {
	delay := pkt.Delay - time.Since(pkt.RecvAt)
	if delay < 0 {
		return time.Duration(0)
	}
	return delay
}

// Set sets the Packet's internal components.
func (pkt *Packet) Set(payload []byte, cmds []commands.RoutingCommand) error {
	pkt.Payload = payload
	return pkt.splitCommands(cmds)
}

func (pkt *Packet) splitCommands(cmds []commands.RoutingCommand) error {
	for _, v := range cmds {
		switch cmd := v.(type) {
		case *commands.NextNodeHop:
			if pkt.NextNodeHop != nil {
				return newRedundantError(cmd)
			}
			pkt.NextNodeHop = cmd
		case *commands.NodeDelay:
			if pkt.NodeDelay != nil {
				return newRedundantError(cmd)
			}
			pkt.NodeDelay = cmd
		case *commands.Recipient:
			if pkt.Recipient != nil {
				return newRedundantError(cmd)
			}
			pkt.Recipient = cmd
		case *commands.SURBReply:
			if pkt.SurbReply != nil {
				return newRedundantError(cmd)
			}
			pkt.SurbReply = cmd
		default:
			return fmt.Errorf("unknown command type: %T", v)
		}
	}
	return nil
}

// CmdsToString returns an abbreviated list of the packet's routing commands,
// suitable for debugging.
func (pkt *Packet) CmdsToString() string {
	hasNextNodeHop := pkt.NextNodeHop != nil
	hasNodeDelay := pkt.NodeDelay != nil
	hasRecipient := pkt.Recipient != nil
	hasSURBReply := pkt.SurbReply != nil
	return fmt.Sprintf("NextNodeHop: %v NodeDelay: %v, Recipient: %v, SURBReply: %v", hasNextNodeHop, hasNodeDelay, hasRecipient, hasSURBReply)
}

// IsForward returns true iff the packet has routing commands indicating it is
// a forward packet destined for another hop.
func (pkt *Packet) IsForward() bool {
	return pkt.NextNodeHop != nil && pkt.NodeDelay != nil && pkt.Recipient == nil && pkt.SurbReply == nil
}

// IsToUser returns true iff the packet has routing commands indicating it is
// a forward packet destined for a local user.
func (pkt *Packet) IsToUser() bool {
	return pkt.NextNodeHop == nil && pkt.NodeDelay != nil && pkt.Recipient != nil && pkt.SurbReply == nil
}

// IsSURBReply returns true iff the packet has routing commands indicating it
// is a SURB Reply destined for a local user.
func (pkt *Packet) IsSURBReply() bool {
	return pkt.NextNodeHop == nil && pkt.NodeDelay == nil && pkt.Recipient != nil && pkt.SurbReply != nil
}

// Dispose clears the packet structure and returns it to the allocation pool.
func (pkt *Packet) Dispose() {
	// Note: Calling Dispose() should happen for the common code paths, but
	// we rely on the GC just deallocating packets that happen to get leaked.
	//
	// In particular this will happen when connections get closed, since there
	// is no special effort made to clean out the various queues.

	// TODO/perf: Return the packet components to the various pools.
	pkt.disposeRaw()

	// Clear out the struct for reuse.
	// pkt.raw = nil // Cleared by pkt.disposeRaw()
	pkt.Payload = nil
	pkt.NextNodeHop = nil
	pkt.NodeDelay = nil
	pkt.Recipient = nil
	pkt.SurbReply = nil
	pkt.ID = 0
	pkt.Delay = 0
	pkt.RecvAt = time.Time{}
	pkt.DispatchAt = time.Time{}
	pkt.MustForward = false
	pkt.MustTerminate = false

	// Return the packet struct to the pool.
	pktPool.Put(pkt)
}

func (pkt *Packet) copyToRaw(b []byte) error {
	if len(b) != pkt.Geometry.PacketLength {
		// TODO: When we have actual large packets, handle them.
		errInfo := fmt.Sprintf("My Sphinx Geometry: %s\n%s\n", pkt.Geometry.String(),
			pkt.Geometry.Display())
		return fmt.Errorf("invalid Sphinx packet size: %v\n%s", len(b), errInfo)
	}

	// The common case of standard packet sizes uses a pool allocator
	// to store the raw packets.
	pkt.Raw = pkt.rawPacketPool.Get().([]byte)

	// Sanity check, just in case the pool allocator is doing something dumb.
	if len(pkt.Raw) != len(b) {
		panic("BUG: Pool allocated rawPkt has incorrect size")
	}

	// Copy the raw packet into pkt's buffer.
	copy(pkt.Raw, b)

	return nil
}

func (pkt *Packet) disposeRaw() {
	if len(pkt.Raw) == pkt.Geometry.PacketLength {
		utils.ExplicitBzero(pkt.Raw)
		pkt.rawPacketPool.Put(pkt.Raw) // nolint: megacheck
	}
	pkt.Raw = nil
}

// New allocates a new Packet, with the specified raw payload.
func New(raw []byte, g *geo.Geometry) (*Packet, error) {
	id := atomic.AddUint64(&pktID, 1)
	return NewWithID(raw, id, g)
}

// NewWithID allocates a new Packet, with the specified raw payload and ID.
// Most callers should use New, this exists to support serializing packets
// to external memory.
func NewWithID(raw []byte, id uint64, g *geo.Geometry) (*Packet, error) {
	v := pktPool.Get()
	pkt := v.(*Packet)
	pkt.Geometry = g
	pkt.ID = id
	pkt.rawPacketPool = sync.Pool{
		New: func() interface{} {
			b := make([]byte, pkt.Geometry.PacketLength)
			return b
		},
	}
	if err := pkt.copyToRaw(raw); err != nil {
		pkt.Dispose()
		return nil, err
	}
	return pkt, nil
}

func newRedundantError(cmd commands.RoutingCommand) error {
	return fmt.Errorf("redundant command: %T", cmd)
}

func ParseForwardPacket(pkt *Packet) ([]byte, []byte, error) {

	var hdrLength = pkt.Geometry.SphinxPlaintextHeaderLength + pkt.Geometry.SURBLength
	const (
		flagsPadding = 0
		flagsSURB    = 1
		reserved     = 0
	)

	// Sanity check the forward packet payload length.
	if len(pkt.Payload) != pkt.Geometry.ForwardPayloadLength {
		return nil, nil, fmt.Errorf("invalid payload length: %v", len(pkt.Payload))
	}

	// Parse the payload, which should be a valid BlockSphinxPlaintext.
	b := pkt.Payload
	if len(b) < hdrLength {
		return nil, nil, fmt.Errorf("truncated message block")
	}
	if b[1] != reserved {
		return nil, nil, fmt.Errorf("invalid message reserved: 0x%02x", b[1])
	}
	ct := b[hdrLength:]
	var surb []byte
	// what does the pubsub spec say about the packet format ?
	switch b[0] {
	case flagsPadding:
	case flagsSURB:
		surb = b[pkt.Geometry.SphinxPlaintextHeaderLength:hdrLength]
	default:
		return nil, nil, fmt.Errorf("invalid message flags: 0x%02x", b[0])
	}
	if len(ct) != pkt.Geometry.UserForwardPayloadLength {
		return nil, nil, fmt.Errorf("mis-sized user payload: %v", len(ct))
	}

	// return set of surbs
	return ct, surb, nil
}

func NewPacketFromSURB(surb, payload []byte, geo *geo.Geometry) (*Packet, error) {
	// Pad out payloads to the full packet size.
	respPayload := make([]byte, geo.ForwardPayloadLength)
	switch {
	case len(payload) == 0:
	case len(payload) > geo.ForwardPayloadLength:
		return nil, fmt.Errorf("oversized response payload: %v", len(payload))
	default:
		copy(respPayload, payload)
	}

	// Build a response packet using a SURB.
	//
	// TODO/perf: This is a crypto operation that is paralleizable, and
	// could be handled by the crypto worker(s), since those are allocated
	// based on hardware acceleration considerations.  However the forward
	// packet processing doesn't constantly utilize the AES-NI units due
	// to the non-AEZ components of a Sphinx Unwrap operation.

	s, err := sphinx.FromGeometry(geo)
	if err != nil {
		return nil, err
	}
	rawRespPkt, firstHop, err := s.NewPacketFromSURB(surb, respPayload)
	if err != nil {
		return nil, err
	}

	// Build the command vector for the SURB-ACK
	cmds := make([]commands.RoutingCommand, 0, 2)

	nextHopCmd := new(commands.NextNodeHop)
	copy(nextHopCmd.ID[:], firstHop[:])
	cmds = append(cmds, nextHopCmd)

	// Delay is set to 0, caller must set the appropriate Delay in order to
	// respect the senders delay assumptions, after any processing delay
	// has been accounted for.
	nodeDelayCmd := new(commands.NodeDelay)
<<<<<<< HEAD
	// XXX why do we re-use fwd pkt.NodeDelay in our response?
	nodeDelayCmd.Delay = pkt.NodeDelay.Delay
=======
	nodeDelayCmd.Delay = 0
>>>>>>> c258a72c
	cmds = append(cmds, nodeDelayCmd)

	// Assemble the response packet.
	respPkt, err := New(rawRespPkt, geo)
	if err != nil {
		return nil, err
	}
	respPkt.Geometry = geo
	err = respPkt.Set(nil, cmds)
	if err != nil {
		return nil, err
	}

	respPkt.MustForward = true
	respPkt.rawPacketPool = sync.Pool{
		New: func() interface{} {
			b := make([]byte, geo.PacketLength)
			return b
		},
	}

	return respPkt, nil
}<|MERGE_RESOLUTION|>--- conflicted
+++ resolved
@@ -306,12 +306,7 @@
 	// respect the senders delay assumptions, after any processing delay
 	// has been accounted for.
 	nodeDelayCmd := new(commands.NodeDelay)
-<<<<<<< HEAD
-	// XXX why do we re-use fwd pkt.NodeDelay in our response?
-	nodeDelayCmd.Delay = pkt.NodeDelay.Delay
-=======
 	nodeDelayCmd.Delay = 0
->>>>>>> c258a72c
 	cmds = append(cmds, nodeDelayCmd)
 
 	// Assemble the response packet.
