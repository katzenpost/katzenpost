// kaetzchen.go - Katzenpost provider auto-responder agents.
// Copyright (C) 2018  Yawning Angel and David Stainton
//
// This program is free software: you can redistribute it and/or modify
// it under the terms of the GNU Affero General Public License as
// published by the Free Software Foundation, either version 3 of the
// License, or (at your option) any later version.
//
// This program is distributed in the hope that it will be useful,
// but WITHOUT ANY WARRANTY; without even the implied warranty of
// MERCHANTABILITY or FITNESS FOR A PARTICULAR PURPOSE.  See the
// GNU Affero General Public License for more details.
//
// You should have received a copy of the GNU Affero General Public License
// along with this program.  If not, see <http://www.gnu.org/licenses/>.

// Package kaetzchen implements support for provider side auto-responder
// agents.
package kaetzchen

import (
	"errors"
	"fmt"
	"sync"
	"sync/atomic"
	"time"

	sConstants "github.com/katzenpost/katzenpost/core/sphinx/constants"
	"github.com/katzenpost/katzenpost/core/worker"
	"github.com/katzenpost/katzenpost/server/config"
	"github.com/katzenpost/katzenpost/server/internal/glue"
	"github.com/katzenpost/katzenpost/server/internal/instrument"
	"github.com/katzenpost/katzenpost/server/internal/packet"
	"golang.org/x/text/secure/precis"
	"gopkg.in/eapache/channels.v1"
	"gopkg.in/op/go-logging.v1"
)

// ParameterEndpoint is the mandatory Parameter key indicationg the
// Kaetzchen's endpoint.
const ParameterEndpoint = "endpoint"

// ErrNoResponse is the error returned from OnMessage() when there is no
// response to be sent (rather than an empty response).
var ErrNoResponse = errors.New("kaetzchen: message has no response")

// Parameters is the map describing each Kaetzchen's parameters to
// be published in the Provider's descriptor.
type Parameters map[string]interface{}

// Kaetzchen is the interface implemented by each auto-responder agent.
type Kaetzchen interface {
	// Capability returns the agent's functionality for publication in
	// the Provider's descriptor.
	Capability() string

	// Parameters returns the agent's paramenters for publication in
	// the Provider's descriptor.
	Parameters() Parameters

	// OnRequest is the method that is called when the Provider receives
	// a request designed for a particular agent.  The caller will handle
	// extracting the payload component of the message.
	//
	// Implementations MUST:
	//
	//  * Be thread (go routine) safe.
	//
	//  * Return ErrNoResponse if there is no response to be sent.  A nil
	//    byte slice and nil error will result in a response with a 0 byte
	//    payload being sent.
	//
	//  * NOT assume payload will be valid past the call to OnMessage.
	//    Any contents that need to be preserved, MUST be copied out,
	//    except if it is only used as a part of the response body.
	OnRequest(id uint64, payload []byte, hasSURB bool) ([]byte, error)

	// Halt cleans up the agent prior to de-registration and teardown.
	Halt()
}

// BuiltInCtorFn is the constructor type for a built-in Kaetzchen.
type BuiltInCtorFn func(*config.Kaetzchen, glue.Glue) (Kaetzchen, error)

const TestCapability = "testdest"

// BuiltInCtors are the constructors for all built-in Kaetzchen.
var BuiltInCtors = map[string]BuiltInCtorFn{
<<<<<<< HEAD
	TestCapability:      NewTestDest,
	EchoCapability:      NewEcho,
	keyserverCapability: NewKeyserver,
=======
	EchoCapability: NewEcho,
>>>>>>> 3b02db77
}

type KaetzchenWorker struct {
	sync.Mutex
	worker.Worker

	glue glue.Glue
	log  *logging.Logger

	ch        *channels.InfiniteChannel
	kaetzchen map[[sConstants.RecipientIDLength]byte]Kaetzchen

	dropCounter uint64
}

func (k *KaetzchenWorker) IsKaetzchen(recipient [sConstants.RecipientIDLength]byte) bool {
	_, ok := k.kaetzchen[recipient]
	return ok
}

func (k *KaetzchenWorker) registerKaetzchen(service Kaetzchen) error {
	capa := service.Capability()

	params := service.Parameters()
	if params == nil {
		return fmt.Errorf("provider: Kaetzchen: '%v' provided no parameters", capa)
	}

	// Sanitize the endpoint.
	var ep string
	if v, ok := params[ParameterEndpoint]; !ok {
		return fmt.Errorf("provider: Kaetzchen: '%v' provided no endpoint", capa)
	} else if ep, ok = v.(string); !ok {
		return fmt.Errorf("provider: Kaetzchen: '%v' invalid endpoint type: %T", capa, v)
	} else if epNorm, err := precis.UsernameCaseMapped.String(ep); err != nil {
		return fmt.Errorf("provider: Kaetzchen: '%v' invalid endpoint: %v", capa, err)
	} else if epNorm != ep {
		return fmt.Errorf("provider: Kaetzchen: '%v' invalid endpoint, not normalized", capa)
	}
	rawEp := []byte(ep)
	if len(rawEp) == 0 || len(rawEp) > sConstants.RecipientIDLength {
		return fmt.Errorf("provider: Kaetzchen: '%v' invalid endpoint, length out of bounds", capa)
	}

	// Register it in the map by endpoint.
	var epKey [sConstants.RecipientIDLength]byte
	copy(epKey[:], rawEp)
	if _, ok := k.kaetzchen[epKey]; ok {
		return fmt.Errorf("provider: Kaetzchen: '%v' endpoint '%v' already registered", capa, ep)
	}
	k.kaetzchen[epKey] = service
	k.log.Noticef("Registered Kaetzchen: '%v' -> '%v'.", ep, capa)

	return nil
}

func (k *KaetzchenWorker) OnKaetzchen(pkt *packet.Packet) {
	k.ch.In() <- pkt
}

func (k *KaetzchenWorker) getDropCounter() uint64 {
	return atomic.LoadUint64(&k.dropCounter)
}

func (k *KaetzchenWorker) incrementDropCounter() uint64 {
	return atomic.AddUint64(&k.dropCounter, uint64(1))
}

func (k *KaetzchenWorker) worker() {
	// Kaetzchen delay is our max dwell time.
	maxDwell := time.Duration(k.glue.Config().Debug.KaetzchenDelay) * time.Millisecond

	defer k.log.Debugf("Halting Kaetzchen internal worker.")

	ch := k.ch.Out()

	for {
		var pkt *packet.Packet
		select {
		case <-k.HaltCh():
			k.log.Debugf("Terminating gracefully.")
			return
		case e := <-ch:
			pkt = e.(*packet.Packet)
			if dwellTime := time.Now().Sub(pkt.DispatchAt); dwellTime > maxDwell {
				count := k.incrementDropCounter()
				k.log.Debugf("Dropping packet: %v (Spend %v in queue), total drops %d", pkt.ID, dwellTime, count)
				instrument.PacketsDropped()
				instrument.KaetzchenPacketsDropped()
				pkt.Dispose()
				continue
			}
		}

		k.processKaetzchen(pkt)
	}
}

func (k *KaetzchenWorker) processKaetzchen(pkt *packet.Packet) {
	defer pkt.Dispose()

	payload, surb, err := packet.ParseForwardPacket(pkt)
	if err != nil {
		k.log.Debugf("Dropping Kaetzchen request: %v (%v)", pkt.ID, err)
		k.incrementDropCounter()
		instrument.KaetzchenRequestsDropped(k.getDropCounter())
		return
	}

	var resp []byte
	dst, ok := k.kaetzchen[pkt.Recipient.ID]
	if !ok {
		k.log.Error("KaetzchenWorker does not handle the specified recipient")
		k.log.Debugf("Dropping Kaetzchen request: %v (%v)", pkt.ID, err)
		k.incrementDropCounter()
		instrument.KaetzchenRequestsDropped(k.getDropCounter())
		return
	}

	resp, err = dst.OnRequest(pkt.ID, payload, surb != nil)

	switch {
	case err == nil:
	case err == ErrNoResponse:
		k.log.Debugf("Processed Kaetzchen request: %v (No response)", pkt.ID)
		instrument.KaetzchenRequests()
		return
	default:
		k.log.Debugf("Failed to handle Kaetzchen request: %v (%v)", pkt.ID, err)
		instrument.KaetzchenRequestsFailed()
		return
	}

	// Iff there is a SURB, generate a SURB-Reply and schedule.
	if surb != nil {
		respPkt, err := packet.NewPacketFromSURB(pkt, surb, resp, k.glue.Config().SphinxGeometry)
		if err != nil {
			k.log.Debugf("Failed to generate SURB-Reply: %v (%v)", pkt.ID, err)
			return
		}

		k.log.Debugf("Handing off newly generated SURB-Reply: %v (Src:%v)", respPkt.ID, pkt.ID)
		k.glue.Scheduler().OnPacket(respPkt)
	} else if resp != nil {
		// This is silly and I'm not sure why anyone will do this, but
		// there's nothing that can be done at this point, the Kaetzchen
		// implementation should have caught this.
		k.log.Debugf("Kaetzchen message: %v (Has reply but no SURB)", pkt.ID)
	}
}

func (k *KaetzchenWorker) KaetzchenForPKI() map[string]map[string]interface{} {
	if len(k.kaetzchen) == 0 {
		return nil
	}

	m := make(map[string]map[string]interface{})
	for _, v := range k.kaetzchen {
		m[v.Capability()] = v.Parameters()
	}
	return m
}

func New(glue glue.Glue) (*KaetzchenWorker, error) {

	kaetzchenWorker := KaetzchenWorker{
		glue:      glue,
		log:       glue.LogBackend().GetLogger("kaetzchen_worker"),
		ch:        channels.NewInfiniteChannel(),
		kaetzchen: make(map[[sConstants.RecipientIDLength]byte]Kaetzchen),
	}

	// Initialize the internal Kaetzchen.
	capaMap := make(map[string]bool)

	testdest := &config.Kaetzchen{
		Capability: "testdest",
		Endpoint:   "testdest",
		Config:     nil,
		Disable:    false,
	}

	for _, v := range append(glue.Config().Provider.Kaetzchen, testdest) {
		capa := v.Capability
		if v.Disable {
			kaetzchenWorker.log.Noticef("Skipping disabled Kaetzchen: '%v'.", capa)
			continue
		}

		ctor, ok := BuiltInCtors[capa]
		if !ok {
			return nil, fmt.Errorf("provider: Kaetzchen: Unsupported capability: '%v'", capa)
		}

		k, err := ctor(v, glue)
		if err != nil {
			return nil, err
		}
		if err = kaetzchenWorker.registerKaetzchen(k); err != nil {
			return nil, err
		}

		if capaMap[capa] {
			return nil, fmt.Errorf("provider: Kaetzchen '%v' registered more than once", capa)
		}
		capaMap[capa] = true
	}

	// Start the workers.
	for i := 0; i < glue.Config().Debug.NumKaetzchenWorkers; i++ {
		kaetzchenWorker.log.Noticef("Starting Kaetzchen worker: %d", i)
		kaetzchenWorker.Go(kaetzchenWorker.worker)
	}

	return &kaetzchenWorker, nil
}<|MERGE_RESOLUTION|>--- conflicted
+++ resolved
@@ -86,13 +86,8 @@
 
 // BuiltInCtors are the constructors for all built-in Kaetzchen.
 var BuiltInCtors = map[string]BuiltInCtorFn{
-<<<<<<< HEAD
-	TestCapability:      NewTestDest,
-	EchoCapability:      NewEcho,
-	keyserverCapability: NewKeyserver,
-=======
+	TestCapability: NewTestDest,
 	EchoCapability: NewEcho,
->>>>>>> 3b02db77
 }
 
 type KaetzchenWorker struct {
