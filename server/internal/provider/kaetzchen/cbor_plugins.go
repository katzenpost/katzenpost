--- conflicted
+++ resolved
@@ -153,11 +153,7 @@
 				if len(r.Payload) > k.geo.UserForwardPayloadLength {
 					// response is probably invalid, so drop it
 					k.log.Errorf("%v: Got response too long: %d > max (%d)",
-<<<<<<< HEAD
-					pluginCap, len(r.Payload), k.geo.UserForwardPayloadLength)
-=======
 						pluginCap, len(r.Payload), k.geo.UserForwardPayloadLength)
->>>>>>> 3bf55cdc
 					instrument.KaetzchenRequestsDropped(1)
 					continue
 				}
@@ -169,11 +165,7 @@
 						continue
 					}
 					// Set the packet queue delay
-<<<<<<< HEAD
-					delay := r.Delay-time.Since(r.RequestAt)
-=======
 					delay := r.Delay - time.Since(r.RequestAt)
->>>>>>> 3bf55cdc
 					if delay < 0 {
 						respPkt.Delay = 0
 					} else {
@@ -326,11 +318,7 @@
 			kaetzchenWorker.worker(endpoint, pluginClient)
 		})
 
-<<<<<<< HEAD
 		// start the sendworker for each pluginClient
-=======
-		// start the sendworker
->>>>>>> 3bf55cdc
 		defer kaetzchenWorker.Go(func() {
 			kaetzchenWorker.sendworker(pluginClient)
 		})
