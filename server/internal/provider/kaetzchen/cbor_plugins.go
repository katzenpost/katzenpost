// cbor_plugins.go - cbor plugin system for kaetzchen services
// Copyright (C) 2021  David Stainton.
//
// This program is free software: you can redistribute it and/or modify
// it under the terms of the GNU Affero General Public License as
// published by the Free Software Foundation, either version 3 of the
// License, or (at your option) any later version.
//
// This program is distributed in the hope that it will be useful,
// but WITHOUT ANY WARRANTY; without even the implied warranty of
// MERCHANTABILITY or FITNESS FOR A PARTICULAR PURPOSE.  See the
// GNU Affero General Public License for more details.
//
// You should have received a copy of the GNU Affero General Public License
// along with this program.  If not, see <http://www.gnu.org/licenses/>.

// Package kaetzchen implements support for provider side auto-responder
// agents.
package kaetzchen

import (
	"errors"
	"fmt"
	"sync"
	"time"

	"golang.org/x/text/secure/precis"
	"gopkg.in/eapache/channels.v1"
	"gopkg.in/op/go-logging.v1"

	"github.com/katzenpost/katzenpost/core/sphinx/constants"
	"github.com/katzenpost/katzenpost/core/sphinx/geo"
	"github.com/katzenpost/katzenpost/core/worker"
	"github.com/katzenpost/katzenpost/server/cborplugin"
	"github.com/katzenpost/katzenpost/server/config"
	"github.com/katzenpost/katzenpost/server/internal/glue"
	"github.com/katzenpost/katzenpost/server/internal/instrument"
	"github.com/katzenpost/katzenpost/server/internal/packet"
)

// PluginChans maps from Recipient ID to channel.
type PluginChans = map[[constants.RecipientIDLength]byte]*channels.InfiniteChannel

// PluginName is the name of a plugin.
type PluginName = string

// PluginParameters maps from parameter key to value.
type PluginParameters = map[PluginName]interface{}

// ServiceMap maps from plugin name to plugin parameters
// and is used by Mix Descriptors which describe Providers
// with plugins. Each plugin can optionally set one or more
// parameters.
type ServiceMap = map[PluginName]PluginParameters

// CBORPluginWorker is similar to Kaetzchen worker but uses
// CBOR over UNIX domain socket to talk to plugins.
type CBORPluginWorker struct {
	sync.Mutex
	worker.Worker

	glue glue.Glue
	log  *logging.Logger
	geo  *geo.Geometry

	haltOnce    sync.Once
	pluginChans PluginChans
	clients     []*cborplugin.Client
}

// OnKaetzchen enqueues the pkt for processing by our thread pool of plugins.
func (k *CBORPluginWorker) OnKaetzchen(pkt *packet.Packet) {
	k.Lock()
	handlerCh, ok := k.pluginChans[pkt.Recipient.ID]
	k.Unlock()
	if !ok {
		k.log.Debugf("Failed to find handler. Dropping Kaetzchen request: %v", pkt.ID)
		return
	}
	handlerCh.In() <- pkt
}

func (k *CBORPluginWorker) worker(recipient [constants.RecipientIDLength]byte, pluginClient *cborplugin.Client) {
	// Kaetzchen delay is our max dwell time.
	maxDwell := time.Duration(k.glue.Config().Debug.KaetzchenDelay) * time.Millisecond

	defer k.haltOnce.Do(k.haltAllClients)

	k.Lock()
	handlerCh, ok := k.pluginChans[recipient]
	k.Unlock()
	if !ok {
		k.log.Debugf("Failed to find handler. Dropping Kaetzchen request: %v", recipient)
		instrument.KaetzchenRequestsDropped(1)
		return
	}
	ch := handlerCh.Out()

	for {
		var pkt *packet.Packet
		select {
		case <-k.HaltCh():
			k.log.Debugf("Terminating gracefully.")
			return
		case e := <-ch:
			pkt = e.(*packet.Packet)
			if dwellTime := time.Now().Sub(pkt.DispatchAt); dwellTime > maxDwell {
				k.log.Debugf("Dropping packet: %v (Spend %v in queue)", pkt.ID, dwellTime)
				instrument.PacketsDropped()
				pkt.Dispose()
				continue
			}
		}

		k.processKaetzchen(pkt, pluginClient)
		instrument.KaetzchenRequests()
	}
}

func (k *CBORPluginWorker) haltAllClients() {
	k.log.Debug("Halting plugin clients.")
	for _, client := range k.clients {
		go client.Halt()
	}
}

func (k *CBORPluginWorker) processKaetzchen(pkt *packet.Packet, pluginClient *cborplugin.Client) {
	defer pkt.Dispose()
	pluginCap := pluginClient.Capability()
	payload, surb, err := packet.ParseForwardPacket(pkt)
	if err != nil {
		k.log.Debugf("%v: Dropping Kaetzchen request: %v (%v)", pluginCap, pkt.ID, err)
		instrument.KaetzchenRequestsDropped(1)
		return
	}

	pluginClient.WriteChan() <- &cborplugin.Request{
		ID:           pkt.ID,
		RequestAt:    time.Now(),
		Delay:        pkt.Delay,
		Payload:      payload,
		SURB:         surb,
		ResponseSize: k.geo.UserForwardPayloadLength,
	}
}

func (k *CBORPluginWorker) sendworker(pluginClient *cborplugin.Client) {
	pluginCap := pluginClient.Capability()
	surbLength := k.geo.SURBLength
	for {
		select {
		case <-k.HaltCh():
			return
		case cborResponse := <-pluginClient.ReadChan():
			switch r := cborResponse.(type) {
			case *cborplugin.Response:
				if len(r.Payload) > k.geo.UserForwardPayloadLength {
					// response is probably invalid, so drop it
					k.log.Errorf("%v: Got response too long: %d > max (%d)",
						pluginCap, len(r.Payload), k.geo.UserForwardPayloadLength)
					instrument.KaetzchenRequestsDropped(1)
					continue
				}
				// Iff there is a SURB, generate a SURB-Reply and schedule.
				if len(r.SURB) == surbLength {
					respPkt, err := packet.NewPacketFromSURB(r.SURB, r.Payload, k.geo)
					if err != nil {
						k.log.Debugf("%v: Failed to generate SURB-Reply: %v (%v)", pluginCap, r.ID, err)
						continue
					}
					// Set the packet queue delay
					delay := r.Delay - time.Since(r.RequestAt)
					if delay < 0 {
						respPkt.Delay = 0
					} else {
						respPkt.Delay = delay
					}

					k.log.Debugf("%v: Handing off newly generated SURB-Reply: %v (Src:%v)", pluginCap, respPkt.ID, r.ID)
					k.glue.Scheduler().OnPacket(respPkt)
				} else {
					k.log.Debugf("No SURB provided: %v", r.ID)
				}
			default:
				// received some unknown command type
				k.log.Errorf("%v: Failed to handle Kaetzchen request, unknown command type: (%v), response: %s", pluginCap, r, cborResponse)
				instrument.KaetzchenRequestsDropped(1)
			}
		}
	}
}

// KaetzchenForPKI returns the plugins Parameters map for publication in the PKI doc.
func (k *CBORPluginWorker) KaetzchenForPKI() ServiceMap {
	s := make(ServiceMap)
	k.Lock()
	defer k.Unlock()
	for _, k := range k.clients {
		capa := k.Capability()
		if _, ok := s[capa]; ok {
			// skip adding twice
			continue
		}
		params := make(PluginParameters)
		p := k.GetParameters()
		if p != nil {
			for key, value := range *p {
				params[key] = value
			}
		}
		s[capa] = params
	}
	return s
}

// IsKaetzchen returns true if the given recipient is one of our workers.
func (k *CBORPluginWorker) IsKaetzchen(recipient [constants.RecipientIDLength]byte) bool {
	k.Lock()
	defer k.Unlock()
	_, ok := k.pluginChans[recipient]
	return ok
}

func (k *CBORPluginWorker) launch(command, capability, endpoint string, args []string) (*cborplugin.Client, error) {
	k.log.Debugf("Launching plugin: %s", command)
	plugin := cborplugin.NewClient(k.glue.LogBackend(), capability, endpoint, &cborplugin.ResponseFactory{})
	err := plugin.Start(command, args)
	return plugin, err
}

func (k *CBORPluginWorker) unregister(endpoint [constants.RecipientIDLength]byte, pluginClient *cborplugin.Client) {
	k.log.Debugf("Unregistering %s", pluginClient.Capability())
	k.Lock()
	defer k.Unlock()
	delete(k.pluginChans, endpoint)
	for i, c := range k.clients {
		if c == pluginClient {
			// last element in clients
			if len(k.clients) == i+1 {
				k.clients = k.clients[:i]
			} else {
				k.clients = append(k.clients[:i], k.clients[i+1:]...)
			}
			k.log.Debugf("Unregistered %s", pluginClient.Capability())
			break
		}
	}
}

// NewCBORPluginWorker returns a new CBORPluginWorker
func NewCBORPluginWorker(glue glue.Glue) (*CBORPluginWorker, error) {

	kaetzchenWorker := CBORPluginWorker{
		geo:         glue.Config().SphinxGeometry,
		glue:        glue,
		log:         glue.LogBackend().GetLogger("CBOR plugin worker"),
		pluginChans: make(PluginChans),
		clients:     make([]*cborplugin.Client, 0),
	}

	capaMap := make(map[string]bool)

	for _, pluginConf := range glue.Config().Provider.CBORPluginKaetzchen {
		kaetzchenWorker.log.Noticef("Configuring plugin handler for %s", pluginConf.Capability)

		// Ensure no duplicates.
		capa := pluginConf.Capability
		if capa == "" {
			return nil, errors.New("kaetzchen plugin capability cannot be empty string")
		}
		if pluginConf.Disable {
			kaetzchenWorker.log.Noticef("Skipping disabled Kaetzchen: '%v'.", capa)
			continue
		}
		if capaMap[capa] {
			return nil, fmt.Errorf("provider: Kaetzchen '%v' registered more than once", capa)
		}

		// Sanitize the endpoint.
		if pluginConf.Endpoint == "" {
			return nil, fmt.Errorf("provider: Kaetzchen: '%v' provided no endpoint", capa)
		} else if epNorm, err := precis.UsernameCaseMapped.String(pluginConf.Endpoint); err != nil {
			return nil, fmt.Errorf("provider: Kaetzchen: '%v' invalid endpoint: %v", capa, err)
		} else if epNorm != pluginConf.Endpoint {
			return nil, fmt.Errorf("provider: Kaetzchen: '%v' invalid endpoint, not normalized", capa)
		}
		rawEp := []byte(pluginConf.Endpoint)
		if len(rawEp) == 0 || len(rawEp) > constants.RecipientIDLength {
			return nil, fmt.Errorf("provider: Kaetzchen: '%v' invalid endpoint, length out of bounds", capa)
		}
		err := kaetzchenWorker.register(pluginConf)
		if err != nil {
			return nil, err
		}

		capaMap[capa] = true
	}
	return &kaetzchenWorker, nil
}

// RegisterKaetzchen adds a Kaetzchen service to the set of available Kaetzchen
func (k *CBORPluginWorker) RegisterKaetzchen(capa string) error {
	for _, kaetzchenConfig := range k.glue.Config().Provider.CBORPluginKaetzchen {
		if kaetzchenConfig.Capability == capa {
			// verify that the plugin isn't already registered
			var endpoint [constants.RecipientIDLength]byte
			copy(endpoint[:], []byte(kaetzchenConfig.Endpoint))
			if k.IsKaetzchen(endpoint) {
				return fmt.Errorf("provider: kaetzchen: '%v' is already registered", capa)
			}
			return k.register(kaetzchenConfig)
		}
	}
	return fmt.Errorf("provider: kaetzchen: '%v' not found in config", capa)
}

// UnregisterKaetzchen stops a CBORPluginKaetzczhen and removes it from the set of available Kaetzchen
func (k *CBORPluginWorker) UnregisterKaetzchen(capa string) error {
	for _, kaetzchenConfig := range k.glue.Config().Provider.CBORPluginKaetzchen {
		if kaetzchenConfig.Capability == capa {
			// verify that the plugin is already registered
			var endpoint [constants.RecipientIDLength]byte
			copy(endpoint[:], []byte(kaetzchenConfig.Endpoint))
			if !k.IsKaetzchen(endpoint) {
				return fmt.Errorf("provider: kaetzchen: '%v' is not registered", capa)
			}

			// find the client plugin and halt it
			k.Lock()
			for _, client := range k.clients {
				if client.Capability() == capa {
					k.log.Debugf("Halting plugin client: %s", capa)
					k.Unlock()
					go client.Halt() // unregister is called after the plugin has Halted
					return nil
				}
			}
			k.Unlock()
		}
	}
	return fmt.Errorf("provider: CBORPluginKaetzchen: '%v' not found", capa)
}

func (k *CBORPluginWorker) register(pluginConf *config.CBORPluginKaetzchen) error {
	// hold lock while mutating pluginChans and clients
	k.Lock()
	defer k.Unlock()

<<<<<<< HEAD
		// start the sendworker for each pluginClient
		defer kaetzchenWorker.Go(func() {
			kaetzchenWorker.sendworker(pluginClient)
		})

		// Unregister pluginClient when it halts
		defer kaetzchenWorker.Go(func() {
			<-pluginClient.HaltCh()
			kaetzchenWorker.unregister(endpoint, pluginClient)
		})
=======
	// Add an infinite channel for this plugin.
	var endpoint [constants.RecipientIDLength]byte
	copy(endpoint[:], []byte(pluginConf.Endpoint))
	k.pluginChans[endpoint] = channels.NewInfiniteChannel()
	k.log.Noticef("Starting Kaetzchen plugin client: %s", pluginConf.Capability)

	var args []string
	if len(pluginConf.Config) > 0 {
		args = []string{}
		for key, val := range pluginConf.Config {
			args = append(args, fmt.Sprintf("-%s", key), val.(string))
		}
	}
>>>>>>> cdccbf1f

	pluginClient, err := k.launch(pluginConf.Command, pluginConf.Capability, pluginConf.Endpoint, args)
	if err != nil {
		k.log.Error("Failed to start a plugin client: %s", err)
		return err
	}

	// Accumulate a list of all clients to facilitate clean shutdown.
	k.clients = append(k.clients, pluginClient)

	// Start the workers _after_ we have added all of the entries to pluginChans
	// otherwise the worker() goroutines race this thread.
	defer k.Go(func() {
		// pluginChans must exist for worker routine and OnKaetzchen
		k.worker(endpoint, pluginClient)
	})

	// Unregister pluginClient when it halts
	defer k.Go(func() {
		<-pluginClient.HaltCh()
		k.unregister(endpoint, pluginClient)
	})
	return nil
}<|MERGE_RESOLUTION|>--- conflicted
+++ resolved
@@ -293,6 +293,26 @@
 			return nil, err
 		}
 
+		// Accumulate a list of all clients to facilitate clean shutdown.
+		kaetzchenWorker.clients = append(kaetzchenWorker.clients, pluginClient)
+
+		// Start the workers _after_ we have added all of the entries to pluginChans
+		// otherwise the worker() goroutines race this thread.
+		defer kaetzchenWorker.Go(func() {
+			kaetzchenWorker.worker(endpoint, pluginClient)
+		})
+
+		// start the sendworker for each pluginClient
+		defer kaetzchenWorker.Go(func() {
+			kaetzchenWorker.sendworker(pluginClient)
+		})
+
+		// Unregister pluginClient when it halts
+		defer kaetzchenWorker.Go(func() {
+			<-pluginClient.HaltCh()
+			kaetzchenWorker.unregister(endpoint, pluginClient)
+		})
+
 		capaMap[capa] = true
 	}
 	return &kaetzchenWorker, nil
@@ -346,18 +366,6 @@
 	k.Lock()
 	defer k.Unlock()
 
-<<<<<<< HEAD
-		// start the sendworker for each pluginClient
-		defer kaetzchenWorker.Go(func() {
-			kaetzchenWorker.sendworker(pluginClient)
-		})
-
-		// Unregister pluginClient when it halts
-		defer kaetzchenWorker.Go(func() {
-			<-pluginClient.HaltCh()
-			kaetzchenWorker.unregister(endpoint, pluginClient)
-		})
-=======
 	// Add an infinite channel for this plugin.
 	var endpoint [constants.RecipientIDLength]byte
 	copy(endpoint[:], []byte(pluginConf.Endpoint))
@@ -371,7 +379,6 @@
 			args = append(args, fmt.Sprintf("-%s", key), val.(string))
 		}
 	}
->>>>>>> cdccbf1f
 
 	pluginClient, err := k.launch(pluginConf.Command, pluginConf.Capability, pluginConf.Endpoint, args)
 	if err != nil {
