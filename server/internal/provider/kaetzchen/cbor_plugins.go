// cbor_plugins.go - cbor plugin system for kaetzchen services
// Copyright (C) 2021  David Stainton.
//
// This program is free software: you can redistribute it and/or modify
// it under the terms of the GNU Affero General Public License as
// published by the Free Software Foundation, either version 3 of the
// License, or (at your option) any later version.
//
// This program is distributed in the hope that it will be useful,
// but WITHOUT ANY WARRANTY; without even the implied warranty of
// MERCHANTABILITY or FITNESS FOR A PARTICULAR PURPOSE.  See the
// GNU Affero General Public License for more details.
//
// You should have received a copy of the GNU Affero General Public License
// along with this program.  If not, see <http://www.gnu.org/licenses/>.

// Package kaetzchen implements support for provider side auto-responder
// agents.
package kaetzchen

import (
	"errors"
	"fmt"
	"sync"
	"time"

	"golang.org/x/text/secure/precis"
	"gopkg.in/eapache/channels.v1"
	"gopkg.in/op/go-logging.v1"

	"github.com/katzenpost/katzenpost/core/sphinx/constants"
	"github.com/katzenpost/katzenpost/core/sphinx/geo"
	"github.com/katzenpost/katzenpost/core/worker"
	"github.com/katzenpost/katzenpost/server/cborplugin"
	"github.com/katzenpost/katzenpost/server/internal/glue"
	"github.com/katzenpost/katzenpost/server/internal/instrument"
	"github.com/katzenpost/katzenpost/server/internal/packet"
)

// PluginChans maps from Recipient ID to channel.
type PluginChans = map[[constants.RecipientIDLength]byte]*channels.InfiniteChannel

// PluginName is the name of a plugin.
type PluginName = string

// PluginParameters maps from parameter key to value.
type PluginParameters = map[PluginName]interface{}

// ServiceMap maps from plugin name to plugin parameters
// and is used by Mix Descriptors which describe Providers
// with plugins. Each plugin can optionally set one or more
// parameters.
type ServiceMap = map[PluginName]PluginParameters

// CBORPluginWorker is similar to Kaetzchen worker but uses
// CBOR over UNIX domain socket to talk to plugins.
type CBORPluginWorker struct {
	sync.Mutex
	worker.Worker

	glue glue.Glue
	log  *logging.Logger
	geo  *geo.Geometry

	haltOnce    sync.Once
	pluginChans PluginChans
	clients     []*cborplugin.Client
}

// OnKaetzchen enqueues the pkt for processing by our thread pool of plugins.
func (k *CBORPluginWorker) OnKaetzchen(pkt *packet.Packet) {
	k.Lock()
	handlerCh, ok := k.pluginChans[pkt.Recipient.ID]
	k.Unlock()
	if !ok {
		k.log.Debugf("Failed to find handler. Dropping Kaetzchen request: %v", pkt.ID)
		return
	}
	handlerCh.In() <- pkt
}

func (k *CBORPluginWorker) worker(recipient [constants.RecipientIDLength]byte, pluginClient *cborplugin.Client) {
	// Kaetzchen delay is our max dwell time.
	maxDwell := time.Duration(k.glue.Config().Debug.KaetzchenDelay) * time.Millisecond

	defer k.haltOnce.Do(k.haltAllClients)

	handlerCh, ok := k.pluginChans[recipient]
	if !ok {
		k.log.Debugf("Failed to find handler. Dropping Kaetzchen request: %v", recipient)
		instrument.KaetzchenRequestsDropped(1)
		return
	}
	ch := handlerCh.Out()

	for {
		var pkt *packet.Packet
		select {
		case <-k.HaltCh():
			k.log.Debugf("Terminating gracefully.")
			return
		case e := <-ch:
			pkt = e.(*packet.Packet)
			if dwellTime := time.Now().Sub(pkt.DispatchAt); dwellTime > maxDwell {
				k.log.Debugf("Dropping packet: %v (Spend %v in queue)", pkt.ID, dwellTime)
				instrument.PacketsDropped()
				pkt.Dispose()
				continue
			}
		}

		k.processKaetzchen(pkt, pluginClient)
		instrument.KaetzchenRequests()
	}
}

func (k *CBORPluginWorker) haltAllClients() {
	k.log.Debug("Halting plugin clients.")
	for _, client := range k.clients {
		go client.Halt()
	}
}

func (k *CBORPluginWorker) processKaetzchen(pkt *packet.Packet, pluginClient *cborplugin.Client) {
	defer pkt.Dispose()
	pluginCap := pluginClient.Capability()
	payload, surb, err := packet.ParseForwardPacket(pkt)
	if err != nil {
		k.log.Debugf("%v: Dropping Kaetzchen request: %v (%v)", pluginCap, pkt.ID, err)
		instrument.KaetzchenRequestsDropped(1)
		return
	}

	pluginClient.WriteChan() <- &cborplugin.Request{
		ID:        pkt.ID,
		RequestAt: time.Now(),
		Delay:     pkt.Delay,
		Payload:   payload,
		SURB:      surb,
	}
<<<<<<< HEAD

func (k *CBORPluginWorker) sendworker(pluginClient *cborplugin.Client) {
	pluginCap := pluginClient.Capability()
=======
}

func (k *CBORPluginWorker) sendworker(pluginClient *cborplugin.Client) {
	pluginCap := pluginClient.Capability()
	surbLength := k.geo.SURBLength
>>>>>>> 5147a3e5
	for {
		select {
		case <-k.HaltCh():
			return
		case cborResponse := <-pluginClient.ReadChan():
			switch r := cborResponse.(type) {
			case *cborplugin.Response:
				if len(r.Payload) > k.geo.UserForwardPayloadLength {
					// response is probably invalid, so drop it
					k.log.Errorf("%v: Got response too long: %d > max (%d)",
					pluginCap, len(r.Payload), k.geo.UserForwardPayloadLength)
					instrument.KaetzchenRequestsDropped(1)
<<<<<<< HEAD
					return
				}
				// Iff there is a SURB, generate a SURB-Reply and schedule.
				if surb != nil {
					respPkt, err := packet.NewPacketFromSURB(pkt, surb, r.Payload, k.glue.Config().SphinxGeometry)
					if err != nil {
						k.log.Debugf("%v: Failed to generate SURB-Reply: %v (%v)", pluginCap, pkt.ID, err)
						return
					}

					k.log.Debugf("%v: Handing off newly generated SURB-Reply: %v (Src:%v)", pluginCap, respPkt.ID, pkt.ID)
					k.glue.Scheduler().OnPacket(respPkt)
					return
				}
				k.log.Debugf("No SURB provided: %v", pkt.ID)
			default:
				// received some unknown command type
				k.log.Errorf("%v: Failed to handle Kaetzchen request: %v (%v), response: %s", pluginCap, pkt.ID, err, cborResponse)
				instrument.KaetzchenRequestsDropped(1)
				return
=======
					continue
				}
				// Iff there is a SURB, generate a SURB-Reply and schedule.
				if len(r.SURB) == surbLength {
					respPkt, err := packet.NewPacketFromSURB(r.SURB, r.Payload, k.geo)
					if err != nil {
						k.log.Debugf("%v: Failed to generate SURB-Reply: %v (%v)", pluginCap, r.ID, err)
						continue
					}
					// Set the packet queue delay
					delay := r.Delay-time.Since(r.RequestAt)
					if delay < 0 {
						respPkt.Delay = 0
					} else {
						respPkt.Delay = delay
					}

					k.log.Debugf("%v: Handing off newly generated SURB-Reply: %v (Src:%v)", pluginCap, respPkt.ID, r.ID)
					k.glue.Scheduler().OnPacket(respPkt)
				} else {
					k.log.Debugf("No SURB provided: %v", r.ID)
				}
			default:
				// received some unknown command type
				k.log.Errorf("%v: Failed to handle Kaetzchen request, unknown command type: (%v), response: %s", pluginCap, r, cborResponse)
				instrument.KaetzchenRequestsDropped(1)
>>>>>>> 5147a3e5
			}
		}
	}
}

// KaetzchenForPKI returns the plugins Parameters map for publication in the PKI doc.
func (k *CBORPluginWorker) KaetzchenForPKI() ServiceMap {
	s := make(ServiceMap)
	k.Lock()
	defer k.Unlock()
	for _, k := range k.clients {
		capa := k.Capability()
		if _, ok := s[capa]; ok {
			// skip adding twice
			continue
		}
		params := make(PluginParameters)
		p := k.GetParameters()
		if p != nil {
			for key, value := range *p {
				params[key] = value
			}
		}
		s[capa] = params
	}
	return s
}

// IsKaetzchen returns true if the given recipient is one of our workers.
func (k *CBORPluginWorker) IsKaetzchen(recipient [constants.RecipientIDLength]byte) bool {
	k.Lock()
	defer k.Unlock()
	_, ok := k.pluginChans[recipient]
	return ok
}

func (k *CBORPluginWorker) launch(command, capability, endpoint string, args []string) (*cborplugin.Client, error) {
	k.log.Debugf("Launching plugin: %s", command)
	plugin := cborplugin.NewClient(k.glue.LogBackend(), capability, endpoint, &cborplugin.ResponseFactory{})
	err := plugin.Start(command, args)
	return plugin, err
}

func (k *CBORPluginWorker) unregister(endpoint [constants.RecipientIDLength]byte, pluginClient *cborplugin.Client) {
	k.log.Debugf("Unregistering %s", pluginClient.Capability())
	k.Lock()
	defer k.Unlock()
	delete(k.pluginChans, endpoint)
	for i, c := range k.clients {
		if c == pluginClient {
			// last element in clients
			if len(k.clients) == i+1 {
				k.clients = k.clients[:i]
			} else {
				k.clients = append(k.clients[:i], k.clients[i+1:]...)
			}
			k.log.Debugf("Unregistered %s", pluginClient.Capability())
			break
		}
	}
}

// NewCBORPluginWorker returns a new CBORPluginWorker
func NewCBORPluginWorker(glue glue.Glue) (*CBORPluginWorker, error) {

	kaetzchenWorker := CBORPluginWorker{
		geo:         glue.Config().SphinxGeometry,
		glue:        glue,
		log:         glue.LogBackend().GetLogger("CBOR plugin worker"),
		pluginChans: make(PluginChans),
		clients:     make([]*cborplugin.Client, 0),
	}

	// hold lock while mutating pluginChans and clients
	kaetzchenWorker.Lock()
	defer kaetzchenWorker.Unlock()

	capaMap := make(map[string]bool)

	for _, pluginConf := range glue.Config().Provider.CBORPluginKaetzchen {
		kaetzchenWorker.log.Noticef("Configuring plugin handler for %s", pluginConf.Capability)

		// Ensure no duplicates.
		capa := pluginConf.Capability
		if capa == "" {
			return nil, errors.New("kaetzchen plugin capability cannot be empty string")
		}
		if pluginConf.Disable {
			kaetzchenWorker.log.Noticef("Skipping disabled Kaetzchen: '%v'.", capa)
			continue
		}
		if capaMap[capa] {
			return nil, fmt.Errorf("provider: Kaetzchen '%v' registered more than once", capa)
		}

		// Sanitize the endpoint.
		if pluginConf.Endpoint == "" {
			return nil, fmt.Errorf("provider: Kaetzchen: '%v' provided no endpoint", capa)
		} else if epNorm, err := precis.UsernameCaseMapped.String(pluginConf.Endpoint); err != nil {
			return nil, fmt.Errorf("provider: Kaetzchen: '%v' invalid endpoint: %v", capa, err)
		} else if epNorm != pluginConf.Endpoint {
			return nil, fmt.Errorf("provider: Kaetzchen: '%v' invalid endpoint, not normalized", capa)
		}
		rawEp := []byte(pluginConf.Endpoint)
		if len(rawEp) == 0 || len(rawEp) > constants.RecipientIDLength {
			return nil, fmt.Errorf("provider: Kaetzchen: '%v' invalid endpoint, length out of bounds", capa)
		}

		// Add an infinite channel for this plugin.
		var endpoint [constants.RecipientIDLength]byte
		copy(endpoint[:], rawEp)
		kaetzchenWorker.pluginChans[endpoint] = channels.NewInfiniteChannel()
		kaetzchenWorker.log.Noticef("Starting Kaetzchen plugin client: %s", capa)

		var args []string
		if len(pluginConf.Config) > 0 {
			args = []string{}
			for key, val := range pluginConf.Config {
				args = append(args, fmt.Sprintf("-%s", key), val.(string))
			}
		}

		pluginClient, err := kaetzchenWorker.launch(pluginConf.Command, pluginConf.Capability, pluginConf.Endpoint, args)
		if err != nil {
			kaetzchenWorker.log.Error("Failed to start a plugin client: %s", err)
			return nil, err
		}

		// Accumulate a list of all clients to facilitate clean shutdown.
		kaetzchenWorker.clients = append(kaetzchenWorker.clients, pluginClient)

		// Start the workers _after_ we have added all of the entries to pluginChans
		// otherwise the worker() goroutines race this thread.
		defer kaetzchenWorker.Go(func() {
			kaetzchenWorker.worker(endpoint, pluginClient)
		})

<<<<<<< HEAD
		// start the sendworker for each pluginClient
=======
		// start the sendworker
>>>>>>> 5147a3e5
		defer kaetzchenWorker.Go(func() {
			kaetzchenWorker.sendworker(pluginClient)
		})

<<<<<<< HEAD
=======

>>>>>>> 5147a3e5
		// Unregister pluginClient when it halts
		defer kaetzchenWorker.Go(func() {
			<-pluginClient.HaltCh()
			kaetzchenWorker.unregister(endpoint, pluginClient)
		})

		capaMap[capa] = true
	}

	return &kaetzchenWorker, nil
}<|MERGE_RESOLUTION|>--- conflicted
+++ resolved
@@ -138,17 +138,11 @@
 		Payload:   payload,
 		SURB:      surb,
 	}
-<<<<<<< HEAD
-
-func (k *CBORPluginWorker) sendworker(pluginClient *cborplugin.Client) {
-	pluginCap := pluginClient.Capability()
-=======
 }
 
 func (k *CBORPluginWorker) sendworker(pluginClient *cborplugin.Client) {
 	pluginCap := pluginClient.Capability()
 	surbLength := k.geo.SURBLength
->>>>>>> 5147a3e5
 	for {
 		select {
 		case <-k.HaltCh():
@@ -161,28 +155,6 @@
 					k.log.Errorf("%v: Got response too long: %d > max (%d)",
 					pluginCap, len(r.Payload), k.geo.UserForwardPayloadLength)
 					instrument.KaetzchenRequestsDropped(1)
-<<<<<<< HEAD
-					return
-				}
-				// Iff there is a SURB, generate a SURB-Reply and schedule.
-				if surb != nil {
-					respPkt, err := packet.NewPacketFromSURB(pkt, surb, r.Payload, k.glue.Config().SphinxGeometry)
-					if err != nil {
-						k.log.Debugf("%v: Failed to generate SURB-Reply: %v (%v)", pluginCap, pkt.ID, err)
-						return
-					}
-
-					k.log.Debugf("%v: Handing off newly generated SURB-Reply: %v (Src:%v)", pluginCap, respPkt.ID, pkt.ID)
-					k.glue.Scheduler().OnPacket(respPkt)
-					return
-				}
-				k.log.Debugf("No SURB provided: %v", pkt.ID)
-			default:
-				// received some unknown command type
-				k.log.Errorf("%v: Failed to handle Kaetzchen request: %v (%v), response: %s", pluginCap, pkt.ID, err, cborResponse)
-				instrument.KaetzchenRequestsDropped(1)
-				return
-=======
 					continue
 				}
 				// Iff there is a SURB, generate a SURB-Reply and schedule.
@@ -209,7 +181,6 @@
 				// received some unknown command type
 				k.log.Errorf("%v: Failed to handle Kaetzchen request, unknown command type: (%v), response: %s", pluginCap, r, cborResponse)
 				instrument.KaetzchenRequestsDropped(1)
->>>>>>> 5147a3e5
 			}
 		}
 	}
@@ -347,19 +318,11 @@
 			kaetzchenWorker.worker(endpoint, pluginClient)
 		})
 
-<<<<<<< HEAD
 		// start the sendworker for each pluginClient
-=======
-		// start the sendworker
->>>>>>> 5147a3e5
 		defer kaetzchenWorker.Go(func() {
 			kaetzchenWorker.sendworker(pluginClient)
 		})
 
-<<<<<<< HEAD
-=======
-
->>>>>>> 5147a3e5
 		// Unregister pluginClient when it halts
 		defer kaetzchenWorker.Go(func() {
 			<-pluginClient.HaltCh()
