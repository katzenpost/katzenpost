// provider.go - Katzenpost server provider backend.
// Copyright (C) 2017  Yawning Angel and David Stainton
//
// This program is free software: you can redistribute it and/or modify
// it under the terms of the GNU Affero General Public License as
// published by the Free Software Foundation, either version 3 of the
// License, or (at your option) any later version.
//
// This program is distributed in the hope that it will be useful,
// but WITHOUT ANY WARRANTY; without even the implied warranty of
// MERCHANTABILITY or FITNESS FOR A PARTICULAR PURPOSE.  See the
// GNU Affero General Public License for more details.
//
// You should have received a copy of the GNU Affero General Public License
// along with this program.  If not, see <http://www.gnu.org/licenses/>.

// Package provider implements the Katzenpost sever provider.
package provider

import (
	"errors"
	"fmt"
	"strconv"
	"strings"
	"sync"
	"time"

	"gopkg.in/eapache/channels.v1"
	"gopkg.in/op/go-logging.v1"

	"github.com/katzenpost/hpqc/hash"
	"github.com/katzenpost/hpqc/kem"
	kempem "github.com/katzenpost/hpqc/kem/pem"
	"github.com/katzenpost/hpqc/kem/schemes"

	"github.com/katzenpost/katzenpost/core/epochtime"
	sConstants "github.com/katzenpost/katzenpost/core/sphinx/constants"
	"github.com/katzenpost/katzenpost/core/thwack"
	"github.com/katzenpost/katzenpost/core/utils"
	"github.com/katzenpost/katzenpost/core/wire"
	"github.com/katzenpost/katzenpost/core/worker"
	"github.com/katzenpost/katzenpost/server/config"
	"github.com/katzenpost/katzenpost/server/internal/glue"
	"github.com/katzenpost/katzenpost/server/internal/instrument"
	"github.com/katzenpost/katzenpost/server/internal/packet"
	"github.com/katzenpost/katzenpost/server/internal/provider/kaetzchen"
	"github.com/katzenpost/katzenpost/server/internal/sqldb"
	"github.com/katzenpost/katzenpost/server/spool"
	"github.com/katzenpost/katzenpost/server/spool/boltspool"
	"github.com/katzenpost/katzenpost/server/userdb"
	"github.com/katzenpost/katzenpost/server/userdb/boltuserdb"
	"github.com/katzenpost/katzenpost/server/userdb/externuserdb"
)

type provider struct {
	sync.Mutex
	worker.Worker

	glue glue.Glue
	log  *logging.Logger

	ch     *channels.InfiniteChannel
	sqlDB  *sqldb.SQLDB
	userDB userdb.UserDB
	spool  spool.Spool

	kaetzchenWorker           *kaetzchen.KaetzchenWorker
	cborPluginKaetzchenWorker *kaetzchen.CBORPluginWorker
}

func (p *provider) Halt() {
	p.Worker.Halt()

	p.ch.Close()
	p.kaetzchenWorker.Halt()
	p.cborPluginKaetzchenWorker.Halt()
	if p.userDB != nil {
		p.userDB.Close()
		p.userDB = nil
	}
	if p.spool != nil {
		p.spool.Close()
		p.spool = nil
	}
	if p.sqlDB != nil {
		p.sqlDB.Close()
	}
}

func (p *provider) Spool() spool.Spool {
	return p.spool
}

func (p *provider) UserDB() userdb.UserDB {
	return p.userDB
}

func (p *provider) AuthenticateClient(c *wire.PeerCredentials) bool {
	isValid := p.userDB.IsValid(c.AdditionalData, c.PublicKey)
	if !isValid {
		blob, err := c.PublicKey.MarshalBinary()
		if err != nil {
			panic(err)
		}
		if len(c.AdditionalData) == sConstants.NodeIDLength {
			p.log.Errorf("Authentication failed: User: '%x', Key: '%x' (Probably a peer)", c.AdditionalData, hash.Sum256(blob))
		} else {
			p.log.Errorf("Authentication failed: User: '%x', Key: '%x'", c.AdditionalData, hash.Sum256(blob))
		}
	}
	return isValid
}

func (p *provider) OnPacket(pkt *packet.Packet) {
	p.ch.In() <- pkt
}

func (p *provider) KaetzchenForPKI() (map[string]map[string]interface{}, error) {
	map1 := p.kaetzchenWorker.KaetzchenForPKI()
	map2 := p.cborPluginKaetzchenWorker.KaetzchenForPKI()

	// merge sets, panic on duplicate
	setsToMerge := []map[kaetzchen.PluginName]kaetzchen.PluginParameters{
		map1, map2,
	}

	merged := make(map[kaetzchen.PluginName]kaetzchen.PluginParameters)

	for _, currentSet := range setsToMerge {
		for k, v := range currentSet {
			if _, ok := merged[k]; ok {
				p.log.Debug("WARNING: duplicate plugin entries")
				panic("WARNING: duplicate plugin entries")
			}
			merged[k] = v
		}
	}

	return merged, nil
}

func (p *provider) connectedClients() (map[[sConstants.RecipientIDLength]byte]interface{}, error) {
	identities := make(map[[sConstants.RecipientIDLength]byte]interface{})
	for _, listener := range p.glue.Listeners() {
		listenerIdentities, err := listener.GetConnIdentities()
		if err != nil {
			return nil, err
		}

		for id, _ := range listenerIdentities {
			identities[id] = struct{}{}
		}
	}
	return identities, nil
}

func (p *provider) gcEphemeralClients() {
	p.log.Debug("garbage collecting expired ephemeral clients")
	connectedClients, err := p.connectedClients()
	if err != nil {
		p.log.Errorf("wtf: %s", err)
		return
	}
	err = p.Spool().VacuumExpired(p.UserDB(), connectedClients)
	if err != nil {
		p.log.Errorf("wtf: %s", err)
		return
	}
}

func (p *provider) worker() {
	maxDwell := time.Duration(p.glue.Config().Debug.ProviderDelay) * time.Millisecond

	defer p.log.Debugf("Halting Provider worker.")

	ch := p.ch.Out()

	// Here we optionally set this GC timer. If unset the
	// channel remains nil and has no effect on the select
	// statement below. If set then the timer will periodically
	// write to the channel triggering our GC routine.
	var gcEphemeralClientGCTickerChan <-chan time.Time

	if p.glue.Config().Gateway != nil {
		ticker := time.NewTicker(epochtime.Period)
		gcEphemeralClientGCTickerChan = ticker.C
		defer ticker.Stop()
	}

	for {
		var pkt *packet.Packet
		select {
		case <-p.HaltCh():
			p.log.Debugf("Terminating gracefully.")
			return
		case <-gcEphemeralClientGCTickerChan:
			p.gcEphemeralClients()
			continue
		case e := <-ch:
			pkt = e.(*packet.Packet)

			if dwellTime := time.Now().Sub(pkt.DispatchAt); dwellTime > maxDwell {
				p.log.Debugf("Dropping packet: %v (Spend %v in queue)", pkt.ID, dwellTime)
				instrument.PacketsDropped()
				pkt.Dispose()
				continue
			}
		}

		if pkt == nil {
			continue
		}

		if p.glue.Config().ServiceNode != nil {
			// Kaetzchen endpoints are published in the PKI and are never
			// user-facing, so omit the recipient-post processing.  If clients
			// are written under the assumption that Kaetzchen addresses are
			// normalized, that's their problem.
			if p.kaetzchenWorker.IsKaetzchen(pkt.Recipient.ID) {
				// Packet is destined for a Kaetzchen auto-responder agent, and
				// can't be a SURB-Reply.
				if pkt.IsSURBReply() {
					p.log.Debugf("Dropping packet: %v (SURB-Reply for Kaetzchen)", pkt.ID)
					instrument.PacketsDropped()
					pkt.Dispose()
				} else {
					// Note that we pass ownership of pkt to p.kaetzchenWorker
					// which will take care to dispose of it.
					p.kaetzchenWorker.OnKaetzchen(pkt)
				}
				continue
			}

			if p.cborPluginKaetzchenWorker.IsKaetzchen(pkt.Recipient.ID) {
				if pkt.IsSURBReply() {
					p.log.Debugf("Dropping packet: %v (SURB-Reply for Kaetzchen)", pkt.ID)
					instrument.PacketsDropped()
					pkt.Dispose()
				} else {
					// Note that we pass ownership of pkt to p.kaetzchenWorker
					// which will take care to dispose of it.
					p.cborPluginKaetzchenWorker.OnKaetzchen(pkt)
				}
				continue
			}
		} else {
			// Post-process the recipient.
			recipient := pkt.Recipient.ID[:]

			// Ensure the packet is for a valid recipient.
			if !p.userDB.Exists(recipient) {
				p.log.Debugf("Dropping packet: %v (Invalid Recipient: '%v')", pkt.ID, utils.ASCIIBytesToPrintString(recipient))
				instrument.PacketsDropped()
				pkt.Dispose()
				continue
			}

			// Process the packet based on type.
			if pkt.IsSURBReply() {
				p.onSURBReply(pkt, recipient)
			} else {
				// Caller checks that the packet is either a SURB-Reply or a user
				// message, so this must be the latter.
				p.onToUser(pkt, recipient)
			}
			pkt.Dispose()
		}
	}
}

func (p *provider) onSURBReply(pkt *packet.Packet, recipient []byte) {
	geo := p.glue.Config().SphinxGeometry
	if len(pkt.Payload) != geo.PayloadTagLength+geo.ForwardPayloadLength {
		p.log.Debugf("Refusing to store mis-sized SURB-Reply: %v (%v)", pkt.ID, len(pkt.Payload))
		return
	}

	// Store the payload in the spool.
	if err := p.spool.StoreSURBReply(recipient, &pkt.SurbReply.ID, pkt.Payload); err != nil {
		p.log.Debugf("Failed to store SURB-Reply: %v (%v)", pkt.ID, err)
	} else {
		p.log.Debugf("Stored SURB-Reply: %v", pkt.ID)
	}
}

func (p *provider) onToUser(pkt *packet.Packet, recipient []byte) {
	ct, surb, err := packet.ParseForwardPacket(pkt)
	if err != nil {
		p.log.Debugf("Dropping packet: %v (%v)", pkt.ID, err)
		instrument.PacketsDropped()
		return
	}

	// Store the ciphertext in the spool.
	if err := p.spool.StoreMessage(recipient, ct); err != nil {
		p.log.Debugf("Failed to store message payload: %v (%v)", pkt.ID, err)
		return
	}

	// Iff there is a SURB, generate a SURB-ACK and schedule.
	if surb != nil {
		ackPkt, err := packet.NewPacketFromSURB(pkt, surb, nil, p.glue.Config().SphinxGeometry)
		if err != nil {
			p.log.Debugf("Failed to generate SURB-ACK: %v (%v)", pkt.ID, err)
			return
		}

		p.log.Debugf("Handing off newly generated SURB-ACK: %v (Src:%v)", ackPkt.ID, pkt.ID)
		p.glue.Scheduler().OnPacket(ackPkt)
	} else {
		p.log.Debugf("Stored Message: %v (No SURB)", pkt.ID)
	}
}

func (p *provider) onAddUser(c *thwack.Conn, l string) error {
	return p.doAddUpdate(c, l, false)
}

func (p *provider) onUpdateUser(c *thwack.Conn, l string) error {
	return p.doAddUpdate(c, l, true)
}

func (p *provider) doAddUpdate(c *thwack.Conn, l string, isUpdate bool) error {
	p.Lock()
	defer p.Unlock()

	sp := strings.Split(l, " ")
	if len(sp) != 3 {
		c.Log().Debugf("[ADD/UPDATE]_USER invalid syntax: '%v'", l)
		return c.WriteReply(thwack.StatusSyntaxError)
	}

	// Deserialize the public key.
	pubKey, err := kempem.FromPublicPEMString(sp[2], schemes.ByName(p.glue.Config().Server.WireKEM))
	if err != nil {
		c.Log().Errorf("[ADD/UPDATE]_USER invalid public key: %v", err)
		return c.WriteReply(thwack.StatusSyntaxError)
	}

	// Attempt to add or update the user.
	u := []byte(sp[1])
	if err = p.userDB.Add(u, pubKey, isUpdate); err != nil {
		c.Log().Errorf("Failed to add/update user: %v", err)
		return c.WriteReply(thwack.StatusTransactionFailed)
	}

	return c.WriteReply(thwack.StatusOk)
}

func (p *provider) onRemoveUser(c *thwack.Conn, l string) error {
	p.Lock()
	defer p.Unlock()

	sp := strings.Split(l, " ")
	if len(sp) != 2 {
		c.Log().Debugf("REMOVE_USER invalid syntax: '%v'", l)
		return c.WriteReply(thwack.StatusSyntaxError)
	}

	u := []byte(sp[1])
	// Remove the user from the UserDB.
	if err := p.userDB.Remove(u); err != nil {
		c.Log().Errorf("Failed to remove user '%v': %v", u, err)
		return c.WriteReply(thwack.StatusTransactionFailed)
	}

	// Remove the user's spool.
	if err := p.spool.Remove(u); err != nil {
		// Log an error, but don't return a failed status, because the
		// user has been obliterated from the UserDB at this point.
		c.Log().Errorf("Failed to remove spool '%v': %v", u, err)
	}

	return c.WriteReply(thwack.StatusOk)
}

func (p *provider) onRemoveUserIdentity(c *thwack.Conn, l string) error {
	p.Lock()
	defer p.Unlock()

	sp := strings.Split(l, " ")
	switch len(sp) {
	case 2:
	default:
		c.Log().Debugf("REMOVE_USER_IDENTITY invalid syntax: '%v'", l)
		return c.WriteReply(thwack.StatusSyntaxError)
	}

	u := []byte(sp[1])
	if err := p.userDB.SetIdentity(u, nil); err != nil {
		c.Log().Errorf("Failed to set identity for user '%v': %v", u, err)
		return c.WriteReply(thwack.StatusTransactionFailed)
	}

	return c.WriteReply(thwack.StatusOk)
}

func (p *provider) onSetUserIdentity(c *thwack.Conn, l string) error {
	p.Lock()
	defer p.Unlock()

	var err error
	var pubKey kem.PublicKey

	sp := strings.Split(l, " ")
	switch len(sp) {
	case 2:
	case 3:
		pubKey, err = kempem.FromPublicPEMString(sp[2], schemes.ByName(p.glue.Config().Server.WireKEM))
		if err != nil {
			c.Log().Errorf("SET_USER_IDENTITY invalid public key: %v", err)
			return c.WriteReply(thwack.StatusSyntaxError)
		}
	default:
		c.Log().Debugf("SET_USER_IDENTITY invalid syntax: '%v'", l)
		return c.WriteReply(thwack.StatusSyntaxError)
	}

	u := []byte(sp[1])
	if err = p.userDB.SetIdentity(u, pubKey); err != nil {
		c.Log().Errorf("Failed to set identity for user '%v': %v", u, err)
		return c.WriteReply(thwack.StatusTransactionFailed)
	}

	return c.WriteReply(thwack.StatusOk)
}

func (p *provider) onUserLink(c *thwack.Conn, l string) error {
	p.Lock()
	defer p.Unlock()

	sp := strings.Split(l, " ")
	if len(sp) != 2 {
		c.Log().Debugf("USER_LINK invalid syntax: '%v'", l)
		return c.WriteReply(thwack.StatusSyntaxError)
	}

	u := []byte(sp[1])
	pubKey, err := p.userDB.Link(u)
	if err != nil {
		c.Log().Errorf("Failed to query link key for user '%s': %v", string(u), err)
		return c.WriteReply(thwack.StatusTransactionFailed)
	}

	return c.Writer().PrintfLine("%v %v", thwack.StatusOk, pubKey)
}

func (p *provider) onUserIdentity(c *thwack.Conn, l string) error {
	p.Lock()
	defer p.Unlock()

	sp := strings.Split(l, " ")
	if len(sp) != 2 {
		c.Log().Debugf("USER_IDENTITY invalid syntax: '%v'", l)
		return c.WriteReply(thwack.StatusSyntaxError)
	}

	u := []byte(sp[1])
	pubKey, err := p.userDB.Identity(u)
	if err != nil {
		c.Log().Errorf("Failed to query identity for user '%v': %v", u, err)
		return c.WriteReply(thwack.StatusTransactionFailed)
	}

	return c.Writer().PrintfLine("%v %v", thwack.StatusOk, pubKey)
}

func (p *provider) onSendRate(c *thwack.Conn, l string) error {
	p.Lock()
	defer p.Unlock()

	sp := strings.Split(l, " ")
	if len(sp) != 2 {
		c.Log().Debugf("SEND_RATE invalid syntax: '%v'", l)
		return c.WriteReply(thwack.StatusSyntaxError)
	}

	rate, err := strconv.ParseUint(sp[1], 10, 64)
	if err != nil {
		c.Log().Errorf("SEND_RATE invalid duration: %v", err)
		return c.WriteReply(thwack.StatusSyntaxError)
	}

	for _, l := range p.glue.Listeners() {
		l.OnNewSendRatePerMinute(rate)
	}

	return c.Writer().PrintfLine("%v %v", thwack.StatusOk, rate)
}

func (p *provider) onSendBurst(c *thwack.Conn, l string) error {
	p.Lock()
	defer p.Unlock()

	sp := strings.Split(l, " ")
	if len(sp) != 2 {
		c.Log().Debugf("SEND_BURST invalid syntax: '%v'", l)
		return c.WriteReply(thwack.StatusSyntaxError)
	}

	burst, err := strconv.ParseUint(sp[1], 10, 64)
	if err != nil {
		c.Log().Errorf("SEND_BURST invalid integer: %v", err)
		return c.WriteReply(thwack.StatusSyntaxError)
	}

	for _, l := range p.glue.Listeners() {
		l.OnNewSendBurst(burst)
	}

	return c.Writer().PrintfLine("%v %v", thwack.StatusOk, burst)
}

// New constructs a new provider instance.
func New(glue glue.Glue) (glue.Provider, error) {
	kaetzchenWorker, err := kaetzchen.New(glue)
	if err != nil {
		return nil, err
	}
	cborPluginWorker, err := kaetzchen.NewCBORPluginWorker(glue)
	if err != nil {
		return nil, err
	}
	p := &provider{
		glue:                      glue,
		log:                       glue.LogBackend().GetLogger("provider"),
		ch:                        channels.NewInfiniteChannel(),
		kaetzchenWorker:           kaetzchenWorker,
		cborPluginKaetzchenWorker: cborPluginWorker,
	}

	cfg := glue.Config()

	isOk := false
	defer func() {
		if !isOk {
			p.Halt()
		}
	}()

	if cfg.Gateway != nil {
		if cfg.Gateway.SQLDB != nil {
			if cfg.Gateway.UserDB.Backend == config.BackendSQL || cfg.Gateway.SpoolDB.Backend == config.BackendSQL {
				p.sqlDB, err = sqldb.New(glue)
				if err != nil {
					return nil, err
				}
			} else {
				p.log.Warningf("SQL database configured but not used for the User or Spool databases.")
			}
		}

<<<<<<< HEAD
		switch cfg.Gateway.UserDB.Backend {
		case config.BackendBolt:
			p.userDB, err = boltuserdb.New(cfg.Gateway.UserDB.Bolt.UserDB, boltuserdb.WithTrustOnFirstUse())
		case config.BackendExtern:
			p.userDB, err = externuserdb.New(cfg.Gateway.UserDB.Extern.ProviderURL)
		case config.BackendSQL:
			if p.sqlDB != nil {
				p.userDB, err = p.sqlDB.UserDB()
			} else {
				err = errors.New("gateway: SQL UserDB backend with no SQL database")
			}
		default:
			return nil, fmt.Errorf("gateway: Unknown UserDB backend: %v", cfg.Gateway.UserDB.Backend)
		}
		if err != nil {
			return nil, err
=======
	switch cfg.Provider.UserDB.Backend {
	case config.BackendBolt:
		if cfg.Provider.TrustOnFirstUse {
			p.userDB, err = boltuserdb.New(cfg.Provider.UserDB.Bolt.UserDB, schemes.ByName(cfg.Server.WireKEM), boltuserdb.WithTrustOnFirstUse())
		} else {
			p.userDB, err = boltuserdb.New(cfg.Provider.UserDB.Bolt.UserDB, schemes.ByName(cfg.Server.WireKEM))
		}
	case config.BackendExtern:
		p.userDB, err = externuserdb.New(cfg.Provider.UserDB.Extern.ProviderURL, schemes.ByName(cfg.Server.WireKEM))
	case config.BackendSQL:
		if p.sqlDB != nil {
			p.userDB, err = p.sqlDB.UserDB()
		} else {
			err = errors.New("provider: SQL UserDB backend with no SQL database")
>>>>>>> 9fdd1194
		}

		switch cfg.Gateway.SpoolDB.Backend {
		case config.BackendBolt:
			p.spool, err = boltspool.New(cfg.Gateway.SpoolDB.Bolt.SpoolDB)
		case config.BackendSQL:
			if p.sqlDB != nil {
				p.spool = p.sqlDB.Spool()
			} else {
				err = errors.New("gateway: SQL SpoolDB backend with no SQL database")
			}
		default:
			err = fmt.Errorf("gateway: Unknown SpoolDB backend: %v", cfg.Gateway.SpoolDB.Backend)
		}
		if err != nil {
			return nil, err
		}
	}
	// Purge spools that belong to users that no longer exist in the user db.
	if err = p.spool.Vacuum(p.userDB); err != nil {
		return nil, err
	}

	// Wire in the management related commands.
	if cfg.Management.Enable {
		const (
			cmdAddUser            = "ADD_USER"
			cmdUpdateUser         = "UPDATE_USER"
			cmdRemoveUser         = "REMOVE_USER"
			cmdSetUserIdentity    = "SET_USER_IDENTITY"
			cmdRemoveUserIdentity = "REMOVE_USER_IDENTITY"
			cmdUserIdentity       = "USER_IDENTITY"
			cmdUserLink           = "USER_LINK"
			cmdSendRate           = "SEND_RATE"
			cmdSendBurst          = "SEND_BURST"
		)

		glue.Management().RegisterCommand(cmdAddUser, p.onAddUser)
		glue.Management().RegisterCommand(cmdUpdateUser, p.onUpdateUser)
		glue.Management().RegisterCommand(cmdRemoveUser, p.onRemoveUser)
		glue.Management().RegisterCommand(cmdSetUserIdentity, p.onSetUserIdentity)
		glue.Management().RegisterCommand(cmdRemoveUserIdentity, p.onRemoveUserIdentity)
		glue.Management().RegisterCommand(cmdUserIdentity, p.onUserIdentity)
		glue.Management().RegisterCommand(cmdUserLink, p.onUserLink)
		glue.Management().RegisterCommand(cmdSendRate, p.onSendRate)
		glue.Management().RegisterCommand(cmdSendBurst, p.onSendBurst)
	}

	// Start the workers.
	for i := 0; i < cfg.Debug.NumProviderWorkers; i++ {
		p.Go(p.worker)
	}

	isOk = true
	return p, nil
}<|MERGE_RESOLUTION|>--- conflicted
+++ resolved
@@ -550,12 +550,11 @@
 			}
 		}
 
-<<<<<<< HEAD
 		switch cfg.Gateway.UserDB.Backend {
 		case config.BackendBolt:
-			p.userDB, err = boltuserdb.New(cfg.Gateway.UserDB.Bolt.UserDB, boltuserdb.WithTrustOnFirstUse())
+			p.userDB, err = boltuserdb.New(cfg.Gateway.UserDB.Bolt.UserDB, schemes.ByName(cfg.Server.WireKEM), boltuserdb.WithTrustOnFirstUse())
 		case config.BackendExtern:
-			p.userDB, err = externuserdb.New(cfg.Gateway.UserDB.Extern.ProviderURL)
+			p.userDB, err = externuserdb.New(cfg.Gateway.UserDB.Extern.ProviderURL, schemes.ByName(cfg.Server.WireKEM))
 		case config.BackendSQL:
 			if p.sqlDB != nil {
 				p.userDB, err = p.sqlDB.UserDB()
@@ -567,22 +566,6 @@
 		}
 		if err != nil {
 			return nil, err
-=======
-	switch cfg.Provider.UserDB.Backend {
-	case config.BackendBolt:
-		if cfg.Provider.TrustOnFirstUse {
-			p.userDB, err = boltuserdb.New(cfg.Provider.UserDB.Bolt.UserDB, schemes.ByName(cfg.Server.WireKEM), boltuserdb.WithTrustOnFirstUse())
-		} else {
-			p.userDB, err = boltuserdb.New(cfg.Provider.UserDB.Bolt.UserDB, schemes.ByName(cfg.Server.WireKEM))
-		}
-	case config.BackendExtern:
-		p.userDB, err = externuserdb.New(cfg.Provider.UserDB.Extern.ProviderURL, schemes.ByName(cfg.Server.WireKEM))
-	case config.BackendSQL:
-		if p.sqlDB != nil {
-			p.userDB, err = p.sqlDB.UserDB()
-		} else {
-			err = errors.New("provider: SQL UserDB backend with no SQL database")
->>>>>>> 9fdd1194
 		}
 
 		switch cfg.Gateway.SpoolDB.Backend {
