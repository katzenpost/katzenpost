--- conflicted
+++ resolved
@@ -699,35 +699,10 @@
 		return nil, errors.New("Descriptor address map is zero size.")
 	}
 
-<<<<<<< HEAD
-	if glue.Config().PKI.Nonvoting != nil {
-		pkiCfg := &nClient.Config{
-			LinkKey:              glue.LinkKey(),
-			LogBackend:           glue.LogBackend(),
-			Address:              glue.Config().PKI.Nonvoting.Address,
-			AuthorityIdentityKey: glue.Config().PKI.Nonvoting.PublicKey,
-			AuthorityLinkKey:     glue.Config().PKI.Nonvoting.LinkPublicKey,
-		}
-		p.impl, err = nClient.New(pkiCfg)
-		if err != nil {
-			return nil, err
-		}
-	} else {
-		pkiCfg := &vClient.Config{
-			LinkKey:     glue.LinkKey(),
-			LogBackend:  glue.LogBackend().GetLogWriter("pki", "info"),
-			Authorities: glue.Config().PKI.Voting.Authorities,
-		}
-		p.impl, err = vClient.New(pkiCfg)
-		if err != nil {
-			return nil, err
-		}
-=======
 	pkiCfg := &vClient.Config{
 		LinkKey:     glue.LinkKey(),
 		LogBackend:  glue.LogBackend(),
 		Authorities: glue.Config().PKI.Voting.Authorities,
->>>>>>> 3b02db77
 	}
 	p.impl, err = vClient.New(pkiCfg)
 	if err != nil {
