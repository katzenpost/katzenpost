--- conflicted
+++ resolved
@@ -695,36 +695,16 @@
 	}
 
 	var err error
-<<<<<<< HEAD
 	if len(glue.Config().Server.OnlyAdvertiseAddresses) > 0 {
 		p.descAddrMap = make(map[cpki.Transport][]string)
 		// XXX: parse each address and update descAddrMap
 		panic("NotImplemented")
-=======
-	if glue.Config().Server.OnlyAdvertiseAltAddresses {
-		p.descAddrMap = make(map[string][]string)
->>>>>>> 5d4ba8b1
 	} else {
 		if p.descAddrMap, err = makeDescAddrMap(glue.Config().Server.Addresses); err != nil {
 			return nil, err
 		}
 	}
 
-<<<<<<< HEAD
-=======
-	for k, v := range glue.Config().Server.AltAddresses {
-		p.log.Debugf("AltAddresses map entry: %v %v", k, v)
-		if len(v) == 0 {
-			continue
-		}
-		kTransport := string(strings.ToLower(k))
-		if _, ok := p.descAddrMap[kTransport]; ok {
-			return nil, fmt.Errorf("BUG: pki: AltAddresses overrides existing transport: '%v'", k)
-		}
-		p.descAddrMap[kTransport] = v
-	}
-
->>>>>>> 5d4ba8b1
 	if len(p.descAddrMap) == 0 {
 		return nil, errors.New("Descriptor address map is zero size.")
 	}
@@ -762,7 +742,6 @@
 		if err != nil {
 			return nil, err
 		}
-<<<<<<< HEAD
 		switch u.Scheme {
 		case string(cpki.TransportHTTP):
 			m[cpki.TransportHTTP] = append(m[cpki.TransportHTTP], addr)
@@ -787,22 +766,6 @@
 					m[cpki.TransportTCPv6] = append(m[cpki.TransportTCPv6], "tcp://"+ip.String()+":"+u.Port())
 				}
 			}
-=======
-		if _, err = strconv.ParseUint(p, 10, 16); err != nil {
-			return nil, err
-		}
-
-		var t string
-		ip := net.ParseIP(h)
-		if ip == nil {
-			return nil, fmt.Errorf("address '%v' is not an IP", h)
-		}
-		switch {
-		case ip.To4() != nil:
-			t = cpki.TransportTCPv4
-		case ip.To16() != nil:
-			t = cpki.TransportTCPv6
->>>>>>> 5d4ba8b1
 		default:
 			return nil, fmt.Errorf("address '%v' is invalid", addr)
 		}
