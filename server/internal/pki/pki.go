// pki.go - Katzenpost server PKI interface.
// Copyright (C) 2017  Yawning Angel.
//
// This program is free software: you can redistribute it and/or modify
// it under the terms of the GNU Affero General Public License as
// published by the Free Software Foundation, either version 3 of the
// License, or (at your option) any later version.
//
// This program is distributed in the hope that it will be useful,
// but WITHOUT ANY WARRANTY; without even the implied warranty of
// MERCHANTABILITY or FITNESS FOR A PARTICULAR PURPOSE.  See the
// GNU Affero General Public License for more details.
//
// You should have received a copy of the GNU Affero General Public License
// along with this program.  If not, see <http://www.gnu.org/licenses/>.

// Package pki implements the server PKI handler.
package pki

import (
	"context"
	"crypto/hmac"
	"errors"
	"fmt"
	"net"
	"strconv"
	"strings"
	"sync"
	"time"

	vClient "github.com/katzenpost/katzenpost/authority/voting/client"
	vServer "github.com/katzenpost/katzenpost/authority/voting/server"
	"github.com/katzenpost/katzenpost/core/epochtime"
	cpki "github.com/katzenpost/katzenpost/core/pki"
	sConstants "github.com/katzenpost/katzenpost/core/sphinx/constants"
	"github.com/katzenpost/katzenpost/core/wire"
	"github.com/katzenpost/katzenpost/core/worker"
	"github.com/katzenpost/katzenpost/server/internal/constants"
	"github.com/katzenpost/katzenpost/server/internal/glue"
	"github.com/katzenpost/katzenpost/server/internal/instrument"
	"github.com/katzenpost/katzenpost/server/internal/pkicache"
	"gopkg.in/op/go-logging.v1"
)

var (
	errNotCached         = errors.New("pki: requested epoch document not in cache")
	recheckInterval      = epochtime.Period / 32
	WarpedEpoch          = "false"
	pkiEarlyConnectSlack = epochtime.Period / 8
	PublishDeadline      = vServer.MixPublishDeadline
	nextFetchTill        = epochtime.Period - PublishDeadline
)

type pki struct {
	sync.RWMutex
	worker.Worker

	glue glue.Glue
	log  *logging.Logger

	impl               cpki.Client
	descAddrMap        map[cpki.Transport][]string
	docs               map[uint64]*pkicache.Entry
	rawDocs            map[uint64][]byte
	failedFetches      map[uint64]error
	lastPublishedEpoch uint64
	lastWarnedEpoch    uint64
}

func (p *pki) StartWorker() {
	p.Go(p.worker)
}

func (p *pki) worker() {
	var initialSpawnDelay = epochtime.Period / 64

	timer := time.NewTimer(initialSpawnDelay)
	defer func() {
		p.log.Debugf("Halting PKI worker.")
		timer.Stop()
	}()

	if p.impl == nil {
		p.log.Warningf("No implementation is configured, disabling PKI interface.")
		return
	}
	pkiCtx, cancelFn := context.WithCancel(context.Background())
	go func() {
		select {
		case <-p.HaltCh():
			cancelFn()
		case <-pkiCtx.Done():
		}
	}()
	isCanceled := func() bool {
		select {
		case <-pkiCtx.Done():
			return true
		default:
			return false
		}
	}

	// Note: The worker's start is delayed till after the Server's connector
	// is initialized, so that force updating the outgoing connection table
	// is guaranteed to work.

	var lastUpdateEpoch, lastMuMaxDelay, lastSendTokenDuration uint64

	for {
		var timerFired bool
		select {
		case <-p.HaltCh():
			p.log.Debugf("Terminating gracefully.")
			return
		case <-pkiCtx.Done():
			return
		case <-timer.C:
			timerFired = true
		}
		if !timerFired && !timer.Stop() {
			<-timer.C
		}

		// Fetch the PKI documents as required.
		var didUpdate bool
		for _, epoch := range p.documentsToFetch() {
			instrument.SetFetchedPKIDocsTimer()
			// Certain errors in fetching documents are treated as hard
			// failures that suppress further attempts to fetch the document
			// for the epoch.
			if ok, err := p.getFailedFetch(epoch); ok {
				p.log.Debugf("Skipping fetch for epoch %v: %v", epoch, err)
				continue
			}

			d, rawDoc, err := p.impl.Get(pkiCtx, epoch)
			if isCanceled() {
				// Canceled mid-fetch.
				return
			}
			if err != nil {
				p.log.Warningf("Failed to fetch PKI for epoch %v: %v", epoch, err)
				instrument.FailedFetchPKIDocs(fmt.Sprintf("%v", epoch))
				if err == cpki.ErrNoDocument {
					p.setFailedFetch(epoch, err)
				}
				continue
			}

			if !hmac.Equal(d.SphinxGeometryHash, p.glue.Config().SphinxGeometry.Hash()) {
				p.log.Errorf("Sphinx Geometry mismatch is set to: \n %s\n", p.glue.Config().SphinxGeometry.Display())
				panic("Sphinx Geometry mismatch!")
			}

			ent, err := pkicache.New(d, p.glue.IdentityPublicKey(), p.glue.Config().Server.IsProvider)
			if err != nil {
				p.log.Warningf("Failed to generate PKI cache for epoch %v: %v", epoch, err)
				p.setFailedFetch(epoch, err)
				instrument.FailedPKICacheGeneration(fmt.Sprintf("%v", epoch))
				continue
			}
			if err = p.validateCacheEntry(ent); err != nil {
				p.log.Warningf("Generated PKI cache is invalid: %v", err)
				p.setFailedFetch(epoch, err)
				instrument.InvalidPKICache(fmt.Sprintf("%v", epoch))
				continue
			}

			p.Lock()
			p.rawDocs[epoch] = rawDoc
			p.docs[epoch] = ent
			p.Unlock()
			didUpdate = true
			instrument.FetchedPKIDocs(fmt.Sprintf("%v", epoch))
			instrument.TimeFetchedPKIDocsDuration()
		}

		p.pruneFailures()
		if didUpdate {
			// Dispose of the old PKI documents.
			p.pruneDocuments()

			// If the PKI document map changed, kick the connector worker.
			p.glue.Connector().ForceUpdate()
		}

		// Check to see if we need to publish the descriptor, and do so, along
		// with all the key rotation bits.
		err := p.publishDescriptorIfNeeded(pkiCtx)
		if isCanceled() {
			// Canceled mid-post
			return
		}
		if err != nil {
			p.log.Warningf("Failed to post to PKI: %v", err)
		}

		// Internal component depend on network wide paramemters, and or the
		// list of nodes.  Update if there is a new document for the current
		// epoch.
		if now, _, _ := epochtime.Now(); now != lastUpdateEpoch {
			if ent := p.entryForEpoch(now); ent != nil {
				if newMuMaxDelay := ent.MuMaxDelay(); newMuMaxDelay != lastMuMaxDelay {
					p.log.Debugf("Updating scheduler MuMaxDelay for epoch %v: %v", now, newMuMaxDelay)
					p.glue.Scheduler().OnNewMixMaxDelay(newMuMaxDelay)
					lastMuMaxDelay = newMuMaxDelay
				}

				// send token duration
				if newSendTokenDuration := ent.SendRatePerMinute(); newSendTokenDuration != lastSendTokenDuration {
					p.log.Debugf("Updating listener SendTokenDuration for epoch %v: %v", now, newSendTokenDuration)

					for _, l := range p.glue.Listeners() {
						l.OnNewSendRatePerMinute(newSendTokenDuration)
					}
					lastSendTokenDuration = newSendTokenDuration
				}

				p.log.Debugf("Updating decoy document for epoch %v.", now)
				p.glue.Decoy().OnNewDocument(ent)

				lastUpdateEpoch = now
			}
		}

		p.updateTimer(timer)
	}
}

// updateTimer is used by the worker loop to determine when next to wake and fetch.
func (p *pki) updateTimer(timer *time.Timer) {
	now, elapsed, till := epochtime.Now()
	p.log.Debugf("pki woke %v into epoch %v with %v remaining", elapsed, now, till)

	// it's after the consensus publication deadline
	if elapsed > vServer.PublishConsensusDeadline {
		p.log.Debugf("After deadline for next epoch publication")
		if p.entryForEpoch(now+1) == nil {
			p.log.Debugf("no document for %v yet, reset to %v", now+1, recheckInterval)
			timer.Reset(recheckInterval)
		} else {
			interval := till
			p.log.Debugf("document cached for %v, reset to %v", now+1, interval)
			timer.Reset(interval)
		}
	} else {
		p.log.Debugf("Not yet time for next epoch publication")
		// no document for current epoch
		if p.entryForEpoch(now) == nil {
			p.log.Debugf("no document cached for current epoch %v, reset to %v", now, recheckInterval)
			timer.Reset(recheckInterval)
		} else {
			interval := vServer.PublishConsensusDeadline - elapsed
			p.log.Debugf("Document cached for current epoch %v, reset to %v", now, recheckInterval)
			timer.Reset(interval)
		}
	}
}

func (p *pki) validateCacheEntry(ent *pkicache.Entry) error {
	// This just does light-weight validation on self, primarily to catch
	// dumb bugs.  Anything more is somewhat silly because authorities are
	// a trust root, and no amount of checking here will save us if the
	// authorities are malicious.
	desc := ent.Self()
	if desc.Name != p.glue.Config().Server.Identifier {
		return fmt.Errorf("self Name field does not match Identifier")
	}
	if !desc.IdentityKey.Equal(p.glue.IdentityPublicKey()) {
		return fmt.Errorf("self identity key mismatch")
	}
	if !desc.LinkKey.Equal(p.glue.LinkKey().PublicKey()) {
		return fmt.Errorf("self link key mismatch")
	}
	return nil
}

func (p *pki) getFailedFetch(epoch uint64) (bool, error) {
	p.RLock()
	defer p.RUnlock()
	err, ok := p.failedFetches[epoch]
	return ok, err
}

func (p *pki) setFailedFetch(epoch uint64, err error) {
	p.Lock()
	defer p.Unlock()
	p.failedFetches[epoch] = err
}

func (p *pki) pruneFailures() {
	p.Lock()
	defer p.Unlock()

	now, _, _ := epochtime.Now()

	for epoch := range p.failedFetches {
		// Be more aggressive about pruning failures than pruning documents,
		// the worst that can happen is that we query the PKI unneccecarily.
		if epoch < now-(constants.NumMixKeys-1) || epoch > now+1 {
			delete(p.failedFetches, epoch)
		}
	}
}

func (p *pki) pruneDocuments() {
	now, _, _ := epochtime.Now()

	p.Lock()
	defer p.Unlock()
	for epoch := range p.docs {
		if epoch < now-(constants.NumMixKeys-1) {
			p.log.Debugf("Discarding PKI for epoch: %v", epoch)
			delete(p.docs, epoch)
			delete(p.rawDocs, epoch)
		}
		if epoch > now+1 {
			// This should NEVER happen.
			p.log.Debugf("Far future PKI document exists, clock ran backwards?: %v", epoch)
		}
	}
}

func (p *pki) publishDescriptorIfNeeded(pkiCtx context.Context) error {

	epoch, _, till := epochtime.Now()
	doPublishEpoch := uint64(0)
	switch p.lastPublishedEpoch {
	case 0:
		// Initial startup.  Regardless of the deadline, publish.
		p.log.Debugf("Initial startup or correcting for time jump.")
		doPublishEpoch = epoch
	case epoch:
		// Check the deadline for the next publication time.
		if till > PublishDeadline {
			p.log.Debugf("Within the publication time for epoch: %v", epoch+1)
			doPublishEpoch = epoch + 1
			break
		}

		// Well, we appeared to have missed the publication deadline for the
		// next epoch, so give up till the transition.
		if p.lastWarnedEpoch != epoch {
			// Debounce this so we don't spam the log.
			p.lastWarnedEpoch = epoch
			return fmt.Errorf("missed publication deadline for epoch: %v", epoch+1)
		}
		return nil
	case epoch + 1:
		// The next epoch has been published.
		return nil
	default:
		// What the fuck?  The last descriptor that we published is a time
		// that we don't recognize.  The system's civil time probably jumped,
		// even though the assumption is that all nodes run NTP.
		p.log.Warningf("Last published epoch %v is wildly disjointed from %v.", p.lastPublishedEpoch, epoch)

		// I don't even know what the sane thing to do here is, just treat it
		// as if the node's just started and publish for the current I guess.
		doPublishEpoch = epoch
	}

	// Note: Why, yes I *could* cache the descriptor and save a trivial amount
	// of time and CPU, but this is invoked infrequently enough that it's
	// probably not worth it.

	// Generate the non-key parts of the descriptor.
	desc := &cpki.MixDescriptor{
		Name:        p.glue.Config().Server.Identifier,
		IdentityKey: p.glue.IdentityPublicKey(),
		LinkKey:     p.glue.LinkKey().PublicKey(),
		Addresses:   p.descAddrMap,
		Epoch:       epoch,
	}
	if p.glue.Config().Server.IsProvider {
		// Only set the layer if the node is a provider.  Otherwise, nodes
		// shouldn't be self assigning this.
		desc.Provider = true

		// Publish currently running Kaetzchen.
		var err error
		desc.Kaetzchen, err = p.glue.Provider().KaetzchenForPKI()
		if err != nil {
			return err
		}

		// Publish the AuthenticationType
		if p.glue.Config().Provider.TrustOnFirstUse && p.glue.Config().Provider.EnableEphemeralClients {
			desc.AuthenticationType = cpki.TrustOnFirstUseAuth
		} else {
			desc.AuthenticationType = cpki.OutOfBandAuth
		}
	}
	desc.MixKeys = make(map[uint64][]byte)

	// Ensure that there are mix keys for the epochs [e, ..., e+2],
	// assuming that key rotation isn't disabled, and fill them into
	// the descriptor.
	if didGen, err := p.glue.MixKeys().Generate(doPublishEpoch); err == nil {
		// Prune off the old mix keys.  Bad things happen if the epoch ever
		// goes backwards, but everyone uses NTP right?
		didPrune := p.glue.MixKeys().Prune()

		// Add the keys to the descriptor.
		for e := doPublishEpoch; e < doPublishEpoch+constants.NumMixKeys; e++ {
			// Why, yes, this doesn't hold the lock.  The only time the map is
			// altered is in mixkeys.generateMixKeys(), and mixkeys.pruneMixKeys(),
			// both of which are only called from this code path serially.
			k, ok := p.glue.MixKeys().Get(e)
			if !ok {
				// The prune pass must have purged a key we intended to publish,
				// so bail out and try again in a little while.
				return fmt.Errorf("key that was scheduled for publication got pruned")
			}
			desc.MixKeys[e] = k
		}
		if didGen || didPrune {
			// Kick the crypto workers into reshadowing the mix keys,
			// since there are either new keys, or less old keys.
			p.glue.ReshadowCryptoWorkers()
		}
	} else {
		// Sad panda, failed to generate the keys.
		return err
	}

	// Post the descriptor to all the authorities.
	err := p.impl.Post(pkiCtx, doPublishEpoch, p.glue.IdentityKey(), p.glue.IdentityPublicKey(), desc)
	switch err {
	case nil:
		p.log.Debugf("Posted descriptor for epoch: %v", doPublishEpoch)
		p.lastPublishedEpoch = doPublishEpoch
	case cpki.ErrInvalidPostEpoch:
		// Treat this class (conflict/late descriptor) as a permanent rejection
		// and suppress further uploads.
		p.log.Warningf("Authority rejected upload for epoch: %v (Conflict/Late)", doPublishEpoch)
		p.lastPublishedEpoch = doPublishEpoch
	default:
		// XXX: the voting authority implementation does not return any of the above error types...
		// and the mix will continue to fail to submit the same descriptor repeatedly.
		p.lastPublishedEpoch = doPublishEpoch
	}

	return err
}

func (p *pki) entryForEpoch(epoch uint64) *pkicache.Entry {
	p.RLock()
	defer p.RUnlock()

	if d, ok := p.docs[epoch]; ok {
		return d
	}
	return nil
}

func (p *pki) documentsToFetch() []uint64 {

	ret := make([]uint64, 0, constants.NumMixKeys+1)
	now, _, till := epochtime.Now()
	start := now
	if till < nextFetchTill {
		start = now + 1
	}

	p.RLock()
	defer p.RUnlock()

	for epoch := start; epoch > now-constants.NumMixKeys; epoch-- {
		if _, ok := p.docs[epoch]; !ok {
			ret = append(ret, epoch)
		}
	}

	return ret
}

func (p *pki) documentsForAuthentication() ([]*pkicache.Entry, *pkicache.Entry, uint64, time.Duration) {

	// Figure out the list of epochs to consider valid.
	//
	// Note: The ordering is important and should not be changed without
	// changes to pki.AuthenticateConnection().
	now, _, till := epochtime.Now()
	epochs := make([]uint64, 0, constants.NumMixKeys+1)
	start := now
	if till < pkiEarlyConnectSlack {
		// Allow connections to new nodes 30 mins in advance of an epoch
		// transition.
		start = now + 1
	}
	for epoch := start; epoch > now-constants.NumMixKeys; epoch-- {
		epochs = append(epochs, epoch)
	}

	// Return the list of cache entries.
	p.RLock()
	defer p.RUnlock()

	var nowDoc *pkicache.Entry
	s := make([]*pkicache.Entry, 0, len(epochs))
	for _, epoch := range epochs {
		if e, ok := p.docs[epoch]; ok {
			s = append(s, e)
			if epoch == now {
				nowDoc = e
			}
		}
	}
	return s, nowDoc, now, till
}

func (p *pki) AuthenticateConnection(c *wire.PeerCredentials, isOutgoing bool) (desc *cpki.MixDescriptor, canSend, isValid bool) {
	var earlySendSlack = epochtime.Period / 8

	dirStr := "Incoming"
	if isOutgoing {
		dirStr = "Outgoing"
	}

	// Ensure the additional data is valid.
	if len(c.AdditionalData) != sConstants.NodeIDLength {
		p.log.Debugf("%v: '%x' AD not an IdentityKey?.", dirStr, c.AdditionalData)
		return nil, false, false
	}
	var nodeID [sConstants.NodeIDLength]byte
	copy(nodeID[:], c.AdditionalData)

	// Iterate over whatever documents we happen to have for the epochs
	// [now+1, now, now-1, now-2].
	docs, nowDoc, now, till := p.documentsForAuthentication()
	for _, d := range docs {
		var m *cpki.MixDescriptor
		switch isOutgoing {
		case true:
			m = d.GetOutgoingByID(&nodeID)
		case false:
			m = d.GetIncomingByID(&nodeID)
		}
		if m == nil {
			continue
		}
		if desc == nil { // This is the most recent descriptor we have.
			desc = m
		}

		// The LinkKey that is being used for authentication should
		// match what is listed in the descriptor in the document, or
		// the most recent descriptor we have for the node.
		if !m.LinkKey.Equal(c.PublicKey) {
			if desc == m || !desc.LinkKey.Equal(c.PublicKey) {
				p.log.Warningf("%v: '%x' Public Key mismatch: '%x'", dirStr, c.AdditionalData, c.PublicKey.Sum256())
				continue
			}
		}

		switch d.Epoch() {
		case now:
			// The node is listed in the document for the current epoch.
			return desc, true, true
		case now + 1:
			// The node is listed in the document from the next epoch..
			if !isOutgoing && till < earlySendSlack {
				// And this is an incoming connection, and it is less than
				// the slack till the transition.
				//
				// Outgoing connections do not apply the early send slack
				// as only one side needs to apply it to be somewhat clock
				// skew tollerant.
				return desc, true, true
			}
			isValid = true
		default:
			// The node is listed in the document for one of the previous
			// epochs for which there are still valid mix keys...
			if nowDoc == nil {
				// If we do not have a document for the current epoch,
				// we can't check to see if the node has been de-listed
				// or not.
				continue
			}
			if currDesc := nowDoc.GetByID(&nodeID); currDesc != nil {
				// The node listed in the old document exists in the
				// document for the new epoch, so continue to send
				// to it, until the mix keys in the old descriptor
				// expire.
				return desc, true, true
			}
		}
	}

	return
}

func (p *pki) OutgoingDestinations() map[[sConstants.NodeIDLength]byte]*cpki.MixDescriptor {
	docs, nowDoc, now, _ := p.documentsForAuthentication()
	descMap := make(map[[sConstants.NodeIDLength]byte]*cpki.MixDescriptor)

	for _, d := range docs {
		docEpoch := d.Epoch()

		// If we are attempting to add nodes from the past document, and
		// we do not have the current document, then we can't validate that
		// the node should continue to be honored.
		if docEpoch < now && nowDoc == nil {
			continue
		}

		for _, v := range d.Outgoing() {
			nodeID := v.IdentityKey.Sum256()

			// Ignore nodes from past epochs that are not listed in the
			// current document.
			if docEpoch < now && nowDoc.GetByID(&nodeID) == nil {
				continue
			}

			// De-duplicate.
			if _, ok := descMap[nodeID]; !ok {
				descMap[nodeID] = v
			}
		}
	}
	return descMap
}

func (p *pki) GetRawConsensus(epoch uint64) ([]byte, error) {
	if ok, err := p.getFailedFetch(epoch); ok {
		p.log.Debugf("GetRawConsensus failure: no cached PKI document for epoch %v: %v", epoch, err)
		return nil, cpki.ErrNoDocument
	}
	p.RLock()
	defer p.RUnlock()
	val, ok := p.rawDocs[epoch]
	if !ok {
		now, _, _ := epochtime.Now()
		// Return cpki.ErrNoDocument if documents will never exist.
		if epoch < now-1 {
			return nil, cpki.ErrNoDocument
		}
		p.log.Debugf("PKI cache miss for epoch %d", epoch)
		return nil, errNotCached
	}
	return val, nil
}

// New reuturns a new pki.
func New(glue glue.Glue) (glue.PKI, error) {
	p := &pki{
		glue:          glue,
		log:           glue.LogBackend().GetLogger("pki"),
		docs:          make(map[uint64]*pkicache.Entry),
		rawDocs:       make(map[uint64][]byte),
		failedFetches: make(map[uint64]error),
	}

	var err error
	if glue.Config().Server.OnlyAdvertiseAltAddresses {
		p.descAddrMap = make(map[cpki.Transport][]string)
	} else {
		if p.descAddrMap, err = makeDescAddrMap(glue.Config().Server.Addresses); err != nil {
			return nil, err
		}
	}

	for k, v := range glue.Config().Server.AltAddresses {
		p.log.Debugf("AltAddresses map entry: %v %v", k, v)
		if len(v) == 0 {
			continue
		}
		kTransport := cpki.Transport(strings.ToLower(k))
		if _, ok := p.descAddrMap[kTransport]; ok {
			return nil, fmt.Errorf("BUG: pki: AltAddresses overrides existing transport: '%v'", k)
		}
		p.descAddrMap[kTransport] = v
	}

	if len(p.descAddrMap) == 0 {
		return nil, errors.New("Descriptor address map is zero size.")
	}

<<<<<<< HEAD
	pkiCfg := &vClient.Config{
		DataDir:     glue.Config().Server.DataDir,
		LinkKey:     glue.LinkKey(),
		LogBackend:  glue.LogBackend(),
		Authorities: glue.Config().PKI.Voting.Authorities,
=======
	if glue.Config().PKI.Nonvoting != nil {
		pkiCfg := &nClient.Config{
			LinkKey:              glue.LinkKey(),
			LogBackend:           glue.LogBackend(),
			Address:              glue.Config().PKI.Nonvoting.Address,
			AuthorityIdentityKey: glue.Config().PKI.Nonvoting.PublicKey,
			AuthorityLinkKey:     glue.Config().PKI.Nonvoting.LinkPublicKey,
		}
		p.impl, err = nClient.New(pkiCfg)
		if err != nil {
			return nil, err
		}
	} else {
		pkiCfg := &vClient.Config{
			LinkKey:     glue.LinkKey(),
			LogBackend:  glue.LogBackend(),
			Authorities: glue.Config().PKI.Voting.Authorities,
		}
		p.impl, err = vClient.New(pkiCfg)
		if err != nil {
			return nil, err
		}
>>>>>>> 820dbed1
	}
	p.impl, err = vClient.New(pkiCfg)
	if err != nil {
		return nil, err
	}

	// TODO: Wire in a real PKI implementation in addition to the test one.

	// Note: This does not start the worker immediately since the worker can
	// make calls into the connector and crypto workers (on PKI updates),
	// which are initialized after the pki object.

	return p, nil
}

func makeDescAddrMap(addrs []string) (map[cpki.Transport][]string, error) {
	m := make(map[cpki.Transport][]string)
	for _, addr := range addrs {
		h, p, err := net.SplitHostPort(addr)
		if err != nil {
			return nil, err
		}
		if _, err = strconv.ParseUint(p, 10, 16); err != nil {
			return nil, err
		}

		var t cpki.Transport
		ip := net.ParseIP(h)
		if ip == nil {
			return nil, fmt.Errorf("address '%v' is not an IP", h)
		}
		switch {
		case ip.To4() != nil:
			t = cpki.TransportTCPv4
		case ip.To16() != nil:
			t = cpki.TransportTCPv6
		default:
			return nil, fmt.Errorf("address '%v' is neither IPv4 nor IPv6", h)
		}

		m[t] = append(m[t], addr)
	}
	return m, nil
}<|MERGE_RESOLUTION|>--- conflicted
+++ resolved
@@ -680,36 +680,11 @@
 		return nil, errors.New("Descriptor address map is zero size.")
 	}
 
-<<<<<<< HEAD
 	pkiCfg := &vClient.Config{
 		DataDir:     glue.Config().Server.DataDir,
 		LinkKey:     glue.LinkKey(),
 		LogBackend:  glue.LogBackend(),
 		Authorities: glue.Config().PKI.Voting.Authorities,
-=======
-	if glue.Config().PKI.Nonvoting != nil {
-		pkiCfg := &nClient.Config{
-			LinkKey:              glue.LinkKey(),
-			LogBackend:           glue.LogBackend(),
-			Address:              glue.Config().PKI.Nonvoting.Address,
-			AuthorityIdentityKey: glue.Config().PKI.Nonvoting.PublicKey,
-			AuthorityLinkKey:     glue.Config().PKI.Nonvoting.LinkPublicKey,
-		}
-		p.impl, err = nClient.New(pkiCfg)
-		if err != nil {
-			return nil, err
-		}
-	} else {
-		pkiCfg := &vClient.Config{
-			LinkKey:     glue.LinkKey(),
-			LogBackend:  glue.LogBackend(),
-			Authorities: glue.Config().PKI.Voting.Authorities,
-		}
-		p.impl, err = vClient.New(pkiCfg)
-		if err != nil {
-			return nil, err
-		}
->>>>>>> 820dbed1
 	}
 	p.impl, err = vClient.New(pkiCfg)
 	if err != nil {
