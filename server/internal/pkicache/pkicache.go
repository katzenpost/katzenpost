// pkicache.go - Katzenpost server PKI document cache.
// Copyright (C) 2017  Yawning Angel.
//
// This program is free software: you can redistribute it and/or modify
// it under the terms of the GNU Affero General Public License as
// published by the Free Software Foundation, either version 3 of the
// License, or (at your option) any later version.
//
// This program is distributed in the hope that it will be useful,
// but WITHOUT ANY WARRANTY; without even the implied warranty of
// MERCHANTABILITY or FITNESS FOR A PARTICULAR PURPOSE.  See the
// GNU Affero General Public License for more details.
//
// You should have received a copy of the GNU Affero General Public License
// along with this program.  If not, see <http://www.gnu.org/licenses/>.

// Package pkicache provides a rudimentary cached representation of a PKI
// Document suitable for server use.
package pkicache

import (
	"fmt"

	"github.com/katzenpost/hpqc/hash"
	"github.com/katzenpost/hpqc/sign"
	"github.com/katzenpost/katzenpost/core/pki"
	"github.com/katzenpost/katzenpost/core/sphinx/constants"
)

// Entry is a cached PKI Document.
type Entry struct {
	doc      *pki.Document
	self     *pki.MixDescriptor
	incoming map[[constants.NodeIDLength]byte]*pki.MixDescriptor
	outgoing map[[constants.NodeIDLength]byte]*pki.MixDescriptor
	all      map[[constants.NodeIDLength]byte]*pki.MixDescriptor
}

// Epoch returns the epoch that the cached PKI document is valid for.
func (e *Entry) Epoch() uint64 {
	return e.doc.Epoch
}

// MixMaxDelay returns the MixMaxDelay for the cached PKI document.
func (e *Entry) MuMaxDelay() uint64 {
	return e.doc.MuMaxDelay
}

// SendRatePerMinute returns the SendRatePerMinute for the cached PKI document.
func (e *Entry) SendRatePerMinute() uint64 {
	return e.doc.SendRatePerMinute
}

// Self returns the descriptor for the current node.
func (e *Entry) Self() *pki.MixDescriptor {
	return e.self
}

// Document returns the PKI document backing the Entry.
func (e *Entry) Document() *pki.Document {
	return e.doc
}

// GetIncomingByID returns the MixDescriptor for a incoming connection source
// queried by node ID, or nil iff the node ID is not a valid source.
func (e *Entry) GetIncomingByID(id *[constants.NodeIDLength]byte) *pki.MixDescriptor {
	desc, ok := e.incoming[*id]
	if !ok {
		return nil
	}
	return desc
}

// GetOutgoingByID returns the MixDescriptor for an outgoing connection
// destination queried by node ID, or nil iff the node ID is not a valid
// destination.
func (e *Entry) GetOutgoingByID(id *[constants.NodeIDLength]byte) *pki.MixDescriptor {
	desc, ok := e.outgoing[*id]
	if !ok {
		return nil
	}
	return desc
}

// GetByID returns the MixDescriptor by node ID, or nil iff the node ID is not
// listed in the document.
func (e *Entry) GetByID(id *[constants.NodeIDLength]byte) *pki.MixDescriptor {
	desc, ok := e.all[*id]
	if !ok {
		return nil
	}
	return desc
}

// Outgoing returns a slice of all MixDescriptors that describe valid outgoing
// connection destinations.
func (e *Entry) Outgoing() []*pki.MixDescriptor {
	l := make([]*pki.MixDescriptor, 0, len(e.outgoing))
	for _, v := range e.outgoing {
		l = append(l, v)
	}
	return l
}

func (e *Entry) isOurLayerSane(isGateway, isServiceNode bool) bool {
	if isGateway && isServiceNode {
		return false
	}
<<<<<<< HEAD
	if isGateway && !e.self.IsGatewayNode {
		return false
	}
	if isServiceNode && !e.self.IsServiceNode {
		return false
	}
	if !isGateway {
		idHash := e.self.IdentityKey.Sum256()
=======
	if !isProvider {
		idHash := hash.Sum256(e.self.IdentityKey)
>>>>>>> 932cc30a
		layer, err := e.doc.GetMixLayer(&idHash)
		if err != nil || layer == pki.LayerGateway {
			return false
		}
		if int(layer) >= len(e.doc.Topology) {
			return false
		}
	}
	if !isServiceNode {
		idHash := e.self.IdentityKey.Sum256()
		layer, err := e.doc.GetMixLayer(&idHash)
		if err != nil || layer == pki.LayerService {
			return false
		}
		if int(layer) >= len(e.doc.Topology) {
			return false
		}
	}
	return true
}

func (e *Entry) incomingLayer() uint8 {
	idHash := hash.Sum256(e.self.IdentityKey)
	layer, err := e.doc.GetMixLayer(&idHash)
	if err != nil {
		panic(err)
	}
	switch layer {
	case pki.LayerService:
		return uint8(len(e.doc.Topology)) - 1
	case 0:
		return pki.LayerGateway
	}
	return layer - 1
}

func (e *Entry) outgoingLayer() uint8 {
	idHash := hash.Sum256(e.self.IdentityKey)
	layer, err := e.doc.GetMixLayer(&idHash)
	if err != nil {
		panic(err)
	}
	switch int(layer) {
	case len(e.doc.Topology) - 1:
		return pki.LayerService
	case pki.LayerGateway:
		return 0
	}
	return layer + 1
}

// New constructs a new Entry from a given document.
func New(d *pki.Document, identityKey sign.PublicKey, isGateway, isServiceNode bool) (*Entry, error) {
	e := new(Entry)
	e.doc = d
	e.incoming = make(map[[constants.NodeIDLength]byte]*pki.MixDescriptor)
	e.outgoing = make(map[[constants.NodeIDLength]byte]*pki.MixDescriptor)
	e.all = make(map[[constants.NodeIDLength]byte]*pki.MixDescriptor)

	// Find our descriptor.
	var err error
	idKeyHash := hash.Sum256From(identityKey)
	e.self, err = d.GetNodeByKeyHash(&idKeyHash)
	if err != nil {
		return nil, err
	}

	// Ensure that the self descriptor has a sensible layer.
	if !e.isOurLayerSane(isGateway, isServiceNode) {
		layer, err := e.doc.GetMixLayer(&idKeyHash)
		if err != nil {
			return nil, err
		}
		return nil, fmt.Errorf("pkicache: self layer is invalid: %d", layer)
	}

	// Build the maps of peers that will connect to us, and that we will
	// connect to.
	appendMap := func(layer uint8, m map[[constants.NodeIDLength]byte]*pki.MixDescriptor) {
		var nodes []*pki.MixDescriptor
		switch layer {
		case pki.LayerGateway:
			nodes = e.doc.GatewayNodes
		case pki.LayerService:
			nodes = e.doc.ServiceNodes
		default:
			nodes = e.doc.Topology[layer]
		}
		for _, v := range nodes {
			// The concrete PKI implementation is responsible for ensuring
			// that documents only contain one descriptor per identity key.
			nodeID := hash.Sum256(v.IdentityKey)
			m[nodeID] = v
		}
	}
	appendMap(e.incomingLayer(), e.incoming)
	appendMap(e.outgoingLayer(), e.outgoing)

	// Build the list of all nodes.
	for i := 0; i < len(e.doc.Topology); i++ {
		appendMap(uint8(i), e.all)
	}
	appendMap(pki.LayerGateway, e.all)
	appendMap(pki.LayerService, e.all)
	return e, nil
}<|MERGE_RESOLUTION|>--- conflicted
+++ resolved
@@ -106,7 +106,6 @@
 	if isGateway && isServiceNode {
 		return false
 	}
-<<<<<<< HEAD
 	if isGateway && !e.self.IsGatewayNode {
 		return false
 	}
@@ -115,10 +114,6 @@
 	}
 	if !isGateway {
 		idHash := e.self.IdentityKey.Sum256()
-=======
-	if !isProvider {
-		idHash := hash.Sum256(e.self.IdentityKey)
->>>>>>> 932cc30a
 		layer, err := e.doc.GetMixLayer(&idHash)
 		if err != nil || layer == pki.LayerGateway {
 			return false
