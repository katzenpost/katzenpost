// config_test.go - Server configuration tests.
// Copyright (C) 2017  Yawning Angel
//
// This program is free software: you can redistribute it and/or modify
// it under the terms of the GNU Affero General Public License as
// published by the Free Software Foundation, either version 3 of the
// License, or (at your option) any later version.
//
// This program is distributed in the hope that it will be useful,
// but WITHOUT ANY WARRANTY; without even the implied warranty of
// MERCHANTABILITY or FITNESS FOR A PARTICULAR PURPOSE.  See the
// GNU Affero General Public License for more details.
//
// You should have received a copy of the GNU Affero General Public License
// along with this program.  If not, see <http://www.gnu.org/licenses/>.

package config

import (
	"encoding/json"
	"fmt"
	"os"
	"runtime"
	"strings"
	"testing"

	"github.com/stretchr/testify/require"

	"github.com/katzenpost/hpqc/kem/pem"
	"github.com/katzenpost/hpqc/kem/schemes"
)

var testingSchemeName = "x25519"
var testingScheme = schemes.ByName(testingSchemeName)

func TestConfig(t *testing.T) {
	if runtime.GOOS == "windows" {
		return
	}

	require := require.New(t)

	_, err := Load(nil)
	require.Error(err, "no Load() with nil config")
	require.EqualError(err, "No nil buffer as config file")
	linkPubKey, _, err := testingScheme.GenerateKeyPair()
	require.NoError(err)

	basicConfig := `# A basic configuration example.
[SphinxGeometry]
  PacketLength = 3082
  NrHops = 5
  HeaderLength = 476
  RoutingInfoLength = 410
  PerHopRoutingInfoLength = 82
  SURBLength = 572
  SphinxPlaintextHeaderLength = 2
  PayloadTagLength = 32
  ForwardPayloadLength = 2574
  UserForwardPayloadLength = 2000
  SURBIDLength = 16
  RecipientIDLength = 32
  NodeIDLength = 32
  NextNodeHopLength = 65
  SPRPKeyMaterialLength = 64
  NIKEName = "x25519"
  KEMName = ""

[Management]
  Enable = true
  Path = ""

[server]
<<<<<<< HEAD
Identifier = "katzenpost.example.com"
Addresses = [ "tcp4://127.0.0.1:29483", "tcp6://[::1]:29483" ]
DataDir = "%s"
IsProvider = true
=======
  WireKEM = "%s"
  PKISignatureScheme = "Ed25519"
  Identifier = "katzenpost.example.com"
  Addresses = [ "127.0.0.1:29483", "[::1]:29483" ]
  DataDir = "%s"
  IsProvider = true
  MetricsAddress = "127.0.0.1:6543"
>>>>>>> 5d4ba8b1

[Provider]
  [[Provider.Kaetzchen]]
    Capability = "echo"
    Endpoint = "+echo"
  [[Provider.Kaetzchen]]
    Capability = "meow"
	Endpoint = "+meow"
	Config = { Locale = "ja_JP", Meow = "Nyan", NumMeows = 3 }

[Logging]
Level = "DEBUG"

[PKI]
<<<<<<< HEAD
[PKI.Nonvoting]
Address = "tcp://127.0.0.1:6999"
PublicKeyPem = "id_pub_key.pem"
=======
  [PKI.Voting]
    [[PKI.Voting.Authorities]]
      WireKEMScheme = "%s"
      PKISignatureScheme = "Ed25519"
      Identifier = "auth1"
      IdentityPublicKey = "-----BEGIN ED25519 PUBLIC KEY-----\nxwPliuI1LbUbWbkDYQsL8gwYfYzsaxhdcY4kwp+f2W8=\n-----END ED25519 PUBLIC KEY-----\n"
      LinkPublicKey = "%s"
      Addresses = ["127.0.0.1:30001"]
>>>>>>> 5d4ba8b1
`

	tempDir, err := os.MkdirTemp("", "server_config_test")
	require.NoError(err)
	config := fmt.Sprintf(basicConfig, testingSchemeName, tempDir, testingSchemeName, strings.Replace(pem.ToPublicPEMString(linkPubKey), "\n", "\\n", -1))

	cfg, err := Load([]byte(config))
	require.NoError(err)

	require.True(cfg.Management.Enable)
	if cfg.Management.Path == "" {
		panic("cfg.Management.Path is empty string")
	}

	_, err = json.Marshal(cfg)
	require.NoError(err)
}

func TestIncompleteConfig(t *testing.T) {
	require := require.New(t)

	const incompletePKIConfig = `# A basic configuration example.
[SphinxGeometry]
  PacketLength = 3082
  NrHops = 5
  HeaderLength = 476
  RoutingInfoLength = 410
  PerHopRoutingInfoLength = 82
  SURBLength = 572
  SphinxPlaintextHeaderLength = 2
  PayloadTagLength = 32
  ForwardPayloadLength = 2574
  UserForwardPayloadLength = 2000
  SURBIDLength = 16
  RecipientIDLength = 32
  NodeIDLength = 32
  NextNodeHopLength = 65
  SPRPKeyMaterialLength = 64
  NIKEName = "x25519"
  KEMName = ""

[server]
Identifier = "katzenpost.example.com"
Addresses = [ "http://127.0.0.1:29483", "tcp://[::1]:29483" ]
DataDir = "/var/lib/katzenpost"
IsProvider = true

[Provider]
  [[Provider.Kaetzchen]]
    Capability = "echo"
    Endpoint = "+echo"
  [[Provider.Kaetzchen]]
    Capability = "meow"
	Endpoint = "+meow"
	Config = { Locale = "ja_JP", Meow = "Nyan", NumMeows = 3 }

[Logging]
Level = "DEBUG"
`

	_, err := Load([]byte(incompletePKIConfig))
	require.Error(err, "Load() with incomplete config")
	require.EqualError(err, "config: No PKI block was present")

	const incompleteServerConfig = `# A basic configuration example.
[SphinxGeometry]
  PacketLength = 3082
  NrHops = 5
  HeaderLength = 476
  RoutingInfoLength = 410
  PerHopRoutingInfoLength = 82
  SURBLength = 572
  SphinxPlaintextHeaderLength = 2
  PayloadTagLength = 32
  ForwardPayloadLength = 2574
  UserForwardPayloadLength = 2000
  SURBIDLength = 16
  RecipientIDLength = 32
  NodeIDLength = 32
  NextNodeHopLength = 65
  SPRPKeyMaterialLength = 64
  NIKEName = "x25519"
  KEMName = ""

[server]
Identifier = ""
Addresses = [ "tcp://127.0.0.1:29483", "http://[::1]:29483" ]
DataDir = "/var/lib/katzenpost"
IsProvider = true

[Provider]
  [[Provider.Kaetzchen]]
    Capability = "echo"
    Endpoint = "+echo"
  [[Provider.Kaetzchen]]
    Capability = "meow"
	Endpoint = "+meow"
	Config = { Locale = "ja_JP", Meow = "Nyan", NumMeows = 3 }

[Logging]
Level = "DEBUG"

[PKI]
[PKI.Nonvoting]
Address = "tcp://127.0.0.1:6999"
PublicKeyPem = "auth_id_pub_key.pem"
`

	_, err = Load([]byte(incompleteServerConfig))
	require.Error(err, "Load() with incomplete config")
	require.EqualError(err, "config: Server: Identifier is not set")

}<|MERGE_RESOLUTION|>--- conflicted
+++ resolved
@@ -71,20 +71,13 @@
   Path = ""
 
 [server]
-<<<<<<< HEAD
-Identifier = "katzenpost.example.com"
-Addresses = [ "tcp4://127.0.0.1:29483", "tcp6://[::1]:29483" ]
-DataDir = "%s"
-IsProvider = true
-=======
   WireKEM = "%s"
   PKISignatureScheme = "Ed25519"
   Identifier = "katzenpost.example.com"
-  Addresses = [ "127.0.0.1:29483", "[::1]:29483" ]
+  Addresses = [ "tcp4://127.0.0.1:29483", "tcp6://[::1]:29483" ]
   DataDir = "%s"
   IsProvider = true
   MetricsAddress = "127.0.0.1:6543"
->>>>>>> 5d4ba8b1
 
 [Provider]
   [[Provider.Kaetzchen]]
@@ -99,11 +92,6 @@
 Level = "DEBUG"
 
 [PKI]
-<<<<<<< HEAD
-[PKI.Nonvoting]
-Address = "tcp://127.0.0.1:6999"
-PublicKeyPem = "id_pub_key.pem"
-=======
   [PKI.Voting]
     [[PKI.Voting.Authorities]]
       WireKEMScheme = "%s"
@@ -112,7 +100,6 @@
       IdentityPublicKey = "-----BEGIN ED25519 PUBLIC KEY-----\nxwPliuI1LbUbWbkDYQsL8gwYfYzsaxhdcY4kwp+f2W8=\n-----END ED25519 PUBLIC KEY-----\n"
       LinkPublicKey = "%s"
       Addresses = ["127.0.0.1:30001"]
->>>>>>> 5d4ba8b1
 `
 
 	tempDir, err := os.MkdirTemp("", "server_config_test")
