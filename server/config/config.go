--- conflicted
+++ resolved
@@ -150,31 +150,6 @@
 		internalTransports[strings.ToLower(string(v))] = true
 	}
 
-<<<<<<< HEAD
-=======
-	for k, v := range sCfg.AltAddresses {
-		lowkey := strings.ToLower(k)
-		switch lowkey {
-		case pki.TransportTCP:
-			for _, a := range v {
-				h, p, err := net.SplitHostPort(a)
-				if err != nil {
-					return fmt.Errorf("config: Provider: AltAddress '%v' is invalid: %v", a, err)
-				}
-				if len(h) == 0 {
-					return fmt.Errorf("config: Provider: AltAddress '%v' is invalid: missing host", a)
-				}
-				if port, err := strconv.ParseUint(p, 10, 16); err != nil {
-					return fmt.Errorf("config: Provider: AltAddress '%v' is invalid: %v", a, err)
-				} else if port == 0 {
-					return fmt.Errorf("config: Provider: AltAddress '%v' is invalid: missing port", a)
-				}
-			}
-		default:
-		}
-	}
-
->>>>>>> 5d4ba8b1
 	if !filepath.IsAbs(sCfg.DataDir) {
 		return fmt.Errorf("config: Server: DataDir '%v' is not an absolute path", sCfg.DataDir)
 	}
@@ -366,8 +341,6 @@
 	// for this provider.
 	Kaetzchen []*Kaetzchen
 
-<<<<<<< HEAD
-=======
 	// CBORPluginKaetzchen is the list of configured external CBOR Kaetzchen plugins
 	// for this provider.
 	CBORPluginKaetzchen []*CBORPluginKaetzchen
@@ -380,7 +353,6 @@
 	// transport is likely ("tcp") (`core/pki.TransportTCP`).
 	AltAddresses map[string][]string
 
->>>>>>> 5d4ba8b1
 	// SQLDB is the SQL database backend configuration.
 	SQLDB *SQLDB
 
@@ -615,34 +587,6 @@
 		internalTransports[strings.ToLower(string(v))] = true
 	}
 
-<<<<<<< HEAD
-=======
-	for k, v := range pCfg.AltAddresses {
-		kLower := strings.ToLower(k)
-		if internalTransports[kLower] {
-			return fmt.Errorf("config: Provider: AltAddress is overriding internal transport: %v", kLower)
-		}
-		switch kLower {
-		case pki.TransportTCP:
-			for _, a := range v {
-				h, p, err := net.SplitHostPort(a)
-				if err != nil {
-					return fmt.Errorf("config: Provider: AltAddress '%v' is invalid: %v", a, err)
-				}
-				if len(h) == 0 {
-					return fmt.Errorf("config: Provider: AltAddress '%v' is invalid: missing host", a)
-				}
-				if port, err := strconv.ParseUint(p, 10, 16); err != nil {
-					return fmt.Errorf("config: Provider: AltAddress '%v' is invalid: %v", a, err)
-				} else if port == 0 {
-					return fmt.Errorf("config: Provider: AltAddress '%v' is invalid: missing port", a)
-				}
-			}
-		default:
-		}
-	}
-
->>>>>>> 5d4ba8b1
 	if pCfg.SQLDB != nil {
 		if err := pCfg.SQLDB.validate(); err != nil {
 			return err
@@ -703,46 +647,6 @@
 	if pCfg.Voting == nil {
 		return errors.New("Voting is nil")
 	}
-<<<<<<< HEAD
-	if pCfg.Nonvoting != nil {
-		if err := pCfg.Nonvoting.validate(datadir); err != nil {
-			return err
-		}
-		nrCfg++
-	} else {
-		if err := pCfg.Voting.validate(datadir); err != nil {
-			return err
-		}
-		nrCfg++
-	}
-	if nrCfg != 1 {
-		return fmt.Errorf("config: Only one authority backend should be configured, got: %v", nrCfg)
-	}
-	return nil
-}
-
-// Nonvoting is a non-voting directory authority.
-type Nonvoting struct {
-	// Address is the authority's IP/port combination.
-	Address string
-
-	// PublicKeyPem is the authority's Identity key PEM filepath.
-	PublicKey sign.PublicKey
-
-	// LinkPublicKeyPem is the authority's public link key PEM filepath.
-	LinkPublicKey wire.PublicKey
-}
-
-func (nCfg *Nonvoting) validate(datadir string) error {
-	if u, err := url.Parse(nCfg.Address); err != nil {
-		return fmt.Errorf("config: PKI/Nonvoting: Address '%v' is invalid: %v", nCfg.Address, err)
-	} else if u.Port() == "" {
-		return fmt.Errorf("config: PKI/Nonvoting: Address '%v' is invalid: Must contain Port", nCfg.Address)
-	}
-	return nil
-=======
-	return pCfg.Voting.validate(datadir)
->>>>>>> 5d4ba8b1
 }
 
 // Voting is a set of Authorities that vote on a threshold consensus PKI
