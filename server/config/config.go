--- conflicted
+++ resolved
@@ -371,16 +371,14 @@
 	// for this provider.
 	CBORPluginKaetzchen []*CBORPluginKaetzchen
 
-<<<<<<< HEAD
 	// CBORPluginKaetzchen2 is the list of configured external CBOR Kaetzchen plugins
 	// for this provider.
 	CBORPluginKaetzchen2 []*CBORPluginKaetzchen
-=======
+
 	// TrustOnFirstUse indicates whether or not to trust client's wire protocol keys
 	// on first use. If set to true then first seen keys cause an entry in the userDB
 	// to be created. It will later be garbage collected.
 	TrustOnFirstUse bool
->>>>>>> 71a1503c
 }
 
 // SQLDB is the SQL database backend configuration.
