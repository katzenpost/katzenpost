--- conflicted
+++ resolved
@@ -81,18 +81,11 @@
 	cfg := config.Config{
 		SphinxGeometry: geo,
 		Server: &config.Server{
-<<<<<<< HEAD
+			WireKEM:       testingSchemeName,
 			Identifier:    "testserver",
 			Addresses:     []string{"127.0.0.1:1234"},
 			DataDir:       datadir,
 			IsGatewayNode: false,
-=======
-			WireKEM:    testingSchemeName,
-			Identifier: "testserver",
-			Addresses:  []string{"127.0.0.1:1234"},
-			DataDir:    datadir,
-			IsProvider: false,
->>>>>>> 9fdd1194
 		},
 		Logging: &config.Logging{
 			Disable: false,
