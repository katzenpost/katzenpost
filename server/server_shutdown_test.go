// server_test.go - Katzenpost server tests.
// Copyright (C) 2018  David Stainton.
//
// This program is free software: you can redistribute it and/or modify
// it under the terms of the GNU Affero General Public License as
// published by the Free Software Foundation, either version 3 of the
// License, or (at your option) any later version.
//
// This program is distributed in the hope that it will be useful,
// but WITHOUT ANY WARRANTY; without even the implied warranty of
// MERCHANTABILITY or FITNESS FOR A PARTICULAR PURPOSE.  See the
// GNU Affero General Public License for more details.
//
// You should have received a copy of the GNU Affero General Public License
// along with this program.  If not, see <http://www.gnu.org/licenses/>.

// Package server provides the Katzenpost server.
package server

import (
	"os"
	"path/filepath"
	"runtime"
	"testing"

	"github.com/stretchr/testify/assert"
	"github.com/stretchr/testify/require"

	kempem "github.com/katzenpost/hpqc/kem/pem"
	"github.com/katzenpost/hpqc/kem/schemes"
	ecdh "github.com/katzenpost/hpqc/nike/x25519"
	"github.com/katzenpost/hpqc/rand"
	signpem "github.com/katzenpost/hpqc/sign/pem"
	signSchemes "github.com/katzenpost/hpqc/sign/schemes"

	aconfig "github.com/katzenpost/katzenpost/authority/voting/server/config"
	"github.com/katzenpost/katzenpost/core/sphinx/geo"
	"github.com/katzenpost/katzenpost/server/config"
)

var testingSchemeName = "xwing"
var testingScheme = schemes.ByName(testingSchemeName)
var testSignatureScheme = signSchemes.ByName("Ed25519")

func TestServerStartShutdown(t *testing.T) {
	if runtime.GOOS == "windows" {
		return
	}

	assert := assert.New(t)

	datadir, err := os.MkdirTemp("", "server_data_dir")
	assert.NoError(err)

	authLinkPubKeyPem := "auth_link_pub_key.pem"

	scheme := testingScheme
	authLinkPubKey, _, err := scheme.GenerateKeyPair()
	require.NoError(t, err)

	err = kempem.PublicKeyToFile(filepath.Join(datadir, authLinkPubKeyPem), authLinkPubKey)
	require.NoError(t, err)

	authPubkey, _, err := testSignatureScheme.GenerateKey()
	require.NoError(t, err)

	authIDPubKeyPem := "auth_id_pub_key.pem"
	authkeyPath := filepath.Join(datadir, authIDPubKeyPem)

	err = signpem.PublicKeyToFile(authkeyPath, authPubkey)
	require.NoError(t, err)

	mixIdPublicKey, mixIdPrivateKey, err := testSignatureScheme.GenerateKey()
	require.NoError(t, err)
	err = signpem.PrivateKeyToFile(filepath.Join(datadir, "identity.private.pem"), mixIdPrivateKey)
	require.NoError(t, err)
	err = signpem.PublicKeyToFile(filepath.Join(datadir, "identity.public.pem"), mixIdPublicKey)
	require.NoError(t, err)

	geo := geo.GeometryFromUserForwardPayloadLength(
		ecdh.Scheme(rand.Reader),
		2000,
		true,
		5,
	)

	cfg := config.Config{
		Management: &config.Management{
			Enable: false,
		},
		SphinxGeometry: geo,
		Server: &config.Server{
<<<<<<< HEAD
			Identifier: "testserver",
			Addresses:  []string{"tcp://127.0.0.1:1234"},
			DataDir:    datadir,
			IsProvider: false,
=======
			WireKEM:            testingSchemeName,
			PKISignatureScheme: testSignatureScheme.Name(),
			Identifier:         "testserver",
			Addresses:          []string{"127.0.0.1:1234"},
			DataDir:            datadir,
			IsGatewayNode:      false,
>>>>>>> 5d4ba8b1
		},
		Logging: &config.Logging{
			Disable: false,
			File:    "",
			Level:   "DEBUG",
		},
		Gateway: nil,
		PKI: &config.PKI{
<<<<<<< HEAD
			Nonvoting: &config.Nonvoting{
				Address:       "http://127.0.0.1:3321",
				PublicKey:     authPubkey,
				LinkPublicKey: authLinkPubKey,
=======
			Voting: &config.Voting{
				Authorities: []*aconfig.Authority{
					&aconfig.Authority{
						WireKEMScheme:      testingSchemeName,
						PKISignatureScheme: testSignatureScheme.Name(),
						Identifier:         "auth1",
						IdentityPublicKey:  authPubkey,
						LinkPublicKey:      authLinkPubKey,
						Addresses:          []string{"127.0.0.1:1234"},
					},
				},
>>>>>>> 5d4ba8b1
			},
		},
		Debug: &config.Debug{
			NumSphinxWorkers:             1,
			NumGatewayWorkers:            0,
			NumServiceWorkers:            0,
			NumKaetzchenWorkers:          1,
			SchedulerExternalMemoryQueue: false,
			SchedulerQueueSize:           0,
			SchedulerMaxBurst:            16,
			UnwrapDelay:                  10,
			GatewayDelay:                 0,
			ServiceDelay:                 0,
			KaetzchenDelay:               750,
			SchedulerSlack:               10,
			SendSlack:                    50,
			DecoySlack:                   15 * 1000,
			ConnectTimeout:               60 * 1000,
			HandshakeTimeout:             30 * 1000,
			ReauthInterval:               30 * 1000,
			SendDecoyTraffic:             false,
			DisableRateLimit:             true,
			GenerateOnly:                 false,
		},
	}

	err = cfg.FixupAndValidate()
	assert.NoError(err)

	s, err := New(&cfg)
	assert.NoError(err)
	s.Shutdown()
}<|MERGE_RESOLUTION|>--- conflicted
+++ resolved
@@ -90,19 +90,12 @@
 		},
 		SphinxGeometry: geo,
 		Server: &config.Server{
-<<<<<<< HEAD
-			Identifier: "testserver",
-			Addresses:  []string{"tcp://127.0.0.1:1234"},
-			DataDir:    datadir,
-			IsProvider: false,
-=======
 			WireKEM:            testingSchemeName,
 			PKISignatureScheme: testSignatureScheme.Name(),
 			Identifier:         "testserver",
-			Addresses:          []string{"127.0.0.1:1234"},
+			Addresses:          []string{"tcp://127.0.0.1:1234"},
 			DataDir:            datadir,
 			IsGatewayNode:      false,
->>>>>>> 5d4ba8b1
 		},
 		Logging: &config.Logging{
 			Disable: false,
@@ -111,12 +104,6 @@
 		},
 		Gateway: nil,
 		PKI: &config.PKI{
-<<<<<<< HEAD
-			Nonvoting: &config.Nonvoting{
-				Address:       "http://127.0.0.1:3321",
-				PublicKey:     authPubkey,
-				LinkPublicKey: authLinkPubKey,
-=======
 			Voting: &config.Voting{
 				Authorities: []*aconfig.Authority{
 					&aconfig.Authority{
@@ -125,10 +112,9 @@
 						Identifier:         "auth1",
 						IdentityPublicKey:  authPubkey,
 						LinkPublicKey:      authLinkPubKey,
-						Addresses:          []string{"127.0.0.1:1234"},
+						Addresses:          []string{"tcp://127.0.0.1:1234"},
 					},
 				},
->>>>>>> 5d4ba8b1
 			},
 		},
 		Debug: &config.Debug{
