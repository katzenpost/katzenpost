--- conflicted
+++ resolved
@@ -82,20 +82,12 @@
 	cfg := config.Config{
 		SphinxGeometry: geo,
 		Server: &config.Server{
-<<<<<<< HEAD
-			WireKEM:            testingSchemeName,
+			WireKEM:       testingSchemeName,
 			PKISignatureScheme: testSignatureScheme.Name(),
-			Identifier:         "testserver",
-			Addresses:          []string{"127.0.0.1:1234"},
-			DataDir:            datadir,
-			IsProvider:         false,
-=======
-			WireKEM:       testingSchemeName,
 			Identifier:    "testserver",
 			Addresses:     []string{"127.0.0.1:1234"},
 			DataDir:       datadir,
 			IsGatewayNode: false,
->>>>>>> d4ded499
 		},
 		Logging: &config.Logging{
 			Disable: false,
