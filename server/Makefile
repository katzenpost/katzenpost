--- conflicted
+++ resolved
@@ -2,12 +2,7 @@
 ldflags="-buildid= -X github.com/katzenpost/katzenpost/core/epochtime.WarpedEpoch=${warped}"
 
 testnet-build:
-<<<<<<< HEAD
-	go mod verify
 	cd cmd/server ; go build -tags pyroscope -trimpath -ldflags ${ldflags}
-=======
-	cd cmd/server ; go build -trimpath -ldflags ${ldflags}
->>>>>>> 568b2255
 	cd ../memspool/server/cmd/memspool ; go build -trimpath -ldflags ${ldflags}
 	cd ../pigeonhole/server/cmd/pigeonhole; go build -ldflags ${ldflags}
 	cd ../reunion/servers/reunion_katzenpost_server ; go build -trimpath -ldflags ${ldflags}
