--- conflicted
+++ resolved
@@ -13,7 +13,6 @@
 	"github.com/katzenpost/katzenpost/core/sphinx/constants"
 	"github.com/katzenpost/katzenpost/core/sphinx/geo"
 	"github.com/katzenpost/katzenpost/core/utils"
-	wireconstants "github.com/katzenpost/katzenpost/core/wire/constants"
 )
 
 var (
@@ -46,14 +45,8 @@
 	shouldPad                   bool
 }
 
-<<<<<<< HEAD
 // NewMixnetCommands creates a Commands instance suitale to be used by mixnet nodes.
 func NewMixnetCommands(geo *geo.Geometry) *Commands {
-=======
-// NewCommands returns a Commands given a sphinx geometry.
-func NewCommands(geo *geo.Geometry, pkiSignatureScheme sign.Scheme) *Commands {
-
->>>>>>> cdf06c67
 	c := &Commands{
 		geo:                geo,
 		pkiSignatureScheme: nil,
@@ -67,7 +60,6 @@
 			Cmds: c,
 		},
 	}
-<<<<<<< HEAD
 	c.serverToClientCommands = []Command{
 		&Message{
 			Geo:  geo,
@@ -84,10 +76,6 @@
 	}
 	c.maxMessageLenClientToServer = c.calcMaxMessageLenClientToServer()
 	c.maxMessageLenServerToClient = c.calcMaxMessageLenServerToClient()
-=======
-	_ = c.maxMessageLenServerToClient()
-	_ = c.maxMessageLenClientToServer()
->>>>>>> cdf06c67
 	return c
 }
 
@@ -107,27 +95,16 @@
 
 // NewPKICommands creates a Commands instance suitale to be used by PKI nodes.
 func NewPKICommands(pkiSignatureScheme sign.Scheme) *Commands {
-	return &Commands{
+	c := &Commands{
 		geo:                    nil,
 		pkiSignatureScheme:     pkiSignatureScheme,
 		clientToServerCommands: nil,
 		serverToClientCommands: nil,
 		shouldPad:              false,
 	}
-}
-
-<<<<<<< HEAD
-func (c *Commands) calcMaxMessageLenClientToServer() int {
-	m := 0
-	for _, c := range c.clientToServerCommands {
-		if c == nil {
-			panic("found nil pointer")
-		}
-		if c.(Command).Length() > m {
-			m = c.Length()
-		}
-	}
-	return m
+	c.maxMessageLenServerToClient = c.calcMaxMessageLenServerToClient()
+	c.maxMessageLenClientToServer = c.calcMaxMessageLenClientToServer()
+	return c
 }
 
 func (c *Commands) calcMaxMessageLenServerToClient() int {
@@ -138,22 +115,16 @@
 		}
 	}
 	return m
-=======
-func (c *Commands) maxMessageLenServerToClient() int {
-	t := cmdOverhead + c.messageMsgLength() + c.geo.UserForwardPayloadLength
-	if t > wireconstants.MaxMsgLen {
-		panic("cannot set maxMessageLenServerToClient to exceed MaxMsgLen")
-	}
-	return t
-}
-
-func (c *Commands) maxMessageLenClientToServer() int {
-	t := cmdOverhead + c.geo.PacketLength
-	if t > wireconstants.MaxMsgLen {
-		panic("cannot set maxMessageLenClientToServer to exceed MaxMsgLen")
-	}
-	return t
->>>>>>> cdf06c67
+}
+
+func (c *Commands) calcMaxMessageLenClientToServer() int {
+	m := 0
+	for _, c := range c.clientToServerCommands {
+		if c.Length() > m {
+			m = c.Length()
+		}
+	}
+	return m
 }
 
 // padToMaxCommandSize takes a slice of bytes representing a serialized command and pads it to maxCommandSize.
