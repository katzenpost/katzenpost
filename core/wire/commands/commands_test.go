// commands_test.go - Tests for wire protocol commands.
// Copyright (C) 2017  David Anthony Stainton, Yawning Angel
//
// This program is free software: you can redistribute it and/or modify
// it under the terms of the GNU Affero General Public License as
// published by the Free Software Foundation, either version 3 of the
// License, or (at your option) any later version.
//
// This program is distributed in the hope that it will be useful,
// but WITHOUT ANY WARRANTY; without even the implied warranty of
// MERCHANTABILITY or FITNESS FOR A PARTICULAR PURPOSE.  See the
// GNU Affero General Public License for more details.
//
// You should have received a copy of the GNU Affero General Public License
// along with this program.  If not, see <http://www.gnu.org/licenses/>.

package commands

import (
	"testing"

	"github.com/stretchr/testify/require"

	ecdh "github.com/katzenpost/hpqc/nike/x25519"
	"github.com/katzenpost/hpqc/rand"
	"github.com/katzenpost/hpqc/sign/schemes"
	"github.com/katzenpost/hpqc/util"

	"github.com/katzenpost/katzenpost/core/sphinx"
	"github.com/katzenpost/katzenpost/core/sphinx/constants"
	"github.com/katzenpost/katzenpost/core/sphinx/geo"
)

var testCertScheme = schemes.ByName("Ed25519")

func TestWTF(t *testing.T) {
	nike := ecdh.Scheme(rand.Reader)
	forwardPayloadLength := 123
	nrHops := 5

	geo := geo.GeometryFromUserForwardPayloadLength(nike, forwardPayloadLength, true, nrHops)
	s := sphinx.NewSphinx(geo)
	cmds := NewMixnetCommands(s.Geometry())
	require.NotNil(t, cmds)
}

func TestNoOp(t *testing.T) {
	t.Parallel()
	require := require.New(t)

	nike := ecdh.Scheme(rand.Reader)
	forwardPayloadLength := 123
	nrHops := 5

	geo := geo.GeometryFromUserForwardPayloadLength(nike, forwardPayloadLength, true, nrHops)
	s := sphinx.NewSphinx(geo)
	cmds := NewMixnetCommands(s.Geometry())

	cmd := &NoOp{
		Cmds: cmds,
	}
	b := cmd.ToBytes()
<<<<<<< HEAD
	require.Len(b, cmds.maxMessageLenClientToServer, "NoOp: ToBytes() length")
=======
	require.Len(b, cmds.MaxMessageLenClientToServer, "NoOp: ToBytes() length")
>>>>>>> 4ec6436e
	require.True(util.CtIsZero(b[cmdOverhead:]), "NoOp: ToBytes() padding must be zero")

	c, err := cmds.FromBytes(b)
	require.NoError(err, "NoOp: FromBytes() failed")
	require.IsType(cmd, c, "NoOp: FromBytes() invalid type")
}

func TestDisconnect(t *testing.T) {
	t.Parallel()
	require := require.New(t)

	nike := ecdh.Scheme(rand.Reader)
	forwardPayloadLength := 123
	nrHops := 5

	geo := geo.GeometryFromUserForwardPayloadLength(nike, forwardPayloadLength, true, nrHops)
	s := sphinx.NewSphinx(geo)
	cmds := NewMixnetCommands(s.Geometry())

	cmd := &Disconnect{
		Cmds: cmds,
	}
	b := cmd.ToBytes()
<<<<<<< HEAD
	require.Len(b, cmds.maxMessageLenClientToServer, "Disconnect: ToBytes() length")
=======
	require.Len(b, cmds.MaxMessageLenClientToServer, "Disconnect: ToBytes() length")
>>>>>>> 4ec6436e
	require.True(util.CtIsZero(b[cmdOverhead:]), "Disconnect: ToBytes() padding must be zero")

	c, err := cmds.FromBytes(b)
	require.NoError(err, "Disconnect: FromBytes() failed")
	require.IsType(cmd, c, "Disconnect: FromBytes() invalid type")
}

func TestGetConsensus(t *testing.T) {
	t.Parallel()
	require := require.New(t)

	nike := ecdh.Scheme(rand.Reader)
	forwardPayloadLength := 123
	nrHops := 5
	geo := geo.GeometryFromUserForwardPayloadLength(nike, forwardPayloadLength, true, nrHops)
	s := sphinx.NewSphinx(geo)
	cmds := NewMixnetCommands(s.Geometry())

	cmd := &GetConsensus{
		Epoch:              123,
		Cmds:               cmds,
		MixnetTransmission: false,
	}
	b := cmd.ToBytes()
	require.Equal(getConsensusLength+cmdOverhead, len(b), "GetConsensus: ToBytes() length")

	c, err := cmds.FromBytes(b)
	require.NoError(err, "GetConsensus: FromBytes() failed")
	require.IsType(cmd, c, "GetConsensus: FromBytes() invalid type")

	// Test with Mixnet Transmission. padding is expected.
	cmd.MixnetTransmission = true
	b = cmd.ToBytes()

<<<<<<< HEAD
	require.Len(b, cmds.maxMessageLenClientToServer, "GetConsensus without Mixnet: ToBytes() length")
=======
	require.Len(b, cmds.MaxMessageLenClientToServer, "GetConsensus without Mixnet: ToBytes() length")
>>>>>>> 4ec6436e
	actualDataLength := cmdOverhead + getConsensusLength
	require.True(util.CtIsZero(b[actualDataLength:]), "GetConsensus without Mixnet: No padding expected")

	c, err = cmds.FromBytes(b)
	require.NoError(err, "GetConsensus without Mixnet: FromBytes() failed")
	require.IsType(cmd, c, "GetConsensus without Mixnet: FromBytes() invalid type")
}

func TestConsensus(t *testing.T) {
	t.Parallel()
	require := require.New(t)

	cmd := &Consensus{
		Payload:   []byte("TANSTAFL: There's ain't no such thing as a free lunch."),
		ErrorCode: ConsensusOk,
	}
	b := cmd.ToBytes()
	require.Len(b, consensusBaseLength+len(cmd.Payload)+cmdOverhead, "GetConsensus: ToBytes() length")

	nike := ecdh.Scheme(rand.Reader)
	forwardPayloadLength := 123
	nrHops := 5
	geo := geo.GeometryFromUserForwardPayloadLength(nike, forwardPayloadLength, true, nrHops)
	s := sphinx.NewSphinx(geo)
	cmds := NewMixnetCommands(s.Geometry())

	c, err := cmds.FromBytes(b)
	require.NoError(err, "Consensus: FromBytes() failed")
	require.IsType(cmd, c, "Consensus: FromBytes() invalid type")
	d := c.(*Consensus)
	require.Equal(d.Payload, cmd.Payload)
	require.Equal(d.ErrorCode, cmd.ErrorCode)

	cmd.Payload = nil
	cmd.ErrorCode = ConsensusNotFound // Just set it to something non 0.
	b = cmd.ToBytes()
	require.Len(b, consensusBaseLength+len(cmd.Payload)+cmdOverhead, "GetConsensus: ToBytes() length")
	c, err = cmds.FromBytes(b)
	require.NoError(err, "Consensus: FromBytes() failed")
	require.IsType(cmd, c, "Consensus: FromBytes() invalid type")
	d = c.(*Consensus)
	require.Equal(d.Payload, cmd.Payload)
	require.Equal(d.ErrorCode, cmd.ErrorCode)
}

func TestSendRetrievePacket(t *testing.T) {
	t.Parallel()
	const payload = "A free man must be able to endure it when his fellow men act and live otherwise than he considers proper. He must free himself from the habit, just as soon as something does not please him, of calling for the police."

	require := require.New(t)

	nike := ecdh.Scheme(rand.Reader)
	forwardPayloadLength := len(payload)
	nrHops := 5

	geo := geo.GeometryFromUserForwardPayloadLength(nike, forwardPayloadLength, true, nrHops)
	s := sphinx.NewSphinx(geo)

	cmds := NewMixnetCommands(s.Geometry())

	packet := make([]byte, geo.PacketLength)
	copy(packet[:len(payload)], payload)

	cmd := &SendRetrievePacket{
		SphinxPacket: packet,
		Cmds:         cmds,
		Geo:          geo,
	}

	b := cmd.ToBytes()
<<<<<<< HEAD
	require.Len(b, cmds.maxMessageLenClientToServer)
=======
	require.Len(b, cmds.MaxMessageLenClientToServer)
>>>>>>> 4ec6436e
	actualDataLength := cmdOverhead + len(packet)
	require.True(util.CtIsZero(b[actualDataLength:]))

	c, err := cmds.FromBytes(b)
	require.NoError(err)
	require.IsType(cmd, c)

	cmd2 := c.(*SendRetrievePacket)
	require.Equal([]byte(packet), cmd2.SphinxPacket)
}

func TestSendRetrievePacketReply(t *testing.T) {
	t.Parallel()
	const payload = "A free man must be able to endure it when his fellow men act and live otherwise than he considers proper. He must free himself from the habit, just as soon as something does not please him, of calling for the police."

	nike := ecdh.Scheme(rand.Reader)
	forwardPayloadLength := 1234
	nrHops := 5

	geo := geo.GeometryFromUserForwardPayloadLength(nike, forwardPayloadLength, true, nrHops)
	s := sphinx.NewSphinx(geo)

	cmds := NewMixnetCommands(s.Geometry())

	surbid := [constants.SURBIDLength]byte{}
	_, err := rand.Reader.Read(surbid[:])
	require.NoError(t, err)

	cmd := &SendRetrievePacketReply{
		SURBID:  surbid,
		Payload: []byte(payload),
		Cmds:    cmds,
		Geo:     geo,
	}

	b := cmd.ToBytes()
<<<<<<< HEAD
	require.Len(t, b, cmds.maxMessageLenServerToClient)
=======
	require.Len(t, b, cmds.MaxMessageLenServerToClient)
>>>>>>> 4ec6436e
	actualDataLength := cmdOverhead + constants.SURBIDLength + len(payload)
	require.True(t, util.CtIsZero(b[actualDataLength:]))

	c, err := cmds.FromBytes(b)
	require.NoError(t, err)
	require.IsType(t, cmd, c)

	cmd2 := c.(*SendRetrievePacketReply)
	require.Equal(t, []byte(payload), cmd2.Payload)
}<|MERGE_RESOLUTION|>--- conflicted
+++ resolved
@@ -60,11 +60,7 @@
 		Cmds: cmds,
 	}
 	b := cmd.ToBytes()
-<<<<<<< HEAD
-	require.Len(b, cmds.maxMessageLenClientToServer, "NoOp: ToBytes() length")
-=======
 	require.Len(b, cmds.MaxMessageLenClientToServer, "NoOp: ToBytes() length")
->>>>>>> 4ec6436e
 	require.True(util.CtIsZero(b[cmdOverhead:]), "NoOp: ToBytes() padding must be zero")
 
 	c, err := cmds.FromBytes(b)
@@ -88,11 +84,7 @@
 		Cmds: cmds,
 	}
 	b := cmd.ToBytes()
-<<<<<<< HEAD
-	require.Len(b, cmds.maxMessageLenClientToServer, "Disconnect: ToBytes() length")
-=======
 	require.Len(b, cmds.MaxMessageLenClientToServer, "Disconnect: ToBytes() length")
->>>>>>> 4ec6436e
 	require.True(util.CtIsZero(b[cmdOverhead:]), "Disconnect: ToBytes() padding must be zero")
 
 	c, err := cmds.FromBytes(b)
@@ -127,11 +119,7 @@
 	cmd.MixnetTransmission = true
 	b = cmd.ToBytes()
 
-<<<<<<< HEAD
-	require.Len(b, cmds.maxMessageLenClientToServer, "GetConsensus without Mixnet: ToBytes() length")
-=======
 	require.Len(b, cmds.MaxMessageLenClientToServer, "GetConsensus without Mixnet: ToBytes() length")
->>>>>>> 4ec6436e
 	actualDataLength := cmdOverhead + getConsensusLength
 	require.True(util.CtIsZero(b[actualDataLength:]), "GetConsensus without Mixnet: No padding expected")
 
@@ -202,11 +190,7 @@
 	}
 
 	b := cmd.ToBytes()
-<<<<<<< HEAD
-	require.Len(b, cmds.maxMessageLenClientToServer)
-=======
 	require.Len(b, cmds.MaxMessageLenClientToServer)
->>>>>>> 4ec6436e
 	actualDataLength := cmdOverhead + len(packet)
 	require.True(util.CtIsZero(b[actualDataLength:]))
 
@@ -243,11 +227,7 @@
 	}
 
 	b := cmd.ToBytes()
-<<<<<<< HEAD
-	require.Len(t, b, cmds.maxMessageLenServerToClient)
-=======
 	require.Len(t, b, cmds.MaxMessageLenServerToClient)
->>>>>>> 4ec6436e
 	actualDataLength := cmdOverhead + constants.SURBIDLength + len(payload)
 	require.True(t, util.CtIsZero(b[actualDataLength:]))
 
