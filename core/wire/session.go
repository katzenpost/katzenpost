--- conflicted
+++ resolved
@@ -634,10 +634,7 @@
 		rxKeyMutex:     new(sync.RWMutex),
 		txKeyMutex:     new(sync.RWMutex),
 		commands:       commands.NewPKICommands(cfg.PKISignatureScheme),
-<<<<<<< HEAD
-=======
 		maxMesgSize:    -1,
->>>>>>> 4ec6436e
 	}
 	s.authenticationKEMKey = cfg.AuthenticationKey
 
@@ -716,10 +713,7 @@
 		rxKeyMutex:     new(sync.RWMutex),
 		txKeyMutex:     new(sync.RWMutex),
 		commands:       commands.NewMixnetCommands(cfg.Geometry),
-<<<<<<< HEAD
-=======
 		maxMesgSize:    -1,
->>>>>>> 4ec6436e
 	}
 	s.authenticationKEMKey = cfg.AuthenticationKey
 
