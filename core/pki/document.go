// document.go - Mixnet PKI interfaces
// Copyright (C) 2022  David Stainton, Yawning Angel, masala.
//
// This program is free software: you can redistribute it and/or modify
// it under the terms of the GNU Affero General Public License as
// published by the Free Software Foundation, either version 3 of the
// License, or (at your option) any later version.
//
// This program is distributed in the hope that it will be useful,
// but WITHOUT ANY WARRANTY; without even the implied warranty of
// MERCHANTABILITY or FITNESS FOR A PARTICULAR PURPOSE.  See the
// GNU Affero General Public License for more details.
//
// You should have received a copy of the GNU Affero General Public License
// along with this program.  If not, see <http://www.gnu.org/licenses/>.

// Package pki provides the mix network PKI related interfaces and serialization routines

package pki

import (
	"crypto/hmac"
	"encoding/base64"
	"encoding/binary"
	"errors"
	"fmt"

	"github.com/fxamacker/cbor/v2"
	"golang.org/x/crypto/blake2b"

	"github.com/katzenpost/hpqc/hash"
	"github.com/katzenpost/hpqc/sign"

	"github.com/katzenpost/katzenpost/core/cert"
)

const (
	// LayerGateway is the Layer that gateways list in their MixDescriptors.
	LayerGateway = 255

	// LayerService is the Layer that service nodes list in their MixDescriptors.
	LayerService = 254

	PublicKeyHashSize       = 32
	SharedRandomLength      = 40
	SharedRandomValueLength = 32

	// DocumentVersion identifies the document format version
	DocumentVersion = "v0"
)

var (
	// ErrNoDocument is the error returned when there never will be a document
	// for a given epoch.
	ErrNoDocument = errors.New("pki: requested epoch will never get a document")

	// ErrInvalidPostEpoch is the error returned when the server rejects a
	// descriptor upload for a given epoch due to time reasons.
	ErrInvalidPostEpoch = errors.New("pki: post for epoch will never succeeed")

	// ErrInvalidEpoch is the error to return when the document epoch is invalid.
	ErrInvalidEpoch = errors.New("invalid document epoch")

	// ErrDocumentNotSigned is the error returned when deserializing an unsigned
	// document
	ErrDocumentNotSigned = errors.New("document not signed")

	// TrustOnFirstUseAuth is a MixDescriptor.AuthenticationType
	TrustOnFirstUseAuth = "tofu"

	// OutOfBandAuth is a MixDescriptor.AuthenticationType
	OutOfBandAuth = "oob"

	// Create reusable EncMode interface with immutable options, safe for concurrent use.
	ccbor cbor.EncMode
)

// Document is a PKI document.
type Document struct {
	// Epoch is the epoch for which this Document instance is valid for.
	Epoch uint64

	// GenesisEpoch is the epoch on which authorities started consensus
	GenesisEpoch uint64

	// SendRatePerMinute is the number of packets per minute a client can send.
	SendRatePerMinute uint64

	// Mu is the inverse of the mean of the exponential distribution
	// that the Sphinx packet per-hop mixing delay will be sampled from.
	Mu float64

	// MuMaxDelay is the maximum Sphinx packet per-hop mixing delay in
	// milliseconds.
	MuMaxDelay uint64

	// LambdaP is the inverse of the mean of the exponential distribution
	// that clients will sample to determine the time interval between sending
	// messages from it's FIFO egress queue or drop decoy messages if the queue
	// is empty.
	LambdaP float64

	// LambdaPMaxDelay is the maximum time interval in milliseconds.
	LambdaPMaxDelay uint64

	// LambdaL is the inverse of the mean of the exponential distribution
	// that clients will sample to determine the time interval between sending
	// decoy loop messages.
	LambdaL float64

	// LambdaLMaxDelay is the maximum time interval in milliseconds.
	LambdaLMaxDelay uint64

	// LambdaD is the inverse of the mean of the exponential distribution
	// that clients will sample to determine the time interval between sending
	// decoy drop messages.
	LambdaD float64

	// LambdaDMaxDelay is the maximum time interval in milliseconds.
	LambdaDMaxDelay uint64

	// LambdaM is the inverse of the mean of the exponential distribution
	// that mixes will sample to determine send timing of mix loop decoy traffic.
	LambdaM float64

	// LambdaMMaxDelay is the maximum send interval in milliseconds.
	LambdaMMaxDelay uint64

	// LambdaG is the inverse of the mean of the exponential distribution
	// that mixes will sample to determine send timing of gateway node loop decoy traffic.
	LambdaG float64

	// LambdaMMaxDelay is the maximum send interval in milliseconds.
	LambdaGMaxDelay uint64

	// Topology is the mix network topology, excluding providers.
	Topology [][]*MixDescriptor

	// GatewayNodes is the list of nodes that can allow clients to interact
	// with the mix network.
	GatewayNodes []*MixDescriptor

	// ServiceNodes is the list of nodes that can allow services to interact
	// with tehe mix network.
	ServiceNodes []*MixDescriptor

	// Signatures holds detached Signatures from deserializing a signed Document
	Signatures map[[PublicKeyHashSize]byte]cert.Signature `cbor:"-"`

	// SharedRandomCommit used by the voting process.
	SharedRandomCommit map[[PublicKeyHashSize]byte][]byte

	// SharedRandomReveal used by the voting process.
	SharedRandomReveal map[[PublicKeyHashSize]byte][]byte

	// SharedRandomValue produced by voting process.
	SharedRandomValue []byte

	// PriorSharedRandom used by applications that need a longer lived SRV.
	PriorSharedRandom [][]byte

	// SphinxGeometryHash is used to ensure all mixnet actors have the same
	// Sphinx Geometry.
	SphinxGeometryHash []byte

	// Version uniquely identifies the document format as being for the
	// specified version so that it can be rejected if the format changes.
	Version string

	// PKISignatureScheme specifies the cryptographic signature scheme
	PKISignatureScheme string
}

// document contains fields from Document but not the encoding.BinaryMarshaler methods
type document Document

// String returns a string representation of a Document.
func (d *Document) String() string {
	srv := base64.StdEncoding.EncodeToString(d.SharedRandomValue)
	psrv := "["
	for i, p := range d.PriorSharedRandom {
		psrv += base64.StdEncoding.EncodeToString(p)
		if i+1 < len(d.PriorSharedRandom) {
			psrv += ", "
		}
	}
	psrv += "]"

	s := fmt.Sprintf("&{Epoch: %v GenesisEpoch: %v\nSendRatePerMinute: %v Mu: %v MuMaxDelay: %v LambdaP:%v LambdaPMaxDelay:%v LambdaL:%v LambdaLMaxDelay:%v LambdaD:%v LambdaDMaxDelay:%v LambdaM: %v LambdaMMaxDelay: %v\nSharedRandomValue: %v PriorSharedRandom: %v\nTopology:\n", d.Epoch, d.GenesisEpoch, d.SendRatePerMinute, d.Mu, d.MuMaxDelay, d.LambdaP, d.LambdaPMaxDelay, d.LambdaL, d.LambdaLMaxDelay, d.LambdaD, d.LambdaDMaxDelay, d.LambdaM, d.LambdaMMaxDelay, srv, psrv)
	for l, nodes := range d.Topology {
		s += fmt.Sprintf("  [%v]{", l)
		s += fmt.Sprintf("%v", nodes)
		s += "}\n"
	}

	s += "}\n"
	s += fmt.Sprintf("GatewayNodes:[]{%v}", d.GatewayNodes)
	s += "}}\n"

	s += "}\n"
	s += fmt.Sprintf("ServiceNodes:[]{%v}", d.ServiceNodes)
	s += "}}\n"

	for id, signedCommit := range d.SharedRandomCommit {
		commit, err := cert.GetCertified(signedCommit)
		if err != nil {
			panic("corrupted document")
		}
		src := base64.StdEncoding.EncodeToString(commit)
		s += fmt.Sprintf("  SharedRandomCommit: %x, %s\n", id, src)
	}
	for id, signedReveal := range d.SharedRandomReveal {
		reveal, err := cert.GetCertified(signedReveal)
		if err != nil {
			panic("corrupted document")
		}
		srr := base64.StdEncoding.EncodeToString(reveal)
		s += fmt.Sprintf("  SharedRandomReveal: %x, %s\n", id, srr)
	}

	return s
}

// GetGateway returns the MixDescriptor for the given gateway Name.
func (d *Document) GetGateway(name string) (*MixDescriptor, error) {
	for _, v := range d.GatewayNodes {
		if v.Name == name {
			return v, nil
		}
	}
	return nil, fmt.Errorf("pki: gateway node '%v' not found", name)
}

// GetService returns the MixDescriptor for the given service Name.
func (d *Document) GetServiceNode(name string) (*MixDescriptor, error) {
	for _, v := range d.ServiceNodes {
		if v.Name == name {
			return v, nil
		}
	}
	return nil, fmt.Errorf("pki: service node '%v' not found", name)
}

// GetGatewayByKeyHash returns the specific gateway descriptor corresponding
// to the specified IdentityKey hash.
func (d *Document) GetGatewayByKeyHash(keyhash *[32]byte) (*MixDescriptor, error) {
	for _, v := range d.GatewayNodes {
		if v.IdentityKey == nil {
			return nil, fmt.Errorf("pki: document contains invalid descriptors")
		}
		idKeyHash := hash.Sum256(v.IdentityKey)
		if hmac.Equal(idKeyHash[:], keyhash[:]) {
			return v, nil
		}
	}
	return nil, fmt.Errorf("pki: gateway not found")
}

// GetServiceByKeyHash returns the specific service descriptor corresponding
// to the specified IdentityKey hash.
func (d *Document) GetServiceNodeByKeyHash(keyhash *[32]byte) (*MixDescriptor, error) {
	for _, v := range d.ServiceNodes {
		if v.IdentityKey == nil {
			return nil, fmt.Errorf("pki: document contains invalid descriptors")
		}
		idKeyHash := hash.Sum256(v.IdentityKey)
		if hmac.Equal(idKeyHash[:], keyhash[:]) {
			return v, nil
		}
	}
	return nil, fmt.Errorf("pki: service not found")
}

// GetMix returns the MixDescriptor for the given mix Name.
func (d *Document) GetMix(name string) (*MixDescriptor, error) {
	for _, l := range d.Topology {
		for _, v := range l {
			if v.Name == name {
				return v, nil
			}
		}
	}
	return nil, fmt.Errorf("pki: mix '%v' not found", name)
}

// GetMixLayer returns the assigned layer for the given mix from Topology
func (d *Document) GetMixLayer(keyhash *[32]byte) (uint8, error) {
	for _, p := range d.GatewayNodes {
		idKeyHash := hash.Sum256(p.IdentityKey)
		if hmac.Equal(idKeyHash[:], keyhash[:]) {
			return LayerGateway, nil
		}
	}
	for _, p := range d.ServiceNodes {
		idKeyHash := hash.Sum256(p.IdentityKey)
		if hmac.Equal(idKeyHash[:], keyhash[:]) {
			return LayerService, nil
		}
	}
	for n, l := range d.Topology {
		for _, v := range l {
			idKeyHash := hash.Sum256(v.IdentityKey)
			if hmac.Equal(idKeyHash[:], keyhash[:]) {
				return uint8(n), nil
			}
		}
	}
	return 0, fmt.Errorf("pki: mix '%v' not found", keyhash)
}

// GetMixesInLayer returns all the mix descriptors for a given layer.
func (d *Document) GetMixesInLayer(layer uint8) ([]*MixDescriptor, error) {
	if len(d.Topology)-1 < int(layer) {
		return nil, fmt.Errorf("pki: invalid layer: '%v'", layer)
	}
	return d.Topology[layer], nil
}

// GetMixByKey returns the specific mix descriptor corresponding
// to the specified IdentityKey hash.
func (d *Document) GetMixByKeyHash(keyhash *[32]byte) (*MixDescriptor, error) {
	for _, l := range d.Topology {
		for _, v := range l {
			if v.IdentityKey == nil {
				return nil, fmt.Errorf("pki: document contains invalid descriptors")
			}
			idKeyHash := hash.Sum256(v.IdentityKey)
			if hmac.Equal(idKeyHash[:], keyhash[:]) {
				return v, nil
			}
		}
	}
	return nil, fmt.Errorf("pki: mix not found")
}

// GetNode returns the specific descriptor corresponding to the specified
// node Name.
func (d *Document) GetNode(name string) (*MixDescriptor, error) {
	if m, err := d.GetMix(name); err == nil {
		return m, nil
	}
	if m, err := d.GetGateway(name); err == nil {
		return m, nil
	}
	if m, err := d.GetServiceNode(name); err == nil {
		return m, nil
	}
	return nil, fmt.Errorf("pki: node not found")
}

// GetNodeByKeyHash returns the specific descriptor corresponding to the
// specified IdentityKey hash.
func (d *Document) GetNodeByKeyHash(keyhash *[32]byte) (*MixDescriptor, error) {
	if m, err := d.GetMixByKeyHash(keyhash); err == nil {
		return m, nil
	}
	if m, err := d.GetGatewayByKeyHash(keyhash); err == nil {
		return m, nil
	}
	if m, err := d.GetServiceNodeByKeyHash(keyhash); err == nil {
		return m, nil
	}
	return nil, fmt.Errorf("pki: node not found")
}

var (
	// TransportInvalid is the invalid transport.
	TransportInvalid string

	// TransportTCP is TCP, with the IP version determined by the results of
	// a name server lookup.
	TransportTCP string = "tcp"

	// TransportWS is Websocket
	TransportWS Transport = "ws"

	// TransportTCPv4 is TCP over IPv4.
	TransportTCPv4 string = "tcp4"

	// TransportTCPv6 is TCP over IPv6.
	TransportTCPv6 string = "tcp6"

	// TransportHTTP is QUIC, with the IP version determined by the results
	// of a name server lookup
	TransportHTTP Transport = "http"

	// InternalTransports is the list of transports used for non-client related
	// communications.
<<<<<<< HEAD
	InternalTransports = []Transport{TransportTCPv4, TransportTCPv6, TransportHTTP}

	// ClientTransports is the list of transports used by default for client
	// to provider communication.
	ClientTransports = []Transport{TransportTCP, TransportTCPv4, TransportTCPv6, TransportHTTP, TransportWS}
=======
	InternalTransports = []string{TransportTCPv4, TransportTCPv6}

	// ClientTransports is the list of transports used by default for client
	// to provider communication.
	ClientTransports = []string{TransportTCP, TransportTCPv4, TransportTCPv6}
>>>>>>> 5d4ba8b1
)

// FromPayload deserializes, then verifies a Document, and returns the Document or error.
func FromPayload(verifier sign.PublicKey, payload []byte) (*Document, error) {
	_, err := cert.Verify(verifier, payload)
	if err != nil {
		return nil, err
	}
	d := new(Document)
	if err := d.UnmarshalBinary(payload); err != nil {
		return nil, err
	}
	return d, nil
}

// SignDocument signs and serializes the document with the provided signing key.
func SignDocument(signer sign.PrivateKey, verifier sign.PublicKey, d *Document) ([]byte, error) {
	d.Version = DocumentVersion
	// Marshal the document including any existing d.Signatures
	certified, err := d.MarshalBinary()
	if err != nil {
		panic("failed to marshal our own doc")
	}
	recertified, err := cert.SignMulti(signer, verifier, certified)
	if err != nil {
		panic("failed to add our own sig to certified doc")
	}
	// re-deserialize the recertified certificate to extract our own signature
	// to d.Signatures etc:
	err = d.UnmarshalBinary(recertified)
	if err != nil {
		return nil, err
	}
	return recertified, nil
}

// MultiSignDocument signs and serializes the document with the provided signing key, adding the signature to the existing signatures.
func MultiSignDocument(signer sign.PrivateKey, verifier sign.PublicKey, peerSignatures []*cert.Signature, verifiers map[[32]byte]sign.PublicKey, d *Document) ([]byte, error) {
	d.Version = DocumentVersion

	// Serialize the document.
	payload, err := ccbor.Marshal((*document)(d))
	if err != nil {
		return nil, err
	}

	// Sign the document.
	signed, err := cert.Sign(signer, verifier, payload, d.Epoch+5)
	if err != nil {
		return nil, err
	}

	// attach peer signatures
	for _, signature := range peerSignatures {
		s := signature.PublicKeySum256
		verifier := verifiers[s]
		signed, err = cert.AddSignature(verifier, *signature, signed)
		if err != nil {
			return nil, err
		}
	}

	return signed, nil
}

// ParseDocument deserializes the document.
func ParseDocument(b []byte) (*Document, error) {
	// Parse the payload.
	d := new(Document)
	err := d.UnmarshalBinary(b)
	if err != nil {
		return nil, err
	}
	return d, nil
}

// IsDocumentWellFormed validates the document and returns a descriptive error
// iff there are any problems that invalidates the document.
func IsDocumentWellFormed(d *Document, verifiers []sign.PublicKey) error {
	// Ensure the document is well formed.
	if d.Version != DocumentVersion {
		return fmt.Errorf("Invalid Document Version: '%v'", d.Version)
	}
	if d.GenesisEpoch == 0 {
		return fmt.Errorf("Document has invalid GenesisEpoch")
	}
	if len(d.PriorSharedRandom) == 0 && d.GenesisEpoch != d.Epoch {
		return fmt.Errorf("Document has invalid PriorSharedRandom")
	}
	// If there is a SharedRandomCommit, verify the Epoch contained in
	// SharedRandomCommit matches the Epoch in the Document.
	vmap := make(map[[PublicKeyHashSize]byte]sign.PublicKey)
	for _, v := range verifiers {
		vmap[hash.Sum256From(v)] = v
	}

	for id, signedCommit := range d.SharedRandomCommit {
		verifier, ok := vmap[id]
		if !ok {
			return fmt.Errorf("Document has unknown verifier on a SharedRandomCommit")
		}
		commit, err := cert.Verify(verifier, signedCommit)
		if err != nil {
			return fmt.Errorf("Document has invalid signed SharedRandomCommit")
		}
		if len(commit) == SharedRandomLength {
			srvEpoch := binary.BigEndian.Uint64(commit[0:8])
			if srvEpoch != d.Epoch {
				return fmt.Errorf("Document with invalid Epoch in SharedRandomCommit")
			}
		} else {
			return fmt.Errorf("Document has invalid SharedRandomCommit")
		}
		// Votes and Certificates or Consensus differ in that a Consensus has a SharedRandomValue and the set of SharedRandomCommit and SharedRandomReveals that produced it; otherwise there must be only one SharedRandomCommit, and no SharedRandomReveal
		switch len(d.SharedRandomCommit) {
		case 1:
			// This Document is a Vote and must have only one SharedRandomCommit
			// and no SharedRandomReveal
			// Vote and have only one SharedRandomCommit
			if len(d.SharedRandomReveal) != 0 {
				return fmt.Errorf("Document is not a valid Vote")
			}
		default:
			// verify each reveal
			if len(d.SharedRandomReveal) != len(d.SharedRandomCommit) {
				return fmt.Errorf("Document is Malformed")
			}
			signedReveal, ok := d.SharedRandomReveal[id]
			if !ok {
				return fmt.Errorf("Document is missing a SharedRandomReveal for %x", id)
			}
			// Verify the reveal
			reveal, err := cert.Verify(verifier, signedReveal)
			if err != nil {
				return fmt.Errorf("Document has an Invalid Signature on SharedRandomReveal for %x", id)
			}

			// Verify the commit with reveal
			srv := new(SharedRandom)
			srv.SetCommit(commit)
			if !srv.Verify(reveal) {
				return fmt.Errorf("Document has an invalid Reveal for! %x", id)
			}
		}
	}
	if len(d.Topology) == 0 {
		return fmt.Errorf("Document contains no Topology")
	}
	pks := make(map[[hash.HashSize]byte]bool)
	for layer, nodes := range d.Topology {
		if len(nodes) == 0 {
			return fmt.Errorf("Document Topology layer %d contains no nodes", layer)
		}
		for _, desc := range nodes {
			if err := IsDescriptorWellFormed(desc, d.Epoch); err != nil {
				return err
			}
			pk := hash.Sum256(desc.IdentityKey)
			if _, ok := pks[pk]; ok {
				return fmt.Errorf("Document contains multiple entries for %v", desc.IdentityKey)
			}
			pks[pk] = true
		}
	}
	if len(d.GatewayNodes) == 0 {
		return fmt.Errorf("Document contains no Gateway Nodes")
	}
	if len(d.ServiceNodes) == 0 {
		return fmt.Errorf("Document contains no Service Nodes")
	}

	for _, desc := range d.GatewayNodes {
		if err := IsDescriptorWellFormed(desc, d.Epoch); err != nil {
			return err
		}
		if !desc.IsGatewayNode {
			return fmt.Errorf("Document lists %v as a Provider with desc.IsGatewayNode = %v", desc.IdentityKey, desc.IsGatewayNode)
		}
		pk := hash.Sum256(desc.IdentityKey)
		if _, ok := pks[pk]; ok {
			return fmt.Errorf("Document contains multiple entries for %v", desc.IdentityKey)
		}
		pks[pk] = true
	}

	for _, desc := range d.ServiceNodes {
		if err := IsDescriptorWellFormed(desc, d.Epoch); err != nil {
			return err
		}
		if !desc.IsServiceNode {
			return fmt.Errorf("Document lists %v as a Provider with desc.IsServiceNode = %v", desc.IdentityKey, desc.IsServiceNode)
		}
		pk := hash.Sum256(desc.IdentityKey)
		if _, ok := pks[pk]; ok {
			return fmt.Errorf("Document contains multiple entries for %v", desc.IdentityKey)
		}
		pks[pk] = true
	}

	return nil
}

// MarshalBinary implements encoding.BinaryMarshaler interface
// and wraps a Document with a cert.Certificate
func (d *Document) MarshalBinary() ([]byte, error) {
	// Serialize Document without calling this method
	d.Version = DocumentVersion
	payload, err := ccbor.Marshal((*document)(d))
	if err != nil {
		return nil, err
	}
	certified := cert.Certificate{
		Version:    cert.CertVersion,
		Expiration: d.Epoch + 5,
		KeyType:    d.PKISignatureScheme,
		Certified:  payload,
		Signatures: d.Signatures,
	}
	return certified.Marshal()
}

// UnmarshalBinary implements encoding.BinaryUnmarshaler interface
// and populates Document with detached Signatures
func (d *Document) UnmarshalBinary(data []byte) error {
	d.Signatures = make(map[[PublicKeyHashSize]byte]cert.Signature)
	certified, err := cert.GetCertified(data)
	if err != nil {
		return err
	}
	sigs, err := cert.GetSignatures(data)
	if err != nil {
		return err
	}
	if len(sigs) == 0 {
		return ErrDocumentNotSigned
	}
	for _, s := range sigs {
		d.Signatures[s.PublicKeySum256] = s
	}
	err = cbor.Unmarshal(certified, (*document)(d))
	if err != nil {
		return err
	}
	return nil
}

// AddSignature will add a Signature over this Document if it is signed by verifier.
func (d *Document) AddSignature(verifier sign.PublicKey, signature cert.Signature) error {
	// Serialize this Document
	payload, err := d.MarshalBinary()
	if err != nil {
		return err
	}

	// if AddSignature succeeds, add the Signature to d.Signatures
	_, err = cert.AddSignature(verifier, signature, payload)
	if err != nil {
		return err
	}
	d.Signatures[hash.Sum256From(verifier)] = signature
	return nil
}

func (d *Document) Sum256() [32]byte {
	b, err := d.MarshalBinary()
	if err != nil {
		panic(err)
	}
	return blake2b.Sum256(b)
}

func init() {
	var err error
	opts := cbor.CanonicalEncOptions()
	ccbor, err = opts.EncMode()
	if err != nil {
		panic(err)
	}
}<|MERGE_RESOLUTION|>--- conflicted
+++ resolved
@@ -372,7 +372,7 @@
 	TransportTCP string = "tcp"
 
 	// TransportWS is Websocket
-	TransportWS Transport = "ws"
+	TransportWS string = "ws"
 
 	// TransportTCPv4 is TCP over IPv4.
 	TransportTCPv4 string = "tcp4"
@@ -382,23 +382,15 @@
 
 	// TransportHTTP is QUIC, with the IP version determined by the results
 	// of a name server lookup
-	TransportHTTP Transport = "http"
+	TransportHTTP string = "http"
 
 	// InternalTransports is the list of transports used for non-client related
 	// communications.
-<<<<<<< HEAD
-	InternalTransports = []Transport{TransportTCPv4, TransportTCPv6, TransportHTTP}
+	InternalTransports = []string{TransportTCPv4, TransportTCPv6, TransportHTTP}
 
 	// ClientTransports is the list of transports used by default for client
 	// to provider communication.
-	ClientTransports = []Transport{TransportTCP, TransportTCPv4, TransportTCPv6, TransportHTTP, TransportWS}
-=======
-	InternalTransports = []string{TransportTCPv4, TransportTCPv6}
-
-	// ClientTransports is the list of transports used by default for client
-	// to provider communication.
-	ClientTransports = []string{TransportTCP, TransportTCPv4, TransportTCPv6}
->>>>>>> 5d4ba8b1
+	ClientTransports = []string{TransportTCP, TransportTCPv4, TransportTCPv6, TransportHTTP, TransportWS}
 )
 
 // FromPayload deserializes, then verifies a Document, and returns the Document or error.
