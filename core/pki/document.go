// document.go - Mixnet PKI interfaces
// Copyright (C) 2022  David Stainton, Yawning Angel, masala.
//
// This program is free software: you can redistribute it and/or modify
// it under the terms of the GNU Affero General Public License as
// published by the Free Software Foundation, either version 3 of the
// License, or (at your option) any later version.
//
// This program is distributed in the hope that it will be useful,
// but WITHOUT ANY WARRANTY; without even the implied warranty of
// MERCHANTABILITY or FITNESS FOR A PARTICULAR PURPOSE.  See the
// GNU Affero General Public License for more details.
//
// You should have received a copy of the GNU Affero General Public License
// along with this program.  If not, see <http://www.gnu.org/licenses/>.

// Package pki provides the mix network PKI related interfaces and serialization routines

package pki

import (
	"crypto/hmac"
	"encoding/base64"
	"encoding/binary"
	"errors"
	"fmt"

	"github.com/fxamacker/cbor/v2"
	"golang.org/x/crypto/blake2b"

	"github.com/katzenpost/hpqc/hash"
	"github.com/katzenpost/hpqc/sign"

	"github.com/katzenpost/katzenpost/core/cert"
)

const (
	// LayerGateway is the Layer that gateways list in their MixDescriptors.
	LayerGateway = 255

	// LayerService is the Layer that service nodes list in their MixDescriptors.
	LayerService = 254

	PublicKeyHashSize       = 32
	SharedRandomLength      = 40
	SharedRandomValueLength = 32

	// DocumentVersion identifies the document format version
	DocumentVersion = "v0"
)

var (
	// ErrNoDocument is the error returned when there never will be a document
	// for a given epoch.
	ErrNoDocument = errors.New("pki: requested epoch will never get a document")

	// ErrInvalidPostEpoch is the error returned when the server rejects a
	// descriptor upload for a given epoch due to time reasons.
	ErrInvalidPostEpoch = errors.New("pki: post for epoch will never succeeed")

	// ErrInvalidEpoch is the error to return when the document epoch is invalid.
	ErrInvalidEpoch = errors.New("invalid document epoch")

	// ErrDocumentNotSigned is the error returned when deserializing an unsigned
	// document
	ErrDocumentNotSigned = errors.New("document not signed")

	// TrustOnFirstUseAuth is a MixDescriptor.AuthenticationType
	TrustOnFirstUseAuth = "tofu"

	// OutOfBandAuth is a MixDescriptor.AuthenticationType
	OutOfBandAuth = "oob"

	// Create reusable EncMode interface with immutable options, safe for concurrent use.
	ccbor cbor.EncMode

	// TransportInvalid is the invalid transport.
	TransportInvalid string

	// TransportTCP is TCP, with the IP version determined by the results of
	// a name server lookup.
	TransportTCP string = "tcp"

	// TransportTCPv4 is TCP over IPv4.
	TransportTCPv4 string = "tcp4"

	// TransportTCPv6 is TCP over IPv6.
	TransportTCPv6 string = "tcp6"

	// InternalTransports is the list of transports used for non-client related
	// communications.
	InternalTransports = []string{TransportTCPv4, TransportTCPv6}

	// ClientTransports is the list of transports used by default for client
	// to provider communication.
	ClientTransports = []string{TransportTCP, TransportTCPv4, TransportTCPv6}
)

// Document is a PKI document.
type Document struct {
	// Epoch is the epoch for which this Document instance is valid for.
	Epoch uint64

	// GenesisEpoch is the epoch on which authorities started consensus
	GenesisEpoch uint64

	// SendRatePerMinute is the number of packets per minute a client can send.
	SendRatePerMinute uint64

	// Mu is the inverse of the mean of the exponential distribution
	// that the Sphinx packet per-hop mixing delay will be sampled from.
	Mu float64

	// MuMaxDelay is the maximum Sphinx packet per-hop mixing delay in
	// milliseconds.
	MuMaxDelay uint64

	// LambdaP is the inverse of the mean of the exponential distribution
	// that clients will sample to determine the time interval between sending
	// messages from it's FIFO egress queue or drop decoy messages if the queue
	// is empty.
	LambdaP float64

	// LambdaPMaxDelay is the maximum time interval in milliseconds.
	LambdaPMaxDelay uint64

	// LambdaL is the inverse of the mean of the exponential distribution
	// that clients will sample to determine the time interval between sending
	// decoy loop messages.
	LambdaL float64

	// LambdaLMaxDelay is the maximum time interval in milliseconds.
	LambdaLMaxDelay uint64

	// LambdaD is the inverse of the mean of the exponential distribution
	// that clients will sample to determine the time interval between sending
	// decoy drop messages.
	LambdaD float64

	// LambdaDMaxDelay is the maximum time interval in milliseconds.
	LambdaDMaxDelay uint64

	// LambdaM is the inverse of the mean of the exponential distribution
	// that mixes will sample to determine send timing of mix loop decoy traffic.
	LambdaM float64

	// LambdaMMaxDelay is the maximum send interval in milliseconds.
	LambdaMMaxDelay uint64

	// LambdaG is the inverse of the mean of the exponential distribution
	// that mixes will sample to determine send timing of gateway node loop decoy traffic.
	LambdaG float64

	// LambdaMMaxDelay is the maximum send interval in milliseconds.
	LambdaGMaxDelay uint64

	// Topology is the mix network topology, excluding providers.
	Topology [][]*MixDescriptor

	// GatewayNodes is the list of nodes that can allow clients to interact
	// with the mix network.
	GatewayNodes []*MixDescriptor

	// ServiceNodes is the list of nodes that can allow services to interact
	// with tehe mix network.
	ServiceNodes []*MixDescriptor

	// Signatures holds detached Signatures from deserializing a signed Document
	Signatures map[[PublicKeyHashSize]byte]cert.Signature `cbor:"-"`

	// SharedRandomCommit used by the voting process.
	SharedRandomCommit map[[PublicKeyHashSize]byte][]byte

	// SharedRandomReveal used by the voting process.
	SharedRandomReveal map[[PublicKeyHashSize]byte][]byte

	// SharedRandomValue produced by voting process.
	SharedRandomValue []byte

	// PriorSharedRandom used by applications that need a longer lived SRV.
	PriorSharedRandom [][]byte

	// SphinxGeometryHash is used to ensure all mixnet actors have the same
	// Sphinx Geometry.
	SphinxGeometryHash []byte

	// Version uniquely identifies the document format as being for the
	// specified version so that it can be rejected if the format changes.
	Version string
}

// document contains fields from Document but not the encoding.BinaryMarshaler methods
type document Document

// CopyWithoutSignatures returns a copy of Document without
// the following fields:
// Signatures
// SharedRandomCommit
// SharedRandomReveal
func (d *Document) CopyWithoutSignatures() *Document {
	topology := make([][]*MixDescriptor, len(d.Topology))
	for i := 0; i < len(d.Topology); i++ {
		topology[i] = make([]*MixDescriptor, len(d.Topology[i]))
		for j := 0; j < len(topology[i]); j++ {
			topology[i][j] = d.Topology[i][j].ShallowCopyWithoutSignature()
		}
	}

	providers := make([]*MixDescriptor, len(d.Providers))
	for i := 0; i < len(d.Providers); i++ {
		providers[i] = d.Providers[i].ShallowCopyWithoutSignature()
	}
	doc := &Document{
		Epoch:              d.Epoch,
		GenesisEpoch:       d.GenesisEpoch,
		SendRatePerMinute:  d.SendRatePerMinute,
		Mu:                 d.Mu,
		MuMaxDelay:         d.MuMaxDelay,
		LambdaP:            d.LambdaP,
		LambdaPMaxDelay:    d.LambdaPMaxDelay,
		LambdaL:            d.LambdaL,
		LambdaLMaxDelay:    d.LambdaLMaxDelay,
		LambdaD:            d.LambdaD,
		LambdaDMaxDelay:    d.LambdaDMaxDelay,
		LambdaM:            d.LambdaM,
		LambdaMMaxDelay:    d.LambdaMMaxDelay,
		Topology:           topology,
		Providers:          providers,
		Signatures:         nil,
		SharedRandomCommit: nil,
		SharedRandomReveal: nil,
		SharedRandomValue:  nil,
		PriorSharedRandom:  nil,
		SphinxGeometryHash: nil,
		Version:            d.Version,
	}

	doc.Signatures = make(map[[PublicKeyHashSize]byte]cert.Signature)
	for key, value := range d.Signatures {
		doc.Signatures[key] = value
	}

	doc.SharedRandomValue = make([]byte, len(d.SharedRandomValue))
	copy(doc.SharedRandomValue, d.SharedRandomValue)

	doc.PriorSharedRandom = make([][]byte, len(d.PriorSharedRandom))
	for i := 0; i < len(doc.PriorSharedRandom); i++ {
		doc.PriorSharedRandom[i] = make([]byte, len(d.PriorSharedRandom[i]))
	}

	doc.SphinxGeometryHash = make([]byte, len(d.SphinxGeometryHash))
	copy(doc.SphinxGeometryHash, d.SphinxGeometryHash)

	doc.Version = d.Version

	return doc
}

// String returns a string representation of a Document.
func (d *Document) String() string {
	srv := base64.StdEncoding.EncodeToString(d.SharedRandomValue)
	psrv := "["
	for i, p := range d.PriorSharedRandom {
		psrv += base64.StdEncoding.EncodeToString(p)
		if i+1 < len(d.PriorSharedRandom) {
			psrv += ", "
		}
	}
	psrv += "]"

	s := fmt.Sprintf("&{Epoch: %v GenesisEpoch: %v\nSendRatePerMinute: %v Mu: %v MuMaxDelay: %v LambdaP:%v LambdaPMaxDelay:%v LambdaL:%v LambdaLMaxDelay:%v LambdaD:%v LambdaDMaxDelay:%v LambdaM: %v LambdaMMaxDelay: %v\nSharedRandomValue: %v PriorSharedRandom: %v\nTopology:\n", d.Epoch, d.GenesisEpoch, d.SendRatePerMinute, d.Mu, d.MuMaxDelay, d.LambdaP, d.LambdaPMaxDelay, d.LambdaL, d.LambdaLMaxDelay, d.LambdaD, d.LambdaDMaxDelay, d.LambdaM, d.LambdaMMaxDelay, srv, psrv)
	for l, nodes := range d.Topology {
		s += fmt.Sprintf("  [%v]{", l)
		s += fmt.Sprintf("%v", nodes)
		s += "}\n"
	}

	s += "}\n"
	s += fmt.Sprintf("GatewayNodes:[]{%v}", d.GatewayNodes)
	s += "}}\n"

	s += "}\n"
	s += fmt.Sprintf("ServiceNodes:[]{%v}", d.ServiceNodes)
	s += "}}\n"

	for id, signedCommit := range d.SharedRandomCommit {
		commit, err := cert.GetCertified(signedCommit)
		if err != nil {
			panic("corrupted document")
		}
		src := base64.StdEncoding.EncodeToString(commit)
		s += fmt.Sprintf("  SharedRandomCommit: %x, %s\n", id, src)
	}
	for id, signedReveal := range d.SharedRandomReveal {
		reveal, err := cert.GetCertified(signedReveal)
		if err != nil {
			panic("corrupted document")
		}
		srr := base64.StdEncoding.EncodeToString(reveal)
		s += fmt.Sprintf("  SharedRandomReveal: %x, %s\n", id, srr)
	}

	return s
}

// GetGateway returns the MixDescriptor for the given gateway Name.
func (d *Document) GetGateway(name string) (*MixDescriptor, error) {
	for _, v := range d.GatewayNodes {
		if v.Name == name {
			return v, nil
		}
	}
	return nil, fmt.Errorf("pki: gateway node '%v' not found", name)
}

// GetService returns the MixDescriptor for the given service Name.
func (d *Document) GetServiceNode(name string) (*MixDescriptor, error) {
	for _, v := range d.ServiceNodes {
		if v.Name == name {
			return v, nil
		}
	}
	return nil, fmt.Errorf("pki: service node '%v' not found", name)
}

<<<<<<< HEAD
func (d *Document) GetProviderKeyHash(provider string) (*[32]byte, error) {
	desc, err := d.GetProvider(provider)
	if err != nil {
		return nil, err
	}
	key := hash.Sum256(desc.IdentityKey)
	return &key, nil
}

// GetProviderByKeyHash returns the specific provider descriptor corresponding
=======
// GetGatewayByKeyHash returns the specific gateway descriptor corresponding
>>>>>>> d4ded499
// to the specified IdentityKey hash.
func (d *Document) GetGatewayByKeyHash(keyhash *[32]byte) (*MixDescriptor, error) {
	for _, v := range d.GatewayNodes {
		if v.IdentityKey == nil {
			return nil, fmt.Errorf("pki: document contains invalid descriptors")
		}
		idKeyHash := hash.Sum256(v.IdentityKey)
		if hmac.Equal(idKeyHash[:], keyhash[:]) {
			return v, nil
		}
	}
	return nil, fmt.Errorf("pki: gateway not found")
}

// GetServiceByKeyHash returns the specific service descriptor corresponding
// to the specified IdentityKey hash.
func (d *Document) GetServiceNodeByKeyHash(keyhash *[32]byte) (*MixDescriptor, error) {
	for _, v := range d.ServiceNodes {
		if v.IdentityKey == nil {
			return nil, fmt.Errorf("pki: document contains invalid descriptors")
		}
		idKeyHash := hash.Sum256(v.IdentityKey)
		if hmac.Equal(idKeyHash[:], keyhash[:]) {
			return v, nil
		}
	}
	return nil, fmt.Errorf("pki: service not found")
}

// GetMix returns the MixDescriptor for the given mix Name.
func (d *Document) GetMix(name string) (*MixDescriptor, error) {
	for _, l := range d.Topology {
		for _, v := range l {
			if v.Name == name {
				return v, nil
			}
		}
	}
	return nil, fmt.Errorf("pki: mix '%v' not found", name)
}

// GetMixLayer returns the assigned layer for the given mix from Topology
func (d *Document) GetMixLayer(keyhash *[32]byte) (uint8, error) {
	for _, p := range d.GatewayNodes {
		idKeyHash := hash.Sum256(p.IdentityKey)
		if hmac.Equal(idKeyHash[:], keyhash[:]) {
			return LayerGateway, nil
		}
	}
	for _, p := range d.ServiceNodes {
		idKeyHash := hash.Sum256(p.IdentityKey)
		if hmac.Equal(idKeyHash[:], keyhash[:]) {
			return LayerService, nil
		}
	}
	for n, l := range d.Topology {
		for _, v := range l {
			idKeyHash := hash.Sum256(v.IdentityKey)
			if hmac.Equal(idKeyHash[:], keyhash[:]) {
				return uint8(n), nil
			}
		}
	}
	return 0, fmt.Errorf("pki: mix '%v' not found", keyhash)
}

// GetMixesInLayer returns all the mix descriptors for a given layer.
func (d *Document) GetMixesInLayer(layer uint8) ([]*MixDescriptor, error) {
	if len(d.Topology)-1 < int(layer) {
		return nil, fmt.Errorf("pki: invalid layer: '%v'", layer)
	}
	return d.Topology[layer], nil
}

// GetMixByKey returns the specific mix descriptor corresponding
// to the specified IdentityKey hash.
func (d *Document) GetMixByKeyHash(keyhash *[32]byte) (*MixDescriptor, error) {
	for _, l := range d.Topology {
		for _, v := range l {
			if v.IdentityKey == nil {
				return nil, fmt.Errorf("pki: document contains invalid descriptors")
			}
			idKeyHash := hash.Sum256(v.IdentityKey)
			if hmac.Equal(idKeyHash[:], keyhash[:]) {
				return v, nil
			}
		}
	}
	return nil, fmt.Errorf("pki: mix not found")
}

// GetNode returns the specific descriptor corresponding to the specified
// node Name.
func (d *Document) GetNode(name string) (*MixDescriptor, error) {
	if m, err := d.GetMix(name); err == nil {
		return m, nil
	}
	if m, err := d.GetGateway(name); err == nil {
		return m, nil
	}
	if m, err := d.GetServiceNode(name); err == nil {
		return m, nil
	}
	return nil, fmt.Errorf("pki: node not found")
}

// GetNodeByKeyHash returns the specific descriptor corresponding to the
// specified IdentityKey hash.
func (d *Document) GetNodeByKeyHash(keyhash *[32]byte) (*MixDescriptor, error) {
	if m, err := d.GetMixByKeyHash(keyhash); err == nil {
		return m, nil
	}
	if m, err := d.GetGatewayByKeyHash(keyhash); err == nil {
		return m, nil
	}
	if m, err := d.GetServiceNodeByKeyHash(keyhash); err == nil {
		return m, nil
	}
	return nil, fmt.Errorf("pki: node not found")
}

// FromPayload deserializes, then verifies a Document, and returns the Document or error.
func FromPayload(verifier sign.PublicKey, payload []byte) (*Document, error) {
	_, err := cert.Verify(verifier, payload)
	if err != nil {
		return nil, err
	}
	d := new(Document)
	if err := d.UnmarshalBinary(payload); err != nil {
		return nil, err
	}

	return d, nil
}

// SignDocument signs and serializes the document with the provided signing key.
func SignDocument(signer sign.PrivateKey, verifier sign.PublicKey, d *Document) ([]byte, error) {
	d.Version = DocumentVersion
	// Marshal the document including any existing d.Signatures
	certified, err := d.MarshalBinary()
	if err != nil {
		panic("failed to marshal our own doc")
	}
	recertified, err := cert.SignMulti(signer, verifier, certified)
	if err != nil {
		panic("failed to add our own sig to certified doc")
	}
	// re-deserialize the recertified certificate to extract our own signature
	// to d.Signatures etc:
	err = d.UnmarshalBinary(recertified)
	if err != nil {
		return nil, err
	}
	return recertified, nil
}

// MultiSignDocument signs and serializes the document with the provided signing key, adding the signature to the existing signatures.
func MultiSignDocument(signer sign.PrivateKey, verifier sign.PublicKey, peerSignatures []*cert.Signature, verifiers map[[32]byte]sign.PublicKey, d *Document) ([]byte, error) {
	d.Version = DocumentVersion

	// Serialize the document.
	payload, err := ccbor.Marshal((*document)(d))
	if err != nil {
		return nil, err
	}

	// Sign the document.
	signed, err := cert.Sign(signer, verifier, payload, d.Epoch+5)
	if err != nil {
		return nil, err
	}

	// attach peer signatures
	for _, signature := range peerSignatures {
		s := signature.PublicKeySum256
		verifier := verifiers[s]
		signed, err = cert.AddSignature(verifier, *signature, signed)
		if err != nil {
			return nil, err
		}
	}

	return signed, nil
}

// ParseDocument deserializes the document.
func ParseDocument(b []byte) (*Document, error) {
	// Parse the payload.
	d := new(Document)
	err := d.UnmarshalBinary(b)
	if err != nil {
		return nil, err
	}
	return d, nil
}

// IsDocumentWellFormed validates the document and returns a descriptive error
// iff there are any problems that invalidates the document.
func IsDocumentWellFormed(d *Document, verifiers []sign.PublicKey) error {
	// Ensure the document is well formed.
	if d.Version != DocumentVersion {
		return fmt.Errorf("Invalid Document Version: '%v'", d.Version)
	}
	if d.GenesisEpoch == 0 {
		return fmt.Errorf("Document has invalid GenesisEpoch")
	}
	if len(d.PriorSharedRandom) == 0 && d.GenesisEpoch != d.Epoch {
		return fmt.Errorf("Document has invalid PriorSharedRandom")
	}
	// If there is a SharedRandomCommit, verify the Epoch contained in
	// SharedRandomCommit matches the Epoch in the Document.
	vmap := make(map[[PublicKeyHashSize]byte]sign.PublicKey)
	for _, v := range verifiers {
		vmap[hash.Sum256From(v)] = v
	}

	for id, signedCommit := range d.SharedRandomCommit {
		verifier, ok := vmap[id]
		if !ok {
			return fmt.Errorf("Document has unknown verifier on a SharedRandomCommit")
		}
		commit, err := cert.Verify(verifier, signedCommit)
		if err != nil {
			return fmt.Errorf("Document has invalid signed SharedRandomCommit")
		}
		if len(commit) == SharedRandomLength {
			srvEpoch := binary.BigEndian.Uint64(commit[0:8])
			if srvEpoch != d.Epoch {
				return fmt.Errorf("Document with invalid Epoch in SharedRandomCommit")
			}
		} else {
			return fmt.Errorf("Document has invalid SharedRandomCommit")
		}
		// Votes and Certificates or Consensus differ in that a Consensus has a SharedRandomValue and the set of SharedRandomCommit and SharedRandomReveals that produced it; otherwise there must be only one SharedRandomCommit, and no SharedRandomReveal
		switch len(d.SharedRandomCommit) {
		case 1:
			// This Document is a Vote and must have only one SharedRandomCommit
			// and no SharedRandomReveal
			// Vote and have only one SharedRandomCommit
			if len(d.SharedRandomReveal) != 0 {
				return fmt.Errorf("Document is not a valid Vote")
			}
		default:
			// verify each reveal
			if len(d.SharedRandomReveal) != len(d.SharedRandomCommit) {
				return fmt.Errorf("Document is Malformed")
			}
			signedReveal, ok := d.SharedRandomReveal[id]
			if !ok {
				return fmt.Errorf("Document is missing a SharedRandomReveal for %x", id)
			}
			// Verify the reveal
			reveal, err := cert.Verify(verifier, signedReveal)
			if err != nil {
				return fmt.Errorf("Document has an Invalid Signature on SharedRandomReveal for %x", id)
			}

			// Verify the commit with reveal
			srv := new(SharedRandom)
			srv.SetCommit(commit)
			if !srv.Verify(reveal) {
				return fmt.Errorf("Document has an invalid Reveal for! %x", id)
			}
		}
	}
	if len(d.Topology) == 0 {
		return fmt.Errorf("Document contains no Topology")
	}
	pks := make(map[[hash.HashSize]byte]bool)
	for layer, nodes := range d.Topology {
		if len(nodes) == 0 {
			return fmt.Errorf("Document Topology layer %d contains no nodes", layer)
		}
		for _, desc := range nodes {
			if err := IsDescriptorWellFormed(desc, d.Epoch); err != nil {
				return err
			}
			pk := hash.Sum256(desc.IdentityKey)
			if _, ok := pks[pk]; ok {
				return fmt.Errorf("Document contains multiple entries for %v", desc.IdentityKey)
			}
			pks[pk] = true
		}
	}
	if len(d.GatewayNodes) == 0 {
		return fmt.Errorf("Document contains no Gateway Nodes")
	}
	if len(d.ServiceNodes) == 0 {
		return fmt.Errorf("Document contains no Service Nodes")
	}

	for _, desc := range d.GatewayNodes {
		if err := IsDescriptorWellFormed(desc, d.Epoch); err != nil {
			return err
		}
		if !desc.IsGatewayNode {
			return fmt.Errorf("Document lists %v as a Provider with desc.IsGatewayNode = %v", desc.IdentityKey, desc.IsGatewayNode)
		}
		pk := hash.Sum256(desc.IdentityKey)
		if _, ok := pks[pk]; ok {
			return fmt.Errorf("Document contains multiple entries for %v", desc.IdentityKey)
		}
		pks[pk] = true
	}

	for _, desc := range d.ServiceNodes {
		if err := IsDescriptorWellFormed(desc, d.Epoch); err != nil {
			return err
		}
		if !desc.IsServiceNode {
			return fmt.Errorf("Document lists %v as a Provider with desc.IsServiceNode = %v", desc.IdentityKey, desc.IsServiceNode)
		}
		pk := hash.Sum256(desc.IdentityKey)
		if _, ok := pks[pk]; ok {
			return fmt.Errorf("Document contains multiple entries for %v", desc.IdentityKey)
		}
		pks[pk] = true
	}

	return nil
}

// MarshalBinary implements encoding.BinaryMarshaler interface
// and wraps a Document with a cert.Certificate
func (d *Document) MarshalBinary() ([]byte, error) {
	// Serialize Document without calling this method
	d.Version = DocumentVersion
	payload, err := ccbor.Marshal((*document)(d))
	if err != nil {
		return nil, err
	}
	certified := cert.Certificate{
		Version:    cert.CertVersion,
		Expiration: d.Epoch + 5,
		KeyType:    cert.Scheme.Name(),
		Certified:  payload,
		Signatures: d.Signatures,
	}
	return certified.Marshal()
}

// UnmarshalBinary implements encoding.BinaryUnmarshaler interface
// and populates Document with detached Signatures
func (d *Document) UnmarshalBinary(data []byte) error {
	d.Signatures = make(map[[PublicKeyHashSize]byte]cert.Signature)
	certified, err := cert.GetCertified(data)
	if err != nil {
		return err
	}
	sigs, err := cert.GetSignatures(data)
	if err != nil {
		return err
	}
	if len(sigs) == 0 {
		return ErrDocumentNotSigned
	}
	for _, s := range sigs {
		d.Signatures[s.PublicKeySum256] = s
	}
	err = cbor.Unmarshal(certified, (*document)(d))
	if err != nil {
		return err
	}
	return nil
}

func (d *Document) Serialize() ([]byte, error) {
	return ccbor.Marshal((*document)(d))
}

// UnmarshalBinary implements encoding.BinaryUnmarshaler interface
// and populates Document with detached Signatures
func (d *Document) Deserialize(data []byte) error {
	d.Signatures = make(map[[PublicKeyHashSize]byte]cert.Signature)
	err := cbor.Unmarshal(data, (*document)(d))
	if err != nil {
		return err
	}
	return nil
}

// AddSignature will add a Signature over this Document if it is signed by verifier.
func (d *Document) AddSignature(verifier sign.PublicKey, signature cert.Signature) error {
	// Serialize this Document
	payload, err := d.MarshalBinary()
	if err != nil {
		return err
	}

	// if AddSignature succeeds, add the Signature to d.Signatures
	_, err = cert.AddSignature(verifier, signature, payload)
	if err != nil {
		return err
	}
	d.Signatures[hash.Sum256From(verifier)] = signature
	return nil
}

func (d *Document) Sum256() [32]byte {
	b, err := d.MarshalBinary()
	if err != nil {
		panic(err)
	}
	return blake2b.Sum256(b)
}

func init() {
	var err error
	opts := cbor.CanonicalEncOptions()
	ccbor, err = opts.EncMode()
	if err != nil {
		panic(err)
	}
}<|MERGE_RESOLUTION|>--- conflicted
+++ resolved
@@ -323,20 +323,7 @@
 	return nil, fmt.Errorf("pki: service node '%v' not found", name)
 }
 
-<<<<<<< HEAD
-func (d *Document) GetProviderKeyHash(provider string) (*[32]byte, error) {
-	desc, err := d.GetProvider(provider)
-	if err != nil {
-		return nil, err
-	}
-	key := hash.Sum256(desc.IdentityKey)
-	return &key, nil
-}
-
-// GetProviderByKeyHash returns the specific provider descriptor corresponding
-=======
 // GetGatewayByKeyHash returns the specific gateway descriptor corresponding
->>>>>>> d4ded499
 // to the specified IdentityKey hash.
 func (d *Document) GetGatewayByKeyHash(keyhash *[32]byte) (*MixDescriptor, error) {
 	for _, v := range d.GatewayNodes {
