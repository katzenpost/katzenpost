// document_test.go - Document s11n tests.
// Copyright (C) 2017  Yawning Angel, masala, David Stainton
//
// This program is free software: you can redistribute it and/or modify
// it under the terms of the GNU Affero General Public License as
// published by the Free Software Foundation, either version 3 of the
// License, or (at your option) any later version.
//
// This program is distributed in the hope that it will be useful,
// but WITHOUT ANY WARRANTY; without even the implied warranty of
// MERCHANTABILITY or FITNESS FOR A PARTICULAR PURPOSE.  See the
// GNU Affero General Public License for more details.
//
// You should have received a copy of the GNU Affero General Public License
// along with this program.  If not, see <http://www.gnu.org/licenses/>.

package pki

import (
	"bytes"
	"crypto/rand"
	"encoding/binary"
	"fmt"
	"testing"

	"github.com/stretchr/testify/require"

	"github.com/katzenpost/hpqc/kem/schemes"
	ecdh "github.com/katzenpost/hpqc/nike/x25519"
	signSchemes "github.com/katzenpost/hpqc/sign/schemes"
)

var testingSchemeName = "xwing"
var testingScheme = schemes.ByName(testingSchemeName)
var testDocumentSignatureScheme = signSchemes.ByName("Ed25519")

func genDescriptor(require *require.Assertions, idx int, isGatewayNode, isServiceNode bool) *MixDescriptor {
	d := new(MixDescriptor)
	d.Name = fmt.Sprintf("gen%d.example.net", idx)
<<<<<<< HEAD
	d.Addresses = map[Transport][]string{
		TransportTCPv4: []string{fmt.Sprintf("tcp4://192.0.2.%d:4242", idx)},
=======
	d.Addresses = map[string][]string{
		TransportTCPv4: []string{fmt.Sprintf("192.0.2.%d:4242", idx)},
>>>>>>> 5d4ba8b1
	}
	d.IsGatewayNode = isGatewayNode
	d.IsServiceNode = isServiceNode
	d.Epoch = debugTestEpoch
	d.Version = DescriptorVersion
	d.LoadWeight = 23

	identityPub, _, err := testDocumentSignatureScheme.GenerateKey()
	require.NoError(err)

	d.IdentityKey, err = identityPub.MarshalBinary()
	require.NoError(err)

	scheme := testingScheme
	linkKey, _, err := scheme.GenerateKeyPair()
	require.NoError(err)
	d.LinkKey, err = linkKey.MarshalBinary()
	require.NoError(err)
	d.MixKeys = make(map[uint64][]byte)
	for e := debugTestEpoch; e < debugTestEpoch+3; e++ {
		mPriv, err := ecdh.NewKeypair(rand.Reader)
		require.NoError(err, "[%d]: ecdh.NewKeypair()", e)
		d.MixKeys[uint64(e)] = mPriv.Public().Bytes()
	}
	if isServiceNode {
		d.Kaetzchen = make(map[string]map[string]interface{})
		d.Kaetzchen["miau"] = map[string]interface{}{
			"endpoint":  "+miau",
			"miauCount": idx,
		}
	}
	err = IsDescriptorWellFormed(d, debugTestEpoch)
	require.NoError(err, "IsDescriptorWellFormed(good)")

	return d
}

func TestDocument(t *testing.T) {
	t.Parallel()
	require := require.New(t)

	// Generate a random signing key.
	idPub, k, err := testDocumentSignatureScheme.GenerateKey()
	require.NoError(err)

	testSendRate := uint64(3)
	sharedRandomCommit := make([]byte, SharedRandomLength)
	binary.BigEndian.PutUint64(sharedRandomCommit[:8], debugTestEpoch)

	// Generate a Document.
	doc := &Document{
		Epoch:              debugTestEpoch,
		GenesisEpoch:       debugTestEpoch,
		SendRatePerMinute:  testSendRate,
		Topology:           make([][]*MixDescriptor, 3),
		Mu:                 0.42,
		MuMaxDelay:         23,
		LambdaP:            0.69,
		LambdaPMaxDelay:    17,
		SharedRandomCommit: make(map[[PublicKeyHashSize]byte][]byte),
		SharedRandomReveal: make(map[[PublicKeyHashSize]byte][]byte),
		SharedRandomValue:  make([]byte, SharedRandomValueLength),
		Version:            DocumentVersion,
		PKISignatureScheme: testDocumentSignatureScheme.Name(),
	}
	idx := 1
	for l := 0; l < 3; l++ {
		for i := 0; i < 5; i++ {
			isGatewayNode := false
			isServiceNode := false
			d := genDescriptor(require, idx, isGatewayNode, isServiceNode)
			doc.Topology[l] = append(doc.Topology[l], d)
			idx++
		}
	}
	for i := 0; i < 3; i++ {
		isGatewayNode := false
		isServiceNode := true
		d := genDescriptor(require, idx, isGatewayNode, isServiceNode)
		_, err := d.MarshalBinary()
		require.NoError(err)
		doc.GatewayNodes = append(doc.GatewayNodes, d)
		idx++
	}

	// Serialize and sign.
	signed, err := SignDocument(k, idPub, doc)
	require.NoError(err, "SignDocument()")

	// Validate and deserialize.
	ddoc, err := ParseDocument(signed)
	require.NoError(err, "ParseDocument()")
	require.Equal(doc.Epoch, ddoc.Epoch, "ParseDocument(): Epoch")
	require.Equal(doc.SendRatePerMinute, testSendRate, "ParseDocument(): SendRatePerMinute")
	require.Equal(doc.Mu, ddoc.Mu, "ParseDocument(): Mu")
	require.Equal(doc.MuMaxDelay, ddoc.MuMaxDelay, "ParseDocument(): MuMaxDelay")
	require.Equal(doc.LambdaP, ddoc.LambdaP, "ParseDocument(): LambdaP")
	require.Equal(doc.LambdaPMaxDelay, ddoc.LambdaPMaxDelay, "ParseDocument(): LambdaPMaxDelay")
	require.Equal(doc.LambdaL, ddoc.LambdaL, "ParseDocument(): LambdaL")
	require.Equal(doc.LambdaLMaxDelay, ddoc.LambdaLMaxDelay, "ParseDocument(): LambdaLMaxDelay")
	require.Equal(doc.LambdaD, ddoc.LambdaD, "ParseDocument(): LambdaD")
	require.Equal(doc.LambdaDMaxDelay, ddoc.LambdaDMaxDelay, "ParseDocument(): LambdaDMaxDelay")
	require.Equal(doc.LambdaM, ddoc.LambdaM, "ParseDocument(): LambdaM")
	require.Equal(doc.LambdaMMaxDelay, ddoc.LambdaMMaxDelay, "ParseDocument(): LambdaMMaxDelay")
	require.Equal(doc.SharedRandomValue, ddoc.SharedRandomValue, "ParseDocument(): SharedRandomValue")
	require.Equal(doc.PriorSharedRandom, ddoc.PriorSharedRandom, "ParseDocument(): PriorSharedRandom")
	require.Equal(doc.SharedRandomCommit, ddoc.SharedRandomCommit, "ParseDocument(): SharedRandomCommit")
	require.Equal(doc.SharedRandomReveal, ddoc.SharedRandomReveal, "ParseDocument(): SharedRandomReveal")
	require.Equal(doc.Version, ddoc.Version, "ParseDocument(): Version")

	// Test that marshalling doesn't mutate the document:
	// (It would have been nice to check that SignDocument was idempotent,
	// but it seems SPHINCS+ uses randomness?
	tmpDocBytes := signed
	for i := 0; i < 4; i++ {
		tmpDoc, err := ParseDocument(tmpDocBytes)
		require.Equal(nil, err)
		require.Equal(ddoc, tmpDoc)
		tmpDocBytes, err := tmpDoc.MarshalBinary()
		require.Equal(nil, err)
		require.Equal(signed, tmpDocBytes)
	}

	// check that MixDescriptors are signed correctly and can be deserialized and reserialized from the Document
	for l, layer := range ddoc.Topology {
		for i, node := range layer {
			nnode := doc.Topology[l][i] // compare the serialization of descriptors before/after
			otherDesc, err := nnode.MarshalBinary()
			require.NoError(err)
			rawDesc, err := node.MarshalBinary()
			require.NoError(err)
			require.True(bytes.Equal(otherDesc, rawDesc)) // require the serialization be the same
		}
	}

	// check that Providers are the same
	for i, provider := range ddoc.GatewayNodes {
		d, err := provider.MarshalBinary()
		require.NoError(err)
		d2, err := doc.GatewayNodes[i].MarshalBinary()
		require.NoError(err)
		require.True(bytes.Equal(d, d2))
	}
}<|MERGE_RESOLUTION|>--- conflicted
+++ resolved
@@ -37,13 +37,8 @@
 func genDescriptor(require *require.Assertions, idx int, isGatewayNode, isServiceNode bool) *MixDescriptor {
 	d := new(MixDescriptor)
 	d.Name = fmt.Sprintf("gen%d.example.net", idx)
-<<<<<<< HEAD
-	d.Addresses = map[Transport][]string{
+	d.Addresses = map[string][]string{
 		TransportTCPv4: []string{fmt.Sprintf("tcp4://192.0.2.%d:4242", idx)},
-=======
-	d.Addresses = map[string][]string{
-		TransportTCPv4: []string{fmt.Sprintf("192.0.2.%d:4242", idx)},
->>>>>>> 5d4ba8b1
 	}
 	d.IsGatewayNode = isGatewayNode
 	d.IsServiceNode = isServiceNode
