--- conflicted
+++ resolved
@@ -31,14 +31,10 @@
 	"github.com/katzenpost/katzenpost/core/cert"
 )
 
-<<<<<<< HEAD
-func genDescriptor(require *require.Assertions, idx int, provider bool) *MixDescriptor {
-=======
 var testingSchemeName = "xwing"
 var testingScheme = schemes.ByName(testingSchemeName)
 
-func genDescriptor(require *require.Assertions, idx int, provider bool) (*MixDescriptor, []byte) {
->>>>>>> 9a1bf064
+func genDescriptor(require *require.Assertions, idx int, provider bool) *MixDescriptor {
 	d := new(MixDescriptor)
 	d.Name = fmt.Sprintf("gen%d.example.net", idx)
 	d.Addresses = map[Transport][]string{
