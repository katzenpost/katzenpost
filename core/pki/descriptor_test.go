// descriptor_test.go - Descriptor s11n tests.
// Copyright (C) 2017  Yawning Angel
//
// This program is free software: you can redistribute it and/or modify
// it under the terms of the GNU Affero General Public License as
// published by the Free Software Foundation, either version 3 of the
// License, or (at your option) any later version.
//
// This program is distributed in the hope that it will be useful,
// but WITHOUT ANY WARRANTY; without even the implied warranty of
// MERCHANTABILITY or FITNESS FOR A PARTICULAR PURPOSE.  See the
// GNU Affero General Public License for more details.
//
// You should have received a copy of the GNU Affero General Public License
// along with this program.  If not, see <http://www.gnu.org/licenses/>.

package pki

import (
	"testing"

	"github.com/stretchr/testify/assert"
	"github.com/stretchr/testify/require"

	ecdh "github.com/katzenpost/hpqc/nike/x25519"
	"github.com/katzenpost/hpqc/rand"

	"github.com/katzenpost/katzenpost/core/cert"
)

const debugTestEpoch = 0xFFFFFFFF

func TestDescriptor(t *testing.T) {
	t.Parallel()
	assert := assert.New(t)
	require := require.New(t)

	d := new(MixDescriptor)
	d.Epoch = debugTestEpoch

	err := IsDescriptorWellFormed(d, debugTestEpoch)
	assert.Error(err, "IsDescriptorWellFormed(bad)")

	// Build a well formed descriptor.
	d.Name = "hydra-dominatus.example.net"
<<<<<<< HEAD
	d.Addresses = map[string][]string{
		TransportTCPv4: []string{"192.0.2.1:4242", "192.0.2.1:1234", "198.51.100.2:4567"},
		TransportTCPv6: []string{"[2001:DB8::1]:8901"},
		"torv2":        []string{"thisisanoldonion.onion:2323"},
		TransportTCP:   []string{"example.com:4242"},
=======
	d.Addresses = map[Transport][]string{
		TransportTCPv4: []string{"192.0.2.1:4242", "192.0.2.1:1234", "198.51.100.2:4567"},
		TransportTCPv6: []string{"[2001:DB8::1]:8901"},
>>>>>>> d4ded499
	}
	d.IsGatewayNode = false
	d.IsServiceNode = true
	d.LoadWeight = 23

	identityPub, identityPriv, err := cert.Scheme.GenerateKey()
	require.NoError(err)

	d.IdentityKey, err = identityPub.MarshalBinary()
	require.NoError(err)

	scheme := testingScheme
	linkKey, _, err := scheme.GenerateKeyPair()
	require.NoError(err)
	d.LinkKey, err = linkKey.MarshalBinary()
	require.NoError(err)
	d.MixKeys = make(map[uint64][]byte)
	for e := debugTestEpoch; e < debugTestEpoch+3; e++ {
		mPriv, err := ecdh.NewKeypair(rand.Reader)
		require.NoError(err, "[%d]: ecdh.NewKeypair()", e)
		blob, err := mPriv.Public().MarshalBinary()
		d.MixKeys[uint64(e)] = blob
	}
	d.Kaetzchen = make(map[string]map[string]interface{})
	d.Kaetzchen["miau"] = map[string]interface{}{
		"endpoint":  "+miau",
		"miauCount": 23,
	}
	err = IsDescriptorWellFormed(d, debugTestEpoch)
	require.NoError(err, "IsDescriptorWellFormed(good)")

	linkKey, _, err = scheme.GenerateKeyPair()
	require.NoError(err)
	d.LinkKey, err = linkKey.MarshalBinary()
	require.NoError(err)

	blob, err := d.MarshalBinary()
	require.NoError(err)

	dd := &MixDescriptor{}
	err = dd.UnmarshalBinary(blob)
	require.NoError(err)

	// Ensure the base and de-serialized descriptors match.
	assert.Equal(d.Name, dd.Name, "Name")
	assert.Equal(d.Addresses, dd.Addresses, "Addresses")
	assert.Equal(d.IsGatewayNode, dd.IsGatewayNode, "IsGatewayNode")
	assert.Equal(d.LoadWeight, dd.LoadWeight, "LoadWeight")

	assert.Equal(d.IdentityKey, dd.IdentityKey, "IdentityKey")
	assert.Equal(d.LinkKey, dd.LinkKey, "LinkKey")
	require.Equal(len(d.MixKeys), len(dd.MixKeys), "len(MixKeys)")
	for k, v := range d.MixKeys {
		vv := dd.MixKeys[k]
		require.NotNil(vv)
		require.Equal(v, vv, "MixKeys[%v]", k)
	}

	signed := &SignedUpload{
		Signature:     nil,
		MixDescriptor: d,
	}

	err = signed.Sign(identityPriv, identityPub)
	require.NoError(err)

	require.True(signed.Verify(identityPub))
}<|MERGE_RESOLUTION|>--- conflicted
+++ resolved
@@ -43,17 +43,9 @@
 
 	// Build a well formed descriptor.
 	d.Name = "hydra-dominatus.example.net"
-<<<<<<< HEAD
-	d.Addresses = map[string][]string{
-		TransportTCPv4: []string{"192.0.2.1:4242", "192.0.2.1:1234", "198.51.100.2:4567"},
-		TransportTCPv6: []string{"[2001:DB8::1]:8901"},
-		"torv2":        []string{"thisisanoldonion.onion:2323"},
-		TransportTCP:   []string{"example.com:4242"},
-=======
 	d.Addresses = map[Transport][]string{
 		TransportTCPv4: []string{"192.0.2.1:4242", "192.0.2.1:1234", "198.51.100.2:4567"},
 		TransportTCPv6: []string{"[2001:DB8::1]:8901"},
->>>>>>> d4ded499
 	}
 	d.IsGatewayNode = false
 	d.IsServiceNode = true
