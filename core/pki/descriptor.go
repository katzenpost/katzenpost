--- conflicted
+++ resolved
@@ -146,7 +146,6 @@
 		Name:               d.Name,
 		Epoch:              d.Epoch,
 		IdentityKey:        d.IdentityKey,
-		Signature:          nil,
 		LinkKey:            d.LinkKey,
 		MixKeys:            d.MixKeys,
 		Addresses:          d.Addresses,
@@ -188,164 +187,14 @@
 	return s
 }
 
-<<<<<<< HEAD
-func (d *MixDescriptor) Certificate() (*cert.Certificate, error) {
-	rawDesc, err := ccbor.Marshal((*mixdescriptor)(d))
-	if err != nil {
-		return nil, err
-	}
-	signatures := make(map[[32]byte]cert.Signature)
-	if d.Signature != nil {
-		signatures[hash.Sum256(d.IdentityKey)] = *d.Signature
-	}
-	certified := cert.Certificate{
-		Version:    cert.CertVersion,
-		Expiration: d.Epoch + 5,
-		KeyType:    cert.Scheme.Name(),
-		Certified:  rawDesc,
-		Signatures: signatures,
-	}
-	return &certified, nil
-}
-
-func (d *MixDescriptor) Verify() error {
-	c, err := d.Certificate()
-	if err != nil {
-		return err
-	}
-	rawCert, err := c.Marshal()
-	if err != nil {
-		return err
-	}
-	idPubKey, err := cert.Scheme.UnmarshalBinaryPublicKey(d.IdentityKey)
-	if err != nil {
-		return err
-	}
-	_, err = cert.Verify(idPubKey, rawCert)
-	return err
-}
-
-// UnmarshalBinary implements encoding.BinaryUnmarshaler interface
-func (d *MixDescriptor) UnmarshalBinary(data []byte) error {
-	// extract the embedded IdentityKey and verify it signs the payload
-	certified, err := cert.GetCertified(data)
-	if err != nil {
-		return err
-	}
-	sigs, _ := cert.GetSignatures(data)
-
-	// encoding type is cbor
-	err = cbor.Unmarshal(certified, (*mixdescriptor)(d))
-	if err != nil {
-		return err
-	}
-
-	if sigs != nil && len(sigs) != 0 {
-		d.Signature = &sigs[0]
-	}
-	return nil
-=======
 // UnmarshalBinary implements encoding.BinaryUnmarshaler interface
 func (d *MixDescriptor) UnmarshalBinary(data []byte) error {
 	return cbor.Unmarshal(data, (*mixdescriptor)(d))
->>>>>>> 2d3a7273
 }
 
 // MarshalBinary implmements encoding.BinaryMarshaler
 func (d *MixDescriptor) MarshalBinary() ([]byte, error) {
-<<<<<<< HEAD
-	// reconstruct a serialized certificate from the detached Signature
-	rawDesc, err := ccbor.Marshal((*mixdescriptor)(d))
-	if err != nil {
-		return nil, err
-	}
-
-	// If the descriptor was signed, add the Signature
-	signatures := make(map[[32]byte]cert.Signature)
-	if d.Signature != nil {
-		signatures[hash.Sum256(d.IdentityKey)] = *d.Signature
-	}
-	certified := cert.Certificate{
-		Version:    cert.CertVersion,
-		Expiration: d.Epoch + 5,
-		KeyType:    cert.Scheme.Name(),
-		Certified:  rawDesc,
-		Signatures: signatures,
-	}
-	data, err := certified.Marshal()
-	if err != nil {
-		panic(err)
-	}
-	return data, err
-}
-
-// SignDescriptor signs and serializes the descriptor with the provided signing
-// key.
-func SignDescriptor(signer sign.PrivateKey, verifier sign.PublicKey, desc *MixDescriptor) ([]byte, error) {
-	// Serialize the descriptor.
-	payload, err := ccbor.Marshal((*mixdescriptor)(desc))
-	if err != nil {
-		return nil, err
-	}
-
-	// Sign the descriptor. Descriptor will become valid in the next epoch, for 3 epochs.
-	epoch := desc.Epoch
-	signed, err := cert.Sign(signer, verifier, payload, epoch+5)
-	if err != nil {
-		return nil, err
-	}
-
-	// Update Signature field of desc
-	idPublic := hash.Sum256From(verifier)
-	sig, err := cert.GetSignature(idPublic[:], signed)
-	if err != nil {
-		return nil, err
-	}
-	desc.Signature = sig
-	return signed, nil
-}
-
-// VerifyDescriptor parses a self-signed MixDescriptor and returns an instance
-// of MixDescriptor or error
-func VerifyDescriptor(rawDesc []byte) (*MixDescriptor, error) {
-	// make a MixDescriptor and initialize throwaway concrete instances so
-	// that rawDesc will deserialize into the right type
-	d := new(MixDescriptor)
-	idPubKey, _, err := cert.Scheme.GenerateKey()
-	if err != nil {
-		return nil, err
-	}
-	d.IdentityKey, err = idPubKey.MarshalBinary()
-	if err != nil {
-		return nil, err
-	}
-	d.LinkKey = []byte{}
-	err = d.UnmarshalBinary(rawDesc)
-	if err != nil {
-		return nil, err
-	}
-	if d.Version != DescriptorVersion {
-		return nil, fmt.Errorf("Invalid Document Version: '%v'", d.Version)
-	}
-	err = d.Verify()
-	if err != nil {
-		return nil, err
-	}
-	return d, nil
-}
-
-// GetVerifierFromDescriptor returns a verifier for the given
-// mix descriptor certificate.
-func GetVerifierFromDescriptor(rawDesc []byte) (sign.PublicKey, error) {
-	d := new(MixDescriptor)
-	err := d.UnmarshalBinary(rawDesc)
-	if err != nil {
-		return nil, err
-	}
-	return cert.Scheme.UnmarshalBinaryPublicKey(d.IdentityKey)
-=======
 	return ccbor.Marshal((*mixdescriptor)(d))
->>>>>>> 2d3a7273
 }
 
 // IsDescriptorWellFormed validates the descriptor and returns a descriptive
