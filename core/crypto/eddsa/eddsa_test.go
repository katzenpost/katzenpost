--- conflicted
+++ resolved
@@ -67,12 +67,6 @@
 	assert.Equal(SignatureSize, len(sig), "Sign() length")
 	assert.True(pubKey.Verify(sig, msg), "Verify(sig, msg)")
 	assert.False(pubKey.Verify(sig, msg[:16]), "Verify(sig, msg[:16])")
-<<<<<<< HEAD
-=======
-
-	dhPrivKey := privKey.ToECDH()
-	dhPubKey := privKey.PublicKey().ToECDH()
-	assert.True(dhPrivKey.PublicKey().Equal(dhPubKey), "ToECDH() basic sanity")
 }
 
 func TestCheckEdDSA(t *testing.T) {
@@ -94,5 +88,4 @@
 	// and 1 was NOT the message, so that shouldn't check out:
 	verify_res = rsk.PublicKey().Verify(vector_signed[:], []byte{1})
 	assert.Equal(false, verify_res)
->>>>>>> ce56b12b
 }