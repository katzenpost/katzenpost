// config.go - Katzenpost voting authority server configuration.
// Copyright (C) 2017  Yawning Angel.
//
// This program is free software: you can redistribute it and/or modify
// it under the terms of the GNU Affero General Public License as
// published by the Free Software Foundation, either version 3 of the
// License, or (at your option) any later version.
//
// This program is distributed in the hope that it will be useful,
// but WITHOUT ANY WARRANTY; without even the implied warranty of
// MERCHANTABILITY or FITNESS FOR A PARTICULAR PURPOSE.  See the
// GNU Affero General Public License for more details.
//
// You should have received a copy of the GNU Affero General Public License
// along with this program.  If not, see <http://www.gnu.org/licenses/>.

// Package config implements the Katzenpost voting authority server
// configuration.
package config

import (
	"bytes"
	"errors"
	"fmt"
	"io"
	"os"
	"path/filepath"
	"strings"

	"github.com/BurntSushi/toml"
	"golang.org/x/net/idna"

	"github.com/katzenpost/hpqc/hash"
	"github.com/katzenpost/hpqc/kem"
	kempem "github.com/katzenpost/hpqc/kem/pem"
	"github.com/katzenpost/hpqc/kem/schemes"
	"github.com/katzenpost/hpqc/rand"
	"github.com/katzenpost/hpqc/sign"
	signpem "github.com/katzenpost/hpqc/sign/pem"
	signSchemes "github.com/katzenpost/hpqc/sign/schemes"
	"github.com/katzenpost/katzenpost/core/sphinx/geo"
	"github.com/katzenpost/katzenpost/core/utils"
)

const (
	defaultAddress          = ":62472"
	defaultLogLevel         = "NOTICE"
	defaultLayers           = 3
	defaultMinNodesPerLayer = 2
	absoluteMaxDelay        = 6 * 60 * 60 * 1000 // 6 hours.

	// rate limiting of client connections
	defaultSendRatePerMinute = 100

	// Note: These values are picked primarily for debugging and need to
	// be changed to something more suitable for a production deployment
	// at some point.
	defaultMu                   = 0.00025
	defaultMuMaxPercentile      = 0.99999
	defaultLambdaP              = 0.00025
	defaultLambdaPMaxPercentile = 0.99999
	defaultLambdaL              = 0.00025
	defaultLambdaLMaxPercentile = 0.99999
	defaultLambdaD              = 0.00025
	defaultLambdaDMaxPercentile = 0.99999
	defaultLambdaM              = 0.00025
	defaultLambdaMMaxPercentile = 0.99999

	publicKeyHashSize = 32
)

var defaultLogging = Logging{
	Disable: false,
	File:    "",
	Level:   defaultLogLevel,
}

// Logging is the authority logging configuration.
type Logging struct {
	// Disable disables logging entirely.
	Disable bool

	// File specifies the log file, if omitted stdout will be used.
	File string

	// Level specifies the log level.
	Level string
}

func (lCfg *Logging) validate() error {
	lvl := strings.ToUpper(lCfg.Level)
	switch lvl {
	case "ERROR", "WARNING", "NOTICE", "INFO", "DEBUG":
	case "":
		lCfg.Level = defaultLogLevel
	default:
		return fmt.Errorf("config: Logging: Level '%v' is invalid", lCfg.Level)
	}
	lCfg.Level = lvl // Force uppercase.
	return nil
}

// Parameters is the network parameters.
type Parameters struct {
	// SendRatePerMinute is the rate per minute.
	SendRatePerMinute uint64

	// Mu is the inverse of the mean of the exponential distribution
	// that is used to select the delay for each hop.
	Mu float64

	// MuMaxDelay sets the maximum delay for Mu.
	MuMaxDelay uint64

	// LambdaP is the inverse of the mean of the exponential distribution
	// that is used to select the delay between clients sending from their egress
	// FIFO queue or drop decoy message.
	LambdaP float64

	// LambdaPMaxDelay sets the maximum delay for LambdaP.
	LambdaPMaxDelay uint64

	// LambdaL is the inverse of the mean of the exponential distribution
	// that is used to select the delay between clients sending loop decoys.
	LambdaL float64

	// LambdaLMaxDelay sets the maximum delay for LambdaP.
	LambdaLMaxDelay uint64

	// LambdaD is the inverse of the mean of the exponential distribution
	// that is used to select the delay between clients sending deop decoys.
	LambdaD float64

	// LambdaDMaxDelay sets the maximum delay for LambdaP.
	LambdaDMaxDelay uint64

	// LambdaM is the inverse of the mean of the exponential distribution
	// that is used to select the delay between sending mix node decoys.
	LambdaM float64

	// LambdaG is the inverse of the mean of the exponential distribution
	// that is used to select the delay between sending gateway node decoys.
	//
	// WARNING: This is not used via the TOML config file; this field is only
	// used internally by the dirauth server state machine.
	LambdaG float64

	// LambdaMMaxDelay sets the maximum delay for LambdaP.
	LambdaMMaxDelay uint64

	// LambdaGMaxDelay sets the maximum delay for LambdaG.
	LambdaGMaxDelay uint64
}

func (pCfg *Parameters) validate() error {
	if pCfg.Mu < 0 {
		return fmt.Errorf("config: Parameters: Mu %v is invalid", pCfg.Mu)
	}
	if pCfg.MuMaxDelay > absoluteMaxDelay {
		return fmt.Errorf("config: Parameters: MuMaxDelay %v is out of range", pCfg.MuMaxDelay)
	}
	if pCfg.LambdaP < 0 {
		return fmt.Errorf("config: Parameters: LambdaP %v is invalid", pCfg.LambdaP)
	}
	if pCfg.LambdaPMaxDelay > absoluteMaxDelay {
		return fmt.Errorf("config: Parameters: LambdaPMaxDelay %v is out of range", pCfg.LambdaPMaxDelay)
	}
	if pCfg.LambdaL < 0 {
		return fmt.Errorf("config: Parameters: LambdaL %v is invalid", pCfg.LambdaP)
	}
	if pCfg.LambdaLMaxDelay > absoluteMaxDelay {
		return fmt.Errorf("config: Parameters: LambdaLMaxDelay %v is out of range", pCfg.LambdaPMaxDelay)
	}
	if pCfg.LambdaD < 0 {
		return fmt.Errorf("config: Parameters: LambdaD %v is invalid", pCfg.LambdaP)
	}
	if pCfg.LambdaDMaxDelay > absoluteMaxDelay {
		return fmt.Errorf("config: Parameters: LambdaDMaxDelay %v is out of range", pCfg.LambdaPMaxDelay)
	}
	if pCfg.LambdaM < 0 {
		return fmt.Errorf("config: Parameters: LambdaM %v is invalid", pCfg.LambdaP)
	}
	if pCfg.LambdaMMaxDelay > absoluteMaxDelay {
		return fmt.Errorf("config: Parameters: LambdaMMaxDelay %v is out of range", pCfg.LambdaPMaxDelay)
	}
	if pCfg.LambdaGMaxDelay > absoluteMaxDelay {
		return fmt.Errorf("config: Parameters: LambdaGMaxDelay %v is out of range", pCfg.LambdaPMaxDelay)
	}
	if pCfg.LambdaGMaxDelay == 0 {
		return errors.New("LambdaGMaxDelay must be set")
	}

	return nil
}

func (pCfg *Parameters) applyDefaults() {
	if pCfg.SendRatePerMinute == 0 {
		pCfg.SendRatePerMinute = defaultSendRatePerMinute
	}
	if pCfg.Mu == 0 {
		pCfg.Mu = defaultMu
	}
	if pCfg.MuMaxDelay == 0 {
		pCfg.MuMaxDelay = uint64(rand.ExpQuantile(pCfg.Mu, defaultMuMaxPercentile))
		if pCfg.MuMaxDelay > absoluteMaxDelay {
			pCfg.MuMaxDelay = absoluteMaxDelay
		}
	}
	if pCfg.LambdaP == 0 {
		pCfg.LambdaP = defaultLambdaP
	}
	if pCfg.LambdaPMaxDelay == 0 {
		pCfg.LambdaPMaxDelay = uint64(rand.ExpQuantile(pCfg.LambdaP, defaultLambdaPMaxPercentile))
	}
	if pCfg.LambdaL == 0 {
		pCfg.LambdaL = defaultLambdaL
	}
	if pCfg.LambdaLMaxDelay == 0 {
		pCfg.LambdaLMaxDelay = uint64(rand.ExpQuantile(pCfg.LambdaL, defaultLambdaLMaxPercentile))
	}
	if pCfg.LambdaD == 0 {
		pCfg.LambdaD = defaultLambdaD
	}
	if pCfg.LambdaDMaxDelay == 0 {
		pCfg.LambdaDMaxDelay = uint64(rand.ExpQuantile(pCfg.LambdaD, defaultLambdaDMaxPercentile))
	}
	if pCfg.LambdaM == 0 {
		pCfg.LambdaM = defaultLambdaM
	}
	if pCfg.LambdaMMaxDelay == 0 {
		pCfg.LambdaMMaxDelay = uint64(rand.ExpQuantile(pCfg.LambdaM, defaultLambdaMMaxPercentile))
	}
}

// Debug is the authority debug configuration.
type Debug struct {
	// Layers is the number of non-provider layers in the network topology.
	Layers int

	// MinNodesPerLayer is the minimum number of nodes per layer required to
	// form a valid Document.
	MinNodesPerLayer int

	// GenerateOnly halts and cleans up the server right after long term
	// key generation.
	GenerateOnly bool
}

func (dCfg *Debug) validate() error {
	if dCfg.Layers > defaultLayers {
		// This is a limitation of the Sphinx implementation.
		return fmt.Errorf("config: Debug: Layers %v exceeds maximum", dCfg.Layers)
	}
	return nil
}

func (dCfg *Debug) applyDefaults() {
	if dCfg.Layers <= 0 {
		dCfg.Layers = defaultLayers
	}
	if dCfg.MinNodesPerLayer <= 0 {
		dCfg.MinNodesPerLayer = defaultMinNodesPerLayer
	}
}

// Authority is the authority configuration for a peer.
type Authority struct {
	// Identifier is the human readable identifier for the node (eg: FQDN).
	Identifier string
	// IdentityPublicKeyPem is a string in PEM format containing
	// the public identity key key.
	IdentityPublicKey sign.PublicKey

	PKISignatureScheme string

	// LinkPublicKeyPem is string containing the PEM format of the peer's public link layer key.
	LinkPublicKey kem.PublicKey
	// WireKEMScheme is the wire protocol KEM scheme to use.
	WireKEMScheme string
	// Addresses are the IP address/port combinations that the peer authority
	// uses for the Directory Authority service.
	Addresses []string
}

// UnmarshalTOML deserializes into non-nil instances of sign.PublicKey and kem.PublicKey
func (a *Authority) UnmarshalTOML(v interface{}) error {

	data, ok := v.(map[string]interface{})
	if !ok {
		return errors.New("type assertion failed")
	}

	pkiSignatureSchemeStr, ok := data["PKISignatureScheme"].(string)
	if !ok {
		return errors.New("PKISignatureScheme failed type assertion")
	}
	pkiSignatureScheme := signSchemes.ByName(pkiSignatureSchemeStr)
	if pkiSignatureScheme == nil {
		return fmt.Errorf("pki signature scheme `%s` not found", pkiSignatureScheme)
	}
	a.PKISignatureScheme = pkiSignatureSchemeStr

	// identifier
	var err error
	a.IdentityPublicKey, _, err = pkiSignatureScheme.GenerateKey()
	if err != nil {
		return err
	}
	a.Identifier, ok = data["Identifier"].(string)
	if !ok {
		return errors.New("Authority.Identifier type assertion failed")
	}

	// identity key
	idPublicKeyString, _ := data["IdentityPublicKey"].(string)

	a.IdentityPublicKey, err = signpem.FromPublicPEMString(idPublicKeyString, pkiSignatureScheme)
	if err != nil {
		return err
	}

	// link key
	linkPublicKeyString, ok := data["LinkPublicKey"].(string)
	if !ok {
		return errors.New("type assertion failed")
	}

	kemSchemeName, ok := data["WireKEMScheme"].(string)
	if !ok {
		return errors.New("WireKEMScheme failed type assertion")
	}

	a.WireKEMScheme = kemSchemeName
	s := schemes.ByName(kemSchemeName)
	if s == nil {
		return fmt.Errorf("scheme `%s` not found", a.WireKEMScheme)
	}
	a.LinkPublicKey, err = kempem.FromPublicPEMString(linkPublicKeyString, s)
	if err != nil {
		return err
	}

	// address
	addresses := make([]string, 0)
	pos, ok := data["Addresses"]
	if !ok {
		return errors.New("map entry not found")
	}
	for _, addr := range pos.([]interface{}) {
		addresses = append(addresses, addr.(string))
	}
	a.Addresses = addresses
	return nil
}

// Validate parses and checks the Authority configuration.
func (a *Authority) Validate() error {
	if a.WireKEMScheme == "" {
		return errors.New("WireKEMScheme is not set")
	} else {
		s := schemes.ByName(a.WireKEMScheme)
		if s == nil {
			return errors.New("KEM Scheme not found")
		}
	}
	for _, v := range a.Addresses {
		if err := utils.EnsureAddrIPPort(v); err != nil {
			return fmt.Errorf("config: Authority : Address '%v' is invalid: %v", v, err)
		}
	}
	if a.IdentityPublicKey == nil {
		return fmt.Errorf("config: %v: Authority is missing Identity Key", a)
	}

	if a.LinkPublicKey == nil {
		return fmt.Errorf("config: %v: Authority is missing Link Key PEM filename", a)
	}

	return nil
}

// Node is an authority mix node or provider entry.
type Node struct {
	// Identifier is the human readable node identifier, to be set iff
	// the node is a Provider.
	Identifier string

	// IdentityPublicKeyPem is the node's public signing key also known
	// as the identity key.
	IdentityPublicKeyPem string
}

func (n *Node) validate(isProvider bool) error {
	section := "Mixes"
	if isProvider {
		section = "Providers"
		if n.Identifier == "" {
			return fmt.Errorf("config: %v: Node is missing Identifier", section)
		}
		var err error
		n.Identifier, err = idna.Lookup.ToASCII(n.Identifier)
		if err != nil {
			return fmt.Errorf("config: Failed to normalize Identifier: %v", err)
		}
	} else if n.Identifier != "" {
		return fmt.Errorf("config: %v: Node has Identifier set", section)
	}
	if n.IdentityPublicKeyPem == "" {
		return fmt.Errorf("config: %v: Node is missing IdentityPublicKeyPem", section)
	}
	return nil
}

type Server struct {
	// Identifier is the human readable identifier for the node (eg: FQDN).
	Identifier string

	// WireKEMScheme is the wire protocol KEM scheme to use.
	WireKEMScheme string

	PKISignatureScheme string

	// Addresses are the IP address/port combinations that the server will bind
	// to for incoming connections.
	Addresses []string

	// DataDir is the absolute path to the server's state files.
	DataDir string
}

// Validate parses and checks the Server configuration.
func (sCfg *Server) validate() error {
	if sCfg.WireKEMScheme == "" {
		return errors.New("WireKEMScheme was not set")
	} else {
		s := schemes.ByName(sCfg.WireKEMScheme)
		if s == nil {
			return errors.New("KEM Scheme not found")
		}
	}

	if sCfg.PKISignatureScheme == "" {
		return errors.New("PKISignatureScheme was not set")
	} else {
		s := signSchemes.ByName(sCfg.PKISignatureScheme)
		if s == nil {
			return errors.New("PKI Signature Scheme not found")
		}
	}

	if sCfg.Addresses != nil {
		for _, v := range sCfg.Addresses {
			if err := utils.EnsureAddrIPPort(v); err != nil {
				return fmt.Errorf("config: Authority: Address '%v' is invalid: %v", v, err)
			}
		}
	} else {
		// Try to guess a "suitable" external IPv4 address.  If people want
		// to do loopback testing, they can manually specify one.  If people
		// want to use IPng, they can manually specify that as well.
		addr, err := utils.GetExternalIPv4Address()
		if err != nil {
			return err
		}
		sCfg.Addresses = []string{addr.String() + defaultAddress}
	}
	if !filepath.IsAbs(sCfg.DataDir) {
		return fmt.Errorf("config: Authority: DataDir '%v' is not an absolute path", sCfg.DataDir)
	}
	return nil
}

// Config is the top level authority configuration.
type Config struct {
	Server      *Server
	Authorities []*Authority
	Logging     *Logging
	Parameters  *Parameters
	Debug       *Debug

	Mixes        []*Node
	GatewayNodes []*Node
	ServiceNodes []*Node
	Topology     *Topology

	SphinxGeometry *geo.Geometry
}

// Layer holds a slice of Nodes
type Layer struct {
	Nodes []Node
}

// Topology contains a slice of Layers, each containing a slice of Nodes
type Topology struct {
	Layers []Layer
}

// ValidateAuthorities takes as an argument the dirauth server's own public key
// and tries to find a match in the dirauth peers. Returns an error if no
// match is found. Dirauths must be their own peer.
func (cfg *Config) ValidateAuthorities(linkPubKey kem.PublicKey) error {
	linkblob1, err := linkPubKey.MarshalText()
	if err != nil {
		return err
	}
	match := false
	for i := 0; i < len(cfg.Authorities); i++ {
		linkblob, err := cfg.Authorities[i].LinkPublicKey.MarshalText()
		if err != nil {
			return err
		}
		if bytes.Equal(linkblob1, linkblob) {
			match = true
		}
	}
	if !match {
		return errors.New("Authority must be it's own peer")
	}
	return nil
}

// FixupAndValidate applies defaults to config entries and validates the
// supplied configuration.  Most people should call one of the Load variants
// instead.
func (cfg *Config) FixupAndValidate(forceGenOnly bool) error {

	if cfg.SphinxGeometry == nil {
		return errors.New("config: No SphinxGeometry block was present")
	}

	err := cfg.SphinxGeometry.Validate()
	if err != nil {
		return err
	}

	// Handle missing sections if possible.
	if cfg.Server == nil {
		return errors.New("config: No Authority block was present")
	}
	// Handle missing sections if possible.
	if cfg.Logging == nil {
		cfg.Logging = &defaultLogging
	}
	if cfg.Parameters == nil {
		cfg.Parameters = &Parameters{}
	}
	if cfg.Debug == nil {
		cfg.Debug = &Debug{}
	}

	// Validate and fixup the various sections.
	if err := cfg.Server.validate(); err != nil {
		return err
	}
	if err := cfg.Logging.validate(); err != nil {
		return err
	}
	if err := cfg.Parameters.validate(); err != nil {
		return err
	}
	if err := cfg.Debug.validate(); err != nil {
		return err
	}
	cfg.Parameters.applyDefaults()
	cfg.Debug.applyDefaults()

<<<<<<< HEAD
	pkiSignatureScheme := signSchemes.ByName(cfg.Server.PKISignatureScheme)

	allNodes := make([]*Node, 0, len(cfg.Mixes)+len(cfg.Providers))
=======
	allNodes := make([]*Node, 0, len(cfg.Mixes)+len(cfg.GatewayNodes)+len(cfg.ServiceNodes))
>>>>>>> d4ded499
	for _, v := range cfg.Mixes {
		allNodes = append(allNodes, v)
	}
	for _, v := range cfg.GatewayNodes {
		allNodes = append(allNodes, v)
	}
	for _, v := range cfg.ServiceNodes {
		allNodes = append(allNodes, v)
	}

	var identityKey sign.PublicKey

	if forceGenOnly {
		return nil
	}

	idMap := make(map[string]*Node)
	pkMap := make(map[[publicKeyHashSize]byte]*Node)
	for _, v := range allNodes {
		if _, ok := idMap[v.Identifier]; ok {
			return fmt.Errorf("config: Node: Identifier '%v' is present more than once", v.Identifier)
		}
		if err := v.validate(true); err != nil {
			return err
		}
		idMap[v.Identifier] = v

		identityKey, err = signpem.FromPublicPEMFile(filepath.Join(cfg.Server.DataDir, v.IdentityPublicKeyPem), pkiSignatureScheme)
		if err != nil {
			return err
		}

		tmp := hash.Sum256From(identityKey)
		if _, ok := pkMap[tmp]; ok {
			return fmt.Errorf("config: Nodes: IdentityPublicKeyPem '%v' is present more than once", v.IdentityPublicKeyPem)
		}
		pkMap[tmp] = v
	}

	// if our own identity is not in cfg.Authorities return error
	selfInAuthorities := false

	ourPubKeyFile := filepath.Join(cfg.Server.DataDir, "identity.public.pem")
	f, err := os.Open(ourPubKeyFile)
	if err != nil {
		return err
	}
	pemData, err := io.ReadAll(f)
	if err != nil {
		return err
	}

	ourPubKey, err := signpem.FromPublicPEMBytes(pemData, pkiSignatureScheme)
	if err != nil {
		return err
	}
	ourPubKeyHash := hash.Sum256From(ourPubKey)
	for _, auth := range cfg.Authorities {
		err := auth.Validate()
		if err != nil {
			return err
		}

		if hash.Sum256From(auth.IdentityPublicKey) == ourPubKeyHash {
			selfInAuthorities = true
		}
	}
	if !selfInAuthorities {
		return errors.New("Authorities section must contain self")
	}
	return nil
}

// Load parses and validates the provided buffer b as a config file body and
// returns the Config.
func Load(b []byte, forceGenOnly bool) (*Config, error) {
	cfg := new(Config)
	err := toml.Unmarshal(b, cfg)
	if err != nil {
		return nil, err
	}
	if err := cfg.FixupAndValidate(forceGenOnly); err != nil {
		return nil, err
	}

	if forceGenOnly {
		cfg.Debug.GenerateOnly = true
	}

	return cfg, nil
}

// LoadFile loads, parses and validates the provided file and returns the
// Config.
func LoadFile(f string, forceGenOnly bool) (*Config, error) {
	b, err := os.ReadFile(f)
	if err != nil {
		return nil, err
	}
	return Load(b, forceGenOnly)
}<|MERGE_RESOLUTION|>--- conflicted
+++ resolved
@@ -565,13 +565,9 @@
 	cfg.Parameters.applyDefaults()
 	cfg.Debug.applyDefaults()
 
-<<<<<<< HEAD
 	pkiSignatureScheme := signSchemes.ByName(cfg.Server.PKISignatureScheme)
 
 	allNodes := make([]*Node, 0, len(cfg.Mixes)+len(cfg.Providers))
-=======
-	allNodes := make([]*Node, 0, len(cfg.Mixes)+len(cfg.GatewayNodes)+len(cfg.ServiceNodes))
->>>>>>> d4ded499
 	for _, v := range cfg.Mixes {
 		allNodes = append(allNodes, v)
 	}
