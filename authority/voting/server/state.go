// state.go - Katzenpost voting authority server state.
// Copyright (C) 2017, 2018  Yawning Angel, masala and David Stainton.
//
// This program is free software: you can redistribute it and/or modify
// it under the terms of the GNU Affero General Public License as
// published by the Free Software Foundation, either version 3 of the
// License, or (at your option) any later version.
//
// This program is distributed in the hope that it will be useful,
// but WITHOUT ANY WARRANTY; without even the implied warranty of
// MERCHANTABILITY or FITNESS FOR A PARTICULAR PURPOSE.  See the
// GNU Affero General Public License for more details.
//
// You should have received a copy of the GNU Affero General Public License
// along with this program.  If not, see <http://www.gnu.org/licenses/>.

package server

import (
	"bytes"
	"context"
	"crypto/hmac"
	"encoding/base64"
	"encoding/binary"
	"encoding/gob"
	"errors"
	"fmt"
	"net"
	"net/url"
	"path/filepath"
	"sort"
	"strings"
	"sync"
	"time"

	signSchemes "github.com/katzenpost/hpqc/sign/schemes"

	bolt "go.etcd.io/bbolt"
	"golang.org/x/crypto/blake2b"
	"gopkg.in/op/go-logging.v1"

	"github.com/katzenpost/hpqc/hash"
	"github.com/katzenpost/hpqc/kem"
	"github.com/katzenpost/hpqc/kem/schemes"
	signpem "github.com/katzenpost/hpqc/sign/pem"

	"github.com/katzenpost/hpqc/rand"
	"github.com/katzenpost/hpqc/sign"
	"github.com/katzenpost/katzenpost/authority/voting/client"
	"github.com/katzenpost/katzenpost/authority/voting/server/config"
	"github.com/katzenpost/katzenpost/core/cert"
	"github.com/katzenpost/katzenpost/core/epochtime"
	"github.com/katzenpost/katzenpost/core/pki"
	"github.com/katzenpost/katzenpost/core/sphinx/constants"
	"github.com/katzenpost/katzenpost/core/sphinx/geo"
	"github.com/katzenpost/katzenpost/core/wire"
	"github.com/katzenpost/katzenpost/core/wire/commands"
	"github.com/katzenpost/katzenpost/core/worker"
	"github.com/katzenpost/katzenpost/http/common"
)

const (
	descriptorsBucket     = "descriptors"
	documentsBucket       = "documents"
	stateAcceptDescriptor = "accept_desc"
	stateAcceptVote       = "accept_vote"
	stateAcceptReveal     = "accept_reveal"
	stateAcceptCert       = "accept_cert"
	stateAcceptSignature  = "accept_signature"
	stateBootstrap        = "bootstrap"

	publicKeyHashSize = 32
)

var (
	MixPublishDeadline       = epochtime.Period / 8
	AuthorityVoteDeadline    = MixPublishDeadline + epochtime.Period/8
	AuthorityRevealDeadline  = AuthorityVoteDeadline + epochtime.Period/8
	AuthorityCertDeadline    = AuthorityRevealDeadline + epochtime.Period/8
	PublishConsensusDeadline = AuthorityCertDeadline + epochtime.Period/8
	errGone                  = errors.New("authority: Requested epoch will never get a Document")
	errNotYet                = errors.New("authority: Document is not ready yet")
	errInvalidTopology       = errors.New("authority: Invalid Topology")
)

type descriptor struct {
	desc *pki.MixDescriptor
	raw  []byte
}

type document struct {
	doc *pki.Document
	raw []byte
}

type state struct {
	sync.RWMutex
	worker.Worker

	s   *Server
	geo *geo.Geometry
	log *logging.Logger

	db *bolt.DB

	reverseHash            map[[publicKeyHashSize]byte]sign.PublicKey
	authorizedMixes        map[[publicKeyHashSize]byte]bool
	authorizedGatewayNodes map[[publicKeyHashSize]byte]string
	authorizedServiceNodes map[[publicKeyHashSize]byte]string
	authorizedAuthorities  map[[publicKeyHashSize]byte]bool
	authorityLinkKeys      map[[publicKeyHashSize]byte]kem.PublicKey
	authorityNames         map[[publicKeyHashSize]byte]string

	documents    map[uint64]*pki.Document
	myconsensus  map[uint64]*pki.Document
	descriptors  map[uint64]map[[publicKeyHashSize]byte]*pki.MixDescriptor
	votes        map[uint64]map[[publicKeyHashSize]byte]*pki.Document
	certificates map[uint64]map[[publicKeyHashSize]byte]*pki.Document
	signatures   map[uint64]map[[publicKeyHashSize]byte]*cert.Signature
	priorSRV     [][]byte
	reveals      map[uint64]map[[publicKeyHashSize]byte][]byte
	commits      map[uint64]map[[publicKeyHashSize]byte][]byte
	verifiers    map[[publicKeyHashSize]byte]sign.PublicKey

	updateCh chan interface{}

	votingEpoch  uint64
	genesisEpoch uint64
	threshold    int
	dissenters   int
	state        string
}

func (s *state) Halt() {
	s.Worker.Halt()

	// Gracefully close the persistence store.
	s.db.Sync()
	s.db.Close()
}

func (s *state) onUpdate() {
	// Non-blocking write, multiple invocations are harmless, the channel is
	// buffered, and there is a fallback timer.
	select {
	case s.updateCh <- true:
	default:
	}
}

func (s *state) worker() {
	for {
		select {
		case <-s.HaltCh():
			s.log.Debugf("authority: Terminating gracefully.")
			return
		case <-s.fsm():
			s.log.Debugf("authority: Wakeup due to voting schedule.")
		}
	}
}

func (s *state) fsm() <-chan time.Time {
	s.Lock()
	var sleep time.Duration
	epoch, elapsed, nextEpoch := epochtime.Now()
	s.log.Debugf("Current epoch %d, remaining time: %s", epoch, nextEpoch)

	switch s.state {
	case stateBootstrap:
		s.genesisEpoch = 0
		s.backgroundFetchConsensus(epoch - 1)
		s.backgroundFetchConsensus(epoch)
		if elapsed > MixPublishDeadline {
			s.log.Errorf("Too late to vote this round, sleeping until %s", nextEpoch)
			sleep = nextEpoch
			s.votingEpoch = epoch + 2
			s.state = stateBootstrap
		} else {
			s.votingEpoch = epoch + 1
			s.state = stateAcceptDescriptor
			sleep = MixPublishDeadline - elapsed
			if sleep < 0 {
				sleep = 0
			}
			s.log.Noticef("Bootstrapping for %d", s.votingEpoch)
		}
	case stateAcceptDescriptor:
		signed, err := s.getVote(s.votingEpoch)
		if err == nil {
			serialized, err := signed.MarshalBinary()
			if err == nil {
				s.sendVoteToAuthorities(serialized, s.votingEpoch)
			} else {
				s.log.Errorf("Failed to serialize certificate for epoch %v: %s", s.votingEpoch, err)
			}
		} else {
			s.log.Errorf("Failed to compute vote for epoch %v: %s", s.votingEpoch, err)
		}
		s.state = stateAcceptVote
		_, nowelapsed, _ := epochtime.Now()
		sleep = AuthorityVoteDeadline - nowelapsed
	case stateAcceptVote:
		signed := s.reveal(s.votingEpoch)
		s.sendRevealToAuthorities(signed, s.votingEpoch)
		s.state = stateAcceptReveal
		_, nowelapsed, _ := epochtime.Now()
		sleep = AuthorityRevealDeadline - nowelapsed
	case stateAcceptReveal:
		signed, err := s.getCertificate(s.votingEpoch)
		if err == nil {
			serialized, err := signed.MarshalBinary()
			if err == nil {
				s.sendCertToAuthorities(serialized, s.votingEpoch)
			} else {
				s.log.Errorf("Failed to serialize certificate for epoch %v", s.votingEpoch)
			}
		} else {
			s.log.Errorf("Failed to compute certificate for epoch %v", s.votingEpoch)
		}
		s.state = stateAcceptCert
		_, nowelapsed, _ := epochtime.Now()
		sleep = AuthorityCertDeadline - nowelapsed
	case stateAcceptCert:
		doc, err := s.getMyConsensus(s.votingEpoch)
		if err == nil {
			s.log.Noticef("my view of consensus: %x\n%s", s.identityPubKeyHash(), doc)
			// detach signature and send to authorities
			sig, ok := doc.Signatures[s.identityPubKeyHash()]
			if !ok {
				s.log.Errorf("Failed to find our signature for epoch %v", s.votingEpoch)
				s.s.fatalErrCh <- err
				break
			}
			serialized, err := sig.Marshal()
			if err != nil {
				s.log.Errorf("Failed to serialize our signature for epoch %v", s.votingEpoch)
				s.s.fatalErrCh <- err
				break
			}
			signed, err := cert.Sign(s.s.identityPrivateKey, s.s.identityPublicKey, serialized, s.votingEpoch)
			if err != nil {
				s.log.Errorf("Failed to sign our signature for epoch %v: %s", s.votingEpoch, err)
				s.s.fatalErrCh <- err
				break
			}
			s.sendSigToAuthorities(signed, s.votingEpoch)
		} else {
			s.log.Errorf("Failed to compute our view of consensus for %v with %s", s.votingEpoch, err)
		}
		s.state = stateAcceptSignature
		_, nowelapsed, _ := epochtime.Now()
		sleep = PublishConsensusDeadline - nowelapsed
	case stateAcceptSignature:
		// combine signatures over a certificate and see if we make a threshold consensus
		s.log.Noticef("Combining signatures for epoch %v", s.votingEpoch)
		_, err := s.getThresholdConsensus(s.votingEpoch)
		_, _, nextEpoch := epochtime.Now()
		if err == nil {
			s.state = stateAcceptDescriptor
			sleep = MixPublishDeadline + nextEpoch
			s.votingEpoch++
		} else {
			s.log.Error(err.Error())
			s.state = stateBootstrap
			s.votingEpoch = epoch + 2 // vote on epoch+2 in epoch+1
			sleep = nextEpoch
		}
	default:
	}
	s.pruneDocuments()
	s.log.Debugf("authority: FSM in state %v until %s", s.state, sleep)
	s.Unlock()
	return time.After(sleep)
}

func (s *state) persistDocument(epoch uint64, doc []byte) {
	if err := s.db.Update(func(tx *bolt.Tx) error {
		bkt := tx.Bucket([]byte(documentsBucket))
		return bkt.Put(epochToBytes(epoch), doc)
	}); err != nil {
		// Persistence failures are FATAL.
		s.s.fatalErrCh <- err
	}
}

// getVote produces a pki.Document using all MixDescriptors that we have seen
func (s *state) getVote(epoch uint64) (*pki.Document, error) {
	// Is there a prior consensus? If so, obtain the GenesisEpoch and prior SRV values
	if d, ok := s.documents[s.votingEpoch-1]; ok {
		s.log.Debugf("Restoring genesisEpoch %d from document cache", d.GenesisEpoch)
		s.genesisEpoch = d.GenesisEpoch
		s.priorSRV = d.PriorSharedRandom
		d.PKISignatureScheme = s.s.cfg.Server.PKISignatureScheme
	} else {
		s.log.Debugf("Setting genesisEpoch %d from votingEpoch", s.votingEpoch)
		s.genesisEpoch = s.votingEpoch
	}

	descriptors := []*pki.MixDescriptor{}
	for _, desc := range s.descriptors[epoch] {
		descriptors = append(descriptors, desc)
	}

	// vote topology is irrelevent.
	var zeros [32]byte
	vote := s.getDocument(descriptors, s.s.cfg.Parameters, zeros[:])

	// create our SharedRandom Commit
	signedCommit, err := s.doCommit(epoch)
	if err != nil {
		return nil, err
	}
	commits := make(map[[hash.HashSize]byte][]byte)
	commits[s.identityPubKeyHash()] = signedCommit
	vote.SharedRandomCommit = commits

	_, err = s.doSignDocument(s.s.identityPrivateKey, s.s.identityPublicKey, vote)
	if err != nil {
		return nil, err
	}

	s.log.Debugf("Ready to send our vote:\n%s", vote)
	// save our own vote
	if _, ok := s.votes[epoch]; !ok {
		s.votes[epoch] = make(map[[publicKeyHashSize]byte]*pki.Document)
	}
	if _, ok := s.votes[epoch][s.identityPubKeyHash()]; !ok {
		s.votes[epoch][s.identityPubKeyHash()] = vote
	} else {
		return nil, errors.New("failure: vote already present, this should never happen")
	}
	return vote, nil
}

func (s *state) doParseDocument(b []byte) (*pki.Document, error) {
	doc, err := pki.ParseDocument(b)
	return doc, err
}

func (s *state) doSignDocument(signer sign.PrivateKey, verifier sign.PublicKey, d *pki.Document) ([]byte, error) {
	signAt := time.Now()
	sig, err := pki.SignDocument(signer, verifier, d)
	s.log.Noticef("pki.SignDocument took %v", time.Since(signAt))
	return sig, err
}

// getCertificate is the same as a vote but it contains all SharedRandomCommits and SharedRandomReveals seen
func (s *state) getCertificate(epoch uint64) (*pki.Document, error) {
	if s.TryLock() {
		panic("write lock not held in getCertificate(epoch)")
	}

	mixes, params, err := s.tallyVotes(epoch)
	if err != nil {
		s.log.Warningf("No document for epoch %v, aborting!, %v", epoch, err)
		return nil, err
	}
	s.log.Debug("Mixes tallied, now making a document")
	var zeros [32]byte
	srv := zeros[:]
	certificate := s.getDocument(mixes, params, srv)
	// add the SharedRandomCommit and SharedRandomReveal that we have seen
	certificate.SharedRandomCommit = s.commits[epoch]
	certificate.SharedRandomReveal = s.reveals[epoch]
	// if there are no prior SRV values, copy the current srv twice
	if len(s.priorSRV) == 0 {
		s.priorSRV = [][]byte{srv, srv}
	} else if epoch%epochtime.WeekOfEpochs == 0 {
		// rotate the weekly epochs if it is time to do so.
		s.priorSRV = [][]byte{srv, s.priorSRV[0]}
	}
	_, err = s.doSignDocument(s.s.identityPrivateKey, s.s.identityPublicKey, certificate)
	if err != nil {
		return nil, err
	}
	err = pki.IsDocumentWellFormed(certificate, s.getVerifiers())
	if err != nil {
		return nil, err
	}
	// save our own certificate
	if _, ok := s.certificates[epoch]; !ok {
		s.certificates[epoch] = make(map[[publicKeyHashSize]byte]*pki.Document)
	}
	if _, ok := s.certificates[epoch][s.identityPubKeyHash()]; !ok {
		s.certificates[epoch][s.identityPubKeyHash()] = certificate
	} else {
		return nil, errors.New("failure: vote already present, this should never happen")
	}
	return certificate, nil
}

// getConsensus computes the final document using the computed SharedRandomValue
func (s *state) getMyConsensus(epoch uint64) (*pki.Document, error) {
	if s.TryLock() {
		panic("write lock not held in getMyConsensus(epoch)")
	}

	certificates, ok := s.certificates[epoch]
	if !ok {
		return nil, fmt.Errorf("No certificates for epoch %d", epoch)
	}

	// well this isn't going to work then is it?
	if len(certificates) < s.threshold {
		return nil, fmt.Errorf("No way to make consensus with too few votes!, only %d certificates", len(certificates))
	}

	// verify that all shared random commit and reveal are present for this epoch
	commits, reveals := s.verifyCommits(epoch)
	if len(commits) < s.threshold {
		return nil, fmt.Errorf("No way to make consensus with too few SharedRandom commits!, only %d commits", len(commits))
	}
	if len(commits) != len(reveals) {
		panic("ShouldNotBePossible")
	}

	// compute the shared random for the consensus
	srv, err := s.computeSharedRandom(epoch, commits, reveals)
	if err != nil {
		return nil, err
	}
	// if there are no prior SRV values, copy the current srv twice
	if epoch == s.genesisEpoch {
		s.priorSRV = [][]byte{srv, srv}
	} else if epoch%epochtime.WeekOfEpochs == 0 {
		// rotate the weekly epochs if it is time to do so.
		s.priorSRV = [][]byte{srv, s.priorSRV[0]}
	}
	mixes, params, err := s.tallyVotes(epoch)
	if err != nil {
		return nil, err
	}
	consensusOfOne := s.getDocument(mixes, params, srv)
	_, err = s.doSignDocument(s.s.identityPrivateKey, s.s.identityPublicKey, consensusOfOne)
	if err != nil {
		return nil, err
	}

	// save our view of the conseusus
	s.myconsensus[epoch] = consensusOfOne
	return consensusOfOne, nil
}

// getThresholdConsensus returns a *pki.Document iff a threshold consensus is reached or error
func (s *state) getThresholdConsensus(epoch uint64) (*pki.Document, error) {
	// range over the certificates we have collected and see if we can collect enough signatures to make a consensus
	if s.TryLock() {
		panic("write lock not held in getThresholdConsensus(epoch)")
	}

	ourConsensus, ok := s.myconsensus[epoch]
	if !ok {
		return nil, fmt.Errorf("We have no view of consensus!")
	}
	for pk, signature := range s.signatures[epoch] {
		s.log.Debugf("Checking signature from %x on our certificates", pk)
		v := s.reverseHash[pk]
		err := ourConsensus.AddSignature(v, *signature)
		if err != nil {
			s.log.Errorf("Failed to AddSignature from %x on our consensus: %s", pk, err)
		}
	}
	// now see if we managed to get a threshold number of signatures
	signedConsensus, err := ourConsensus.MarshalBinary()
	if err != nil {
		return nil, err
	}
	_, good, bad, err := cert.VerifyThreshold(s.getVerifiers(), s.threshold, signedConsensus)
	for _, b := range bad {
		s.log.Errorf("Consensus NOT signed by %s", s.authorityNames[hash.Sum256From(b)])
	}
	for _, g := range good {
		s.log.Noticef("Consensus signed by %s", s.authorityNames[hash.Sum256From(g)])
	}
	if err == nil {
		s.log.Noticef("Consensus made for epoch %d with %d/%d signatures: %v", epoch, len(good), len(s.verifiers), ourConsensus)
		// Persist the document to disk.
		s.persistDocument(epoch, signedConsensus)
		s.documents[epoch] = ourConsensus
		return ourConsensus, nil
	} else {
		s.log.Errorf("VerifyThreshold failed!: %s", err)
	}
	return nil, fmt.Errorf("No consensus found for epoch %d", epoch)
}

func (s *state) getVerifiers() []sign.PublicKey {
	v := make([]sign.PublicKey, len(s.verifiers))
	i := 0
	for _, val := range s.verifiers {
		v[i] = val
		i++
	}
	return v
}

func (s *state) identityPubKeyHash() [publicKeyHashSize]byte {
	return hash.Sum256From(s.s.identityPublicKey)
}

func (s *state) getDocument(descriptors []*pki.MixDescriptor, params *config.Parameters, srv []byte) *pki.Document {
	// Carve out the descriptors between providers and nodes.
	gateways := []*pki.MixDescriptor{}
	serviceNodes := []*pki.MixDescriptor{}
	nodes := []*pki.MixDescriptor{}

	for _, v := range descriptors {
		if v.IsGatewayNode {
			gateways = append(gateways, v)
		} else if v.IsServiceNode {
			serviceNodes = append(serviceNodes, v)
		} else {
			nodes = append(nodes, v)
		}
	}

	// Assign nodes to layers.
	var topology [][]*pki.MixDescriptor

	// if a static topology is specified, generate a fixed topology
	if s.s.cfg.Topology != nil {
		topology = s.generateFixedTopology(nodes, srv)
	} else {
		// We prefer to not randomize the topology if there is an existing topology to avoid
		// partitioning the client anonymity set when messages from an earlier epoch are
		// differentiable as such because of topology violations in the present epoch.

		if d, ok := s.documents[s.votingEpoch-1]; ok {
			topology = s.generateTopology(nodes, d, srv)
		} else {
			topology = s.generateRandomTopology(nodes, srv)
		}
	}

	lambdaG := computeLambdaG(s.s.cfg)
	s.log.Debugf("computed lambdaG is %f", lambdaG)

	// Build the Document.
	doc := &pki.Document{
		Epoch:              s.votingEpoch,
		GenesisEpoch:       s.genesisEpoch,
		SendRatePerMinute:  params.SendRatePerMinute,
		Mu:                 params.Mu,
		MuMaxDelay:         params.MuMaxDelay,
		LambdaP:            params.LambdaP,
		LambdaPMaxDelay:    params.LambdaPMaxDelay,
		LambdaL:            params.LambdaL,
		LambdaLMaxDelay:    params.LambdaLMaxDelay,
		LambdaD:            params.LambdaD,
		LambdaDMaxDelay:    params.LambdaDMaxDelay,
		LambdaM:            params.LambdaM,
		LambdaMMaxDelay:    params.LambdaMMaxDelay,
		LambdaG:            lambdaG,
		LambdaGMaxDelay:    params.LambdaGMaxDelay,
		Topology:           topology,
		GatewayNodes:       gateways,
		ServiceNodes:       serviceNodes,
		SharedRandomValue:  srv,
		PriorSharedRandom:  s.priorSRV,
		SphinxGeometryHash: s.geo.Hash(),
		PKISignatureScheme: s.s.cfg.Server.PKISignatureScheme,
	}
	return doc
}

func (s *state) hasEnoughDescriptors(m map[[publicKeyHashSize]byte]*pki.MixDescriptor) bool {
	// A Document will be generated iff there are at least:
	//
	//  * Debug.Layers * Debug.MinNodesPerLayer nodes.
	//  * One gateway.
	//  * One service node.
	//
	// Otherwise, it's pointless to generate a unusable document.
	nrGateways := 0
	nrServiceNodes := 0
	for _, v := range m {
		if v.IsGatewayNode {
			nrGateways++
		}
		if v.IsServiceNode {
			nrServiceNodes++
		}

	}
	nrNodes := len(m) - nrGateways - nrServiceNodes

	minNodes := s.s.cfg.Debug.Layers * s.s.cfg.Debug.MinNodesPerLayer
	return (nrGateways > 0) && (nrServiceNodes > 0) && (nrNodes >= minNodes)
}

func (s *state) verifyCommits(epoch uint64) (map[[publicKeyHashSize]byte][]byte, map[[publicKeyHashSize]byte][]byte) {
	if s.TryLock() {
		panic("write lock not held in verifyCommits(epoch)")
	}

	// check that each authority presented the same commit to every other authority
	badnodes := make(map[[publicKeyHashSize]byte]bool)
	comitted := make(map[[publicKeyHashSize]byte][]byte)
	revealed := make(map[[publicKeyHashSize]byte][]byte)

	// verify that each authority only submitted one commit value to all the authorities
	for pk, certificate := range s.certificates[epoch] {
		// skip badnodes
		if _, ok := badnodes[pk]; ok {
			continue
		}
		for pk2, signedCommit := range certificate.SharedRandomCommit {
			// skip badnodes
			if _, ok := badnodes[pk2]; ok {
				continue
			}
			// verify that pk2 is authorized
			v, ok := s.reverseHash[pk2]
			if !ok {
				s.log.Errorf("Commit from invaid peer %x in certificate from %s", pk2, s.authorityNames[pk])
				badnodes[pk] = true
				break
			}
			// verify that the allged commit is signed by pk2
			commit, err := cert.Verify(v, signedCommit)
			if err != nil {
				// pk didn't validate commit in its certificate!
				badnodes[pk] = true
<<<<<<< HEAD
				s.log.Errorf("Invalid signature over commit from %x in certificate from %x, rejecting %x from consensus", pk2, pk, pk)
=======
				s.log.Errorf("Invalid signature over commit from %s in certificate from %s, rejecting %s from consensus", s.authorityNames[pk2], s.authorityNames[pk], s.authorityNames[pk])
>>>>>>> 1811d8f8
				// do not bother checking any more of pk's SharedRandomCommits
				break
			}
			// verify that the commit is accompanied by a reaveal
			signedReveal, ok := certificate.SharedRandomReveal[pk2]
			if !ok {
				s.log.Errorf("Certificate from %s has Commit for %s but not Reveal", s.authorityNames[pk], s.authorityNames[pk2])
				badnodes[pk] = true
				// do not bother checking any more of pk's SharedRandomCommits
				break
			}
			// verify that the alleged reveal is signed by pk2
			reveal, err := cert.Verify(v, signedReveal)
			if err != nil {
				s.log.Errorf("Reveal in certificate from %s has invalid signature on reveal from %s", s.authorityNames[pk], s.authorityNames[pk2])
				badnodes[pk] = true
				// do not bother checking any more of pk's SharedRandomCommits
				break
			}
			srv := new(pki.SharedRandom)
			srv.SetCommit(commit)
			// verify that the SharedRandom is for the correct epoch
			if srv.GetEpoch() != epoch {
				s.log.Errorf("SharedRandomCommit in certificate from %s contains bad Epoch from %s", s.authorityNames[pk], s.authorityNames[pk2])
				badnodes[pk] = true
				badnodes[pk2] = true
				// do not bother checking any more of pk's SharedRandomCommits
				break
			}

			// verify that the commit is validate by the revealed value
			if !srv.Verify(reveal) {
				s.log.Errorf("Reveal in certificate from %s has invalid reveal from %s", s.authorityNames[pk], s.authorityNames[pk2])
				// pk should have validated the Reveal, and pk2 signed an invalid Reveal
				badnodes[pk] = true
				badnodes[pk2] = true
				break
			}
			// see if we saw a different commit from pk2
			signedCommit2, ok := comitted[pk2]
			if ok {
				// check that the commits were the same
				if !bytes.Equal(signedCommit, signedCommit2) {
					s.log.Errorf("%s submitted commit %x to %s and previously submitted %x", s.authorityNames[pk2], signedCommit[:32], s.authorityNames[pk], signedCommit2[:32])
					badnodes[pk2] = true
				}
			} else {
				// first time we saw a commit from pk2
				comitted[pk2] = signedCommit
			}
			// see if we saw a different reveal from pk2
			signedReveal2, ok := revealed[pk2]
			if ok {
				if !bytes.Equal(signedReveal, signedReveal2) {
					s.log.Errorf("%s submitted commit %x to %s and previously submitted %x", s.authorityNames[pk2], signedReveal, s.authorityNames[pk], signedReveal2)
					badnodes[pk2] = true
				}
			} else {
				revealed[pk2] = signedReveal
			}
		}
	}
	// ensure we have enough commits to make a threshold consensus
	for pk, _ := range badnodes {
		s.log.Warningf("Found bad node %s", s.authorityNames[pk])
		delete(comitted, pk)
		delete(revealed, pk)
	}
	return comitted, revealed
}

// IsPeerValid authenticates the remote peer's credentials
// for our link layer wire protocol as specified by
// the PeerAuthenticator interface in core/wire/session.go
func (s *state) IsPeerValid(creds *wire.PeerCredentials) bool {
	var ad [publicKeyHashSize]byte
	copy(ad[:], creds.AdditionalData[:publicKeyHashSize])
	_, ok := s.authorizedAuthorities[ad]
	if ok {
		return true
	}
	return false
}

func (s *state) sendCommandToPeer(peer *config.Authority, cmd commands.Command) (commands.Command, error) {
	var conn net.Conn
	var err error
	for i, a := range peer.Addresses {
		u, err := url.Parse(a)
		if err != nil {
			continue
		}
		defaultDialer := &net.Dialer{}
		conn, err = common.DialURL(u, context.Background(), defaultDialer.DialContext)
		if err == nil {
			break
		}
		if i == len(peer.Addresses)-1 {
			return nil, err
		}
	}
	defer conn.Close()
	s.s.Add(1)
	defer s.s.Done()
	identityHash := hash.Sum256From(s.s.identityPublicKey)

	kemscheme := schemes.ByName(s.s.cfg.Server.WireKEMScheme)
	if kemscheme == nil {
		panic("kem scheme not found in registry")
	}

	cfg := &wire.SessionConfig{
		KEMScheme:         kemscheme,
		Geometry:          s.geo,
		Authenticator:     s,
		AdditionalData:    identityHash[:],
		AuthenticationKey: s.s.linkKey,
		RandomReader:      rand.Reader,
	}
	session, err := wire.NewPKISession(cfg, true)
	if err != nil {
		return nil, err
	}
	defer session.Close()

	if err = session.Initialize(conn); err != nil {
		return nil, err
	}
	err = session.SendCommand(cmd)
	if err != nil {
		return nil, err
	}
	resp, err := session.RecvCommand()
	if err != nil {
		return nil, err
	}
	return resp, nil
}

// sendCommitToAuthorities sends our cert to all Directory Authorities
func (s *state) sendCertToAuthorities(cert []byte, epoch uint64) {
	if s.TryLock() {
		panic("write lock not held in sendCertToAuthorities(cert, epoch)")
	}

	s.log.Noticef("Sending Certificate for epoch %v, to all Directory Authorities.", epoch)
	cmd := &commands.Cert{
		Epoch:     epoch,
		PublicKey: s.s.IdentityKey(),
		Payload:   cert,
	}

	for _, peer := range s.s.cfg.Authorities {
		peer := peer
		if peer.IdentityPublicKey.Equal(s.s.identityPublicKey) {
			continue // skip self
		}
		go func() {
			s.log.Noticef("Sending cert to %s", peer.Identifier)
			resp, err := s.sendCommandToPeer(peer, cmd)
			if err != nil {
				s.log.Error("Failed to send cert to %s", peer.Identifier)
				return
			}
			r, ok := resp.(*commands.CertStatus)
			if !ok {
				s.log.Warningf("Cert response resulted in unexpected reply: %T", resp)
				return
			}
			switch r.ErrorCode {
			case commands.CertOk:
				s.log.Notice("Cert submitted to %s", peer.Identifier)
			case commands.CertTooLate:
				s.log.Warningf("Cert rejected with CertTooLate by %s", peer.Identifier)
			case commands.CertTooEarly:
				s.log.Warningf("Cert rejected with CertTooEarly by %s", peer.Identifier)
			case commands.CertAlreadyReceived:
				s.log.Warningf("Cert rejected with CertAlreadyReceived by %s", peer.Identifier)
			case commands.CertNotAuthorized:
				s.log.Warningf("Cert rejected with CertNotAuthoritzed by %s", peer.Identifier)
			case commands.CertNotSigned:
				s.log.Warningf("Cert rejected with CertNotSigned by %s", peer.Identifier)
			default:
				s.log.Warningf("Cert rejected with unknown error code received by %s", peer.Identifier)
			}
		}()
	}
}

// sendVoteToAuthorities sends s.descriptors[epoch] to all Directory Authorities
func (s *state) sendVoteToAuthorities(vote []byte, epoch uint64) {
	if s.TryLock() {
		panic("write lock not held in sendVoteToAuthorities(vote, epoch)")
	}

	s.log.Noticef("Sending Vote for epoch %v, to all Directory Authorities.", epoch)

	cmd := &commands.Vote{
		Epoch:     epoch,
		PublicKey: s.s.IdentityKey(),
		Payload:   vote,
	}

	for _, peer := range s.s.cfg.Authorities {
		peer := peer
		if peer.IdentityPublicKey.Equal(s.s.identityPublicKey) {
			continue // skip self
		}
		go func() {
			s.log.Noticef("Sending Vote to %s", peer.Identifier)
			resp, err := s.sendCommandToPeer(peer, cmd)
			if err != nil {
				s.log.Error("Failed to send vote to %s: %s", peer.Identifier, err)
				return
			}
			r, ok := resp.(*commands.VoteStatus)
			if !ok {
				s.log.Warningf("Vote response resulted in unexpected reply: %T", resp)
				return
			}
			switch r.ErrorCode {
			case commands.VoteOk:
				s.log.Notice("Vote submitted to %s", peer.Identifier)
			case commands.VoteTooLate:
				s.log.Warningf("Vote rejected with VoteTooLate by %s", peer.Identifier)
			case commands.VoteTooEarly:
				s.log.Warningf("Vote rejected with VoteTooEarly by %s", peer.Identifier)
			default:
				s.log.Warningf("Vote rejected with unknown error code received by %s", peer.Identifier)
			}
		}()
	}
}

// sendRevealToAuthorities sends a Shared Random Reveal command to
// all Directory Authorities
func (s *state) sendRevealToAuthorities(reveal []byte, epoch uint64) {
	s.log.Noticef("Sending Shared Random Reveal for epoch %v, to all Directory Authorities.", epoch)

	cmd := &commands.Reveal{
		Epoch:     epoch,
		PublicKey: s.s.IdentityKey(),
		Payload:   reveal,
	}
	for _, peer := range s.s.cfg.Authorities {
		peer := peer
		if peer.IdentityPublicKey.Equal(s.s.identityPublicKey) {
			continue // skip self
		}
		go func() {
			s.log.Noticef("Sending Reveal to %s", peer.Identifier)
			resp, err := s.sendCommandToPeer(peer, cmd)
			if err != nil {
				s.log.Error("Failed to send reveal to %s: %s", peer.Identifier, err)
				return
			}
			r, ok := resp.(*commands.RevealStatus)
			if !ok {
				s.log.Error("Reveal response resulted in unexpected reply: %T", resp)
				return
			}
			switch r.ErrorCode {
			case commands.RevealOk:
				s.log.Notice("Reveal submitted to %s", peer.Identifier)
			case commands.RevealTooLate:
				s.log.Warningf("Reveal rejected with RevealTooLate by %s", peer.Identifier)
			case commands.RevealTooEarly:
				s.log.Warningf("Reveal rejected with RevealTooEarly by %s", peer.Identifier)
			case commands.RevealAlreadyReceived:
				s.log.Warningf("Reveal rejected with RevealAlreadyReceived by %s", peer.Identifier)
			case commands.RevealNotAuthorized:
				s.log.Warningf("Reveal rejected with RevealNotAuthoritzed by %s", peer.Identifier)
			case commands.RevealNotSigned:
				s.log.Warningf("Reveal rejected with RevealNotSigned by %s", peer.Identifier)
			default:
				s.log.Warningf("reveal rejected with unknown error code received by %s", peer.Identifier)
			}
		}()
	}
}

func (s *state) sendSigToAuthorities(sig []byte, epoch uint64) {
	if s.TryLock() {
		panic("write lock not held in sendSigToAuthorities(sig, epoch)")
	}

	s.log.Noticef("Sending Signature for epoch %v, to all Directory Authorities.", epoch)

	cmd := &commands.Sig{
		Epoch:     epoch,
		PublicKey: s.s.IdentityKey(),
		Payload:   sig,
	}

	for _, peer := range s.s.cfg.Authorities {
		peer := peer
		if peer.IdentityPublicKey.Equal(s.s.identityPublicKey) {
			continue // skip self
		}
		go func() {
			s.log.Noticef("Sending Signature to %s", peer.Identifier)
			resp, err := s.sendCommandToPeer(peer, cmd)
			if err != nil {
				s.log.Error("Failed to send Signature to %s", peer.Identifier)
				return
			}
			r, ok := resp.(*commands.SigStatus)
			if !ok {
				s.log.Warningf("Signature resulted in unexpected reply: %T", resp)
				return
			}
			switch r.ErrorCode {
			case commands.SigOk:
				s.log.Notice("Signature submitted to %s", peer.Identifier)
			case commands.SigTooLate:
				s.log.Warningf("Signature rejected with SigTooLate by %s", peer.Identifier)
			case commands.SigTooEarly:
				s.log.Warningf("Signature rejected with SigTooEarly by %s", peer.Identifier)
			default:
				s.log.Warningf("Signature rejected with unknown error code received by %s", peer.Identifier)
			}
		}()
	}
}

func (s *state) tallyVotes(epoch uint64) ([]*pki.MixDescriptor, *config.Parameters, error) {
	if s.TryLock() {
		panic("write lock not held in tallyVotes(epoch)")
	}

	_, ok := s.votes[epoch]
	if !ok {
		return nil, nil, fmt.Errorf("no votes for epoch %v", epoch)
	}
	if len(s.votes[epoch]) < s.threshold {
		return nil, nil, fmt.Errorf("not enough votes for epoch %v", epoch)
	}

	nodes := make([]*pki.MixDescriptor, 0)
	mixTally := make(map[string][]*pki.Document)
	mixParams := make(map[string][]*pki.Document)
	for id, vote := range s.votes[epoch] {
		// serialize the vote parameters and tally these as well.
		params := &config.Parameters{
			SendRatePerMinute: vote.SendRatePerMinute,
			Mu:                vote.Mu,
			MuMaxDelay:        vote.MuMaxDelay,
			LambdaP:           vote.LambdaP,
			LambdaPMaxDelay:   vote.LambdaPMaxDelay,
			LambdaL:           vote.LambdaL,
			LambdaLMaxDelay:   vote.LambdaLMaxDelay,
			LambdaD:           vote.LambdaD,
			LambdaDMaxDelay:   vote.LambdaDMaxDelay,
			LambdaM:           vote.LambdaM,
			LambdaMMaxDelay:   vote.LambdaMMaxDelay,
			LambdaG:           computeLambdaG(s.s.cfg),
			LambdaGMaxDelay:   vote.LambdaGMaxDelay,
		}
		b := bytes.Buffer{}
		e := gob.NewEncoder(&b)
		err := e.Encode(params)
		if err != nil {
			s.log.Errorf("Skipping vote from Authority %s whose MixParameters failed to encode?! %v", s.authorityNames[id], err)
			continue
		}
		bs := b.String()
		if _, ok := mixParams[bs]; !ok {
			mixParams[bs] = make([]*pki.Document, 0)
		}
		mixParams[bs] = append(mixParams[bs], vote)

		// include edge nodes in the tally.
		for _, desc := range vote.GatewayNodes {
			rawDesc, err := desc.MarshalBinary()
			if err != nil {
				s.log.Errorf("Skipping vote from Authority %s whose MixDescriptor failed to encode?! %v", s.authorityNames[id], err)
				continue
			}
			k := string(rawDesc)
			if _, ok := mixTally[k]; !ok {
				mixTally[k] = make([]*pki.Document, 0)
			}
			mixTally[k] = append(mixTally[k], vote)
		}
		for _, desc := range vote.ServiceNodes {
			rawDesc, err := desc.MarshalBinary()
			if err != nil {
				s.log.Errorf("Skipping vote from Authority %s whose MixDescriptor failed to encode?! %v", s.authorityNames[id], err)
				continue
			}
			k := string(rawDesc)
			if _, ok := mixTally[k]; !ok {
				mixTally[k] = make([]*pki.Document, 0)
			}
			mixTally[k] = append(mixTally[k], vote)
		}
		// include the rest of the mixes in the tally.
		for _, l := range vote.Topology {
			for _, desc := range l {
				rawDesc, err := desc.MarshalBinary()
				if err != nil {
					s.log.Errorf("Skipping vote from Authority %s whose MixDescriptor failed to encode?! %v", s.authorityNames[id], err)
					continue
				}

				k := string(rawDesc)
				if _, ok := mixTally[k]; !ok {
					mixTally[k] = make([]*pki.Document, 0)
				}
				mixTally[k] = append(mixTally[k], vote)
			}
		}
	}
	// include mixes that have a threshold of votes
	for rawDesc, votes := range mixTally {
		if len(votes) >= s.threshold {
			// this shouldn't fail as the descriptors have already been verified
			desc := new(pki.MixDescriptor)
			err := desc.UnmarshalBinary([]byte(rawDesc))
			if err != nil {
				return nil, nil, err
			}
			// only add nodes we have authorized
			if s.isDescriptorAuthorized(desc) {
				nodes = append(nodes, desc)
			}
		}
	}
	// include parameters that have a threshold of votes
	for bs, votes := range mixParams {
		params := &config.Parameters{}
		d := gob.NewDecoder(strings.NewReader(bs))
		if err := d.Decode(params); err != nil {
			s.log.Errorf("tallyVotes: failed to decode params: err=%v: bs=%v", err, bs)
			continue
		}

		if len(votes) >= s.threshold {
			sortNodesByPublicKey(nodes)
			// successful tally
			return nodes, params, nil
		} else if len(votes) >= s.dissenters {
			s.log.Errorf("tallyVotes: failed threshold with params: %v", params)
			continue
		}

	}
	return nil, nil, errors.New("consensus failure (mixParams empty)")
}

func (s *state) computeSharedRandom(epoch uint64, commits map[[publicKeyHashSize]byte][]byte, reveals map[[publicKeyHashSize]byte][]byte) ([]byte, error) {
	if len(commits) < s.threshold {
		s.log.Errorf("Insufficient commits for epoch %d to make consensus", epoch)
		for id, _ := range commits {
			s.log.Errorf("Have commits for epoch %d from %x", epoch, id)
		}
		return nil, errors.New("Insuffiient commits to make threshold vote")
	}
	type Reveal struct {
		PublicKey [publicKeyHashSize]byte
		Digest    []byte
	}
	sortedreveals := make([]Reveal, 0, len(reveals))
	for pk, srr := range reveals {
		digest, err := cert.GetCertified(srr)
		if err != nil {
			return nil, err
		}
		sortedreveals = append(sortedreveals, Reveal{PublicKey: pk, Digest: digest})
	}
	srv, err := blake2b.New256(nil)
	if err != nil {
		panic(err)
	}

	srv.Write([]byte("shared-random"))
	srv.Write(epochToBytes(epoch))

	sort.Slice(sortedreveals, func(i, j int) bool {
		return string(sortedreveals[i].Digest) > string(sortedreveals[j].Digest)
	})

	for _, reveal := range sortedreveals {
		srv.Write(reveal.PublicKey[:])
		srv.Write(reveal.Digest)
	}
	// XXX: Tor also hashes in the previous srv or 32 bytes of 0x00
	//      How do we bootstrap a new authority?
	zeros := make([]byte, 32)
	if vot, ok := s.documents[s.votingEpoch-1]; ok {
		srv.Write(vot.SharedRandomValue)
	} else {
		srv.Write(zeros)
	}
	return srv.Sum(nil), nil
}

func (s *state) generateTopology(nodeList []*pki.MixDescriptor, doc *pki.Document, srv []byte) [][]*pki.MixDescriptor {
	s.log.Debugf("Generating mix topology.")

	nodeMap := make(map[[constants.NodeIDLength]byte]*pki.MixDescriptor)
	for _, v := range nodeList {
		id := hash.Sum256(v.IdentityKey)
		nodeMap[id] = v
	}

	// TODO: consider strategies for balancing topology? Should this happen automatically?
	//       the current strategy will rebalance by limiting the number of nodes that are
	//       (re)inserted at each layer and placing these nodes into another layer.

	// Since there is an existing network topology, use that as the basis for
	// generating the mix topology such that the number of nodes per layer is
	// approximately equal, and as many nodes as possible retain their existing
	// layer assignment to minimise network churn.
	// The srv is used, when available, to ensure the ordering of new nodes
	// is deterministic between authorities
	rng, err := rand.NewDeterministicRandReader(srv[:])
	if err != nil {
		s.log.Errorf("DeterministicRandReader() failed to initialize: %v", err)
		s.s.fatalErrCh <- err
	}
	targetNodesPerLayer := len(nodeList) / s.s.cfg.Debug.Layers
	topology := make([][]*pki.MixDescriptor, s.s.cfg.Debug.Layers)

	// Assign nodes that still exist up to the target size.
	for layer, nodes := range doc.Topology {
		nodeIndexes := rng.Perm(len(nodes))

		for _, idx := range nodeIndexes {
			if len(topology[layer]) >= targetNodesPerLayer {
				break
			}

			id := hash.Sum256(nodes[idx].IdentityKey)
			if n, ok := nodeMap[id]; ok {
				// There is a new descriptor with the same identity key,
				// as an existing descriptor in the previous document,
				// so preserve the layering.
				topology[layer] = append(topology[layer], n)
				delete(nodeMap, id)
			}
		}
	}

	// Flatten the map containing the nodes pending assignment.
	toAssign := make([]*pki.MixDescriptor, 0, len(nodeMap))
	for _, n := range nodeMap {
		toAssign = append(toAssign, n)
	}
	// must sort toAssign by ID!
	sortNodesByPublicKey(toAssign)

	assignIndexes := rng.Perm(len(toAssign))

	// Fill out any layers that are under the target size, by
	// randomly assigning from the pending list.
	idx := 0
	for layer := range doc.Topology {
		for len(topology[layer]) < targetNodesPerLayer {
			n := toAssign[assignIndexes[idx]]
			topology[layer] = append(topology[layer], n)
			idx++
		}
	}

	// Assign the remaining nodes.
	for layer := 0; idx < len(assignIndexes); idx++ {
		n := toAssign[assignIndexes[idx]]
		topology[layer] = append(topology[layer], n)
		layer++
		layer = layer % len(topology)
	}

	return topology
}

// generateFixedTopology returns an array of layers, which are an array of raw descriptors
// topology is represented as an array of arrays where the contents are the raw descriptors
// because a mix that does not submit a descriptor must not be in the consensus, the topology section must be populated at runtime and checked for sanity before a consensus is made
func (s *state) generateFixedTopology(nodes []*pki.MixDescriptor, srv []byte) [][]*pki.MixDescriptor {
	nodeMap := make(map[[constants.NodeIDLength]byte]*pki.MixDescriptor)
	// collect all of the identity keys from the current set of descriptors
	for _, v := range nodes {
		id := hash.Sum256(v.IdentityKey)
		nodeMap[id] = v
	}

	pkiSignatureScheme := signSchemes.ByName(s.s.cfg.Server.PKISignatureScheme)

	// range over the keys in the configuration file and collect the descriptors for each layer
	topology := make([][]*pki.MixDescriptor, len(s.s.cfg.Topology.Layers))
	for strata, layer := range s.s.cfg.Topology.Layers {
		for _, node := range layer.Nodes {

			var identityPublicKey sign.PublicKey
			var err error
			if filepath.IsAbs(node.IdentityPublicKeyPem) {
				identityPublicKey, err = signpem.FromPublicPEMFile(node.IdentityPublicKeyPem, pkiSignatureScheme)
				if err != nil {
					panic(err)
				}
			} else {
				pemFilePath := filepath.Join(s.s.cfg.Server.DataDir, node.IdentityPublicKeyPem)
				identityPublicKey, err = signpem.FromPublicPEMFile(pemFilePath, pkiSignatureScheme)
				if err != nil {
					panic(err)
				}
			}

			id := hash.Sum256From(identityPublicKey)

			// if the listed node is in the current descriptor set, place it in the layer
			if n, ok := nodeMap[id]; ok {
				topology[strata] = append(topology[strata], n)
			}
		}
	}
	return topology
}

func (s *state) generateRandomTopology(nodes []*pki.MixDescriptor, srv []byte) [][]*pki.MixDescriptor {
	s.log.Debugf("Generating random mix topology.")

	// If there is no node history in the form of a previous consensus,
	// then the simplest thing to do is to randomly assign nodes to the
	// various layers.

	if len(srv) != 32 {
		err := errors.New("SharedRandomValue too short")
		s.log.Errorf("srv: %s", srv)
		s.s.fatalErrCh <- err
	}
	rng, err := rand.NewDeterministicRandReader(srv[:])
	if err != nil {
		s.log.Errorf("DeterministicRandReader() failed to initialize: %v", err)
		s.s.fatalErrCh <- err
	}

	nodeIndexes := rng.Perm(len(nodes))
	topology := make([][]*pki.MixDescriptor, s.s.cfg.Debug.Layers)
	for idx, layer := 0, 0; idx < len(nodes); idx++ {
		n := nodes[nodeIndexes[idx]]
		topology[layer] = append(topology[layer], n)
		layer++
		layer = layer % len(topology)
	}

	return topology
}

func (s *state) pruneDocuments() {
	if s.TryLock() {
		panic("write lock not held in pruneDocuments()")
	}

	// Looking a bit into the past is probably ok, if more past documents
	// need to be accessible, then methods that query the DB could always
	// be added.
	const preserveForPastEpochs = 3

	now, _, _ := epochtime.Now()
	cmpEpoch := now - preserveForPastEpochs

	for e := range s.documents {
		if e < cmpEpoch {
			delete(s.documents, e)
		}
	}
	for e := range s.descriptors {
		if e < cmpEpoch {
			delete(s.descriptors, e)
		}
	}
	for e := range s.votes {
		if e < cmpEpoch {
			delete(s.votes, e)
		}
	}
	for e := range s.certificates {
		if e < cmpEpoch {
			delete(s.certificates, e)
		}
	}
	for e := range s.myconsensus {
		if e < cmpEpoch {
			delete(s.myconsensus, e)
		}
	}
}

func (s *state) isDescriptorAuthorized(desc *pki.MixDescriptor) bool {
	pk := hash.Sum256(desc.IdentityKey)
	if !desc.IsGatewayNode && !desc.IsServiceNode {
		return s.authorizedMixes[pk]
	}
	if desc.IsGatewayNode {
		name, ok := s.authorizedGatewayNodes[pk]
		if !ok {
			return false
		}
		return name == desc.Name
	}
	if desc.IsServiceNode {
		name, ok := s.authorizedServiceNodes[pk]
		if !ok {
			return false
		}
		return name == desc.Name
	}
	panic("impossible")
}

func (s *state) dupSig(sig commands.Sig) bool {
	if _, ok := s.signatures[s.votingEpoch][hash.Sum256From(sig.PublicKey)]; ok {
		return true
	}
	return false
}

func (s *state) dupVote(vote commands.Vote) bool {
	if _, ok := s.votes[s.votingEpoch][hash.Sum256From(vote.PublicKey)]; ok {
		return true
	}
	return false
}

// a certificate is a vote that has a full set of sharedrandom commit and reveals as seen by the peer
func (s *state) onCertUpload(certificate *commands.Cert) commands.Command {
	s.Lock()
	defer s.Unlock()
	resp := commands.CertStatus{}
	pk := hash.Sum256From(certificate.PublicKey)

	// if not authorized
	_, ok := s.authorizedAuthorities[pk]
	if !ok {
		s.log.Error("Voter not authorized.")
		resp.ErrorCode = commands.CertNotAuthorized
		return &resp
	}

	// XXX: this ought to use state, to prevent out-of-order protocol events, in case
	// we have any bugs in our implmementation
	if certificate.Epoch < s.votingEpoch {
		s.log.Errorf("Certificate from %s received too early: %d < %d", s.authorityNames[pk], certificate.Epoch, s.votingEpoch)
		resp.ErrorCode = commands.CertTooEarly
		return &resp
	}
	if certificate.Epoch > s.votingEpoch {
		s.log.Errorf("Certificate from %s too late: %d > %d", s.authorityNames[pk], certificate.Epoch, s.votingEpoch)
		resp.ErrorCode = commands.CertTooLate
		return &resp
	}

	// ensure certificate.PublicKey verifies the payload (ie Vote has a signature from this peer)
	_, err := cert.Verify(certificate.PublicKey, certificate.Payload)
	if err != nil {
		s.log.Error("Certificate from %s failed to verify.", s.authorityNames[pk])
		resp.ErrorCode = commands.CertNotSigned
		return &resp
	}

	// verify the structure of the certificate
	doc, err := s.doParseDocument(certificate.Payload)
	if err != nil {
		s.log.Error("Certficate from %s failed to verify: %s", s.authorityNames[pk], certificate.PublicKey, err)
		resp.ErrorCode = commands.CertNotSigned
		return &resp
	}

	// haven't received a vote from this peer yet for this epoch
	if _, ok := s.votes[s.votingEpoch][pk]; !ok {
		s.log.Errorf("Certficate from %s received before peer's vote?.", s.authorityNames[pk])
		resp.ErrorCode = commands.CertTooEarly
		return &resp
	}

	// the first certificate received this round
	if _, ok := s.certificates[s.votingEpoch]; !ok {
		s.certificates[s.votingEpoch] = make(map[[publicKeyHashSize]byte]*pki.Document)
	}

	// already received a certificate for this round
	if _, ok := s.certificates[s.votingEpoch][pk]; ok {
		s.log.Error("Another Cert received from peer %s", s.authorityNames[pk])
		resp.ErrorCode = commands.CertAlreadyReceived
		return &resp
	}
	s.log.Noticef("Cert OK from: %s\n%s", s.authorityNames[pk], doc)
	s.certificates[s.votingEpoch][pk] = doc
	resp.ErrorCode = commands.CertOk
	return &resp
}

func (s *state) onRevealUpload(reveal *commands.Reveal) commands.Command {
	s.Lock()
	defer s.Unlock()
	resp := commands.RevealStatus{}
	pk := hash.Sum256From(reveal.PublicKey)

	// if not authorized
	_, ok := s.authorizedAuthorities[pk]
	if !ok {
		s.log.Error("Voter not authorized.")
		resp.ErrorCode = commands.RevealNotAuthorized
		return &resp
	}

	// verify the signature on the payload
	certified, err := cert.Verify(reveal.PublicKey, reveal.Payload)
	if err != nil {
		s.log.Error("Reveal from %s failed to verify.", s.authorityNames[pk])
		resp.ErrorCode = commands.RevealNotSigned
		return &resp
	}

	e := epochFromBytes(certified[:8])
	// received too late
	if e < s.votingEpoch {
		s.log.Errorf("Reveal from %s received too late: %d < %d", s.authorityNames[pk], e, s.votingEpoch)
		resp.ErrorCode = commands.RevealTooLate
		return &resp
	}

	// received too early
	if e > s.votingEpoch {
		s.log.Errorf("Reveal from %s received too early: %d > %d", s.authorityNames[pk], e, s.votingEpoch)
		resp.ErrorCode = commands.RevealTooEarly
		return &resp
	}

	// haven't received a commit yet for this epoch
	if _, ok := s.commits[s.votingEpoch]; !ok {
		s.log.Errorf("Reveal from %s received before any commit.", s.authorityNames[pk])
		resp.ErrorCode = commands.RevealTooEarly
		return &resp
	}

	// haven't received a commit from this peer yet for this epoch
	if _, ok := s.commits[s.votingEpoch][pk]; !ok {
		s.log.Errorf("Reveal from %s received before peer's vote.", s.authorityNames[pk])
		resp.ErrorCode = commands.RevealTooEarly
		return &resp
	}

	// the first reveal received this round
	if _, ok := s.reveals[s.votingEpoch]; !ok {
		s.reveals[s.votingEpoch] = make(map[[publicKeyHashSize]byte][]byte)
	}

	// already received a reveal for this round
	if _, ok := s.reveals[s.votingEpoch][pk]; ok {
		s.log.Errorf("Reveal from %s already received", s.authorityNames[pk])
		resp.ErrorCode = commands.RevealAlreadyReceived
		return &resp
	}
	s.log.Noticef("Reveal OK from: %s\n%x", s.authorityNames[pk], certified)
	s.reveals[s.votingEpoch][pk] = reveal.Payload
	resp.ErrorCode = commands.RevealOk
	return &resp
}

func (s *state) onVoteUpload(vote *commands.Vote) commands.Command {
	s.Lock()
	defer s.Unlock()
	resp := commands.VoteStatus{}
	pk := hash.Sum256From(vote.PublicKey)

	// if not authorized
	_, ok := s.authorizedAuthorities[pk]
	if !ok {
		s.log.Error("Voter not authorized.")
		resp.ErrorCode = commands.VoteNotAuthorized
		return &resp
	}

	// XXX: this ought to use state, to prevent out-of-order protocol events, in case
	// we have any bugs in our implmementation
	if vote.Epoch < s.votingEpoch {
		s.log.Errorf("Vote from %s received too early: %d < %d", s.authorityNames[pk], vote.Epoch, s.votingEpoch)
		resp.ErrorCode = commands.VoteTooEarly
		return &resp
	}
	if vote.Epoch > s.votingEpoch {
		s.log.Errorf("Vote from %s received too late: %d > %d", s.authorityNames[pk], vote.Epoch, s.votingEpoch)
		resp.ErrorCode = commands.VoteTooLate
		return &resp
	}

	// haven't received a vote yet for this epoch
	if _, ok := s.votes[s.votingEpoch]; !ok {
		s.votes[s.votingEpoch] = make(map[[publicKeyHashSize]byte]*pki.Document)
	}

	// haven't received a commit yet for this epoch
	if _, ok = s.commits[s.votingEpoch]; !ok {
		s.commits[s.votingEpoch] = make(map[[publicKeyHashSize]byte][]byte)
	}

	// peer has already voted for this epoch
	_, ok = s.votes[s.votingEpoch][pk]
	if ok {
		s.log.Errorf("Vote from %s already received", s.authorityNames[pk])
		resp.ErrorCode = commands.VoteAlreadyReceived
		return &resp
	}

	// ensure vote.PublicKey verifies the payload (ie Vote has a signature from this peer)
	_, err := cert.Verify(vote.PublicKey, vote.Payload)
	if err != nil {
		s.log.Errorf("Vote from %s failed to verify.", s.authorityNames[pk])
		resp.ErrorCode = commands.VoteNotSigned
		return &resp
	}

	doc, err := s.doParseDocument(vote.Payload)
	if err != nil {
		s.log.Errorf("Vote from %s failed signature verification.", s.authorityNames[pk])
		resp.ErrorCode = commands.VoteNotSigned
		return &resp
	}

	// Check that the deserialiezd payload was signed for the correct Epoch
	if doc.Epoch != s.votingEpoch {
		s.log.Errorf("Vote from %s contains wrong Epoch %d", s.authorityNames[pk], doc.Epoch)
		resp.ErrorCode = commands.VoteMalformed
		return &resp
	}

	// extract commit from document and verify that it was signed by this peer
	// IsDocumentWellFormed has already verified that any commit is for
	// this Epoch and is signed by a known verifier
	commit, ok := doc.SharedRandomCommit[pk]
	if !ok {
		// It's possible that an authority submitted another authoritys vote on its behalf,
		// but we are not going to allow that behavior as it is not specified.
		s.log.Error("Vote from %s did not contain SharedRandom Commit.", s.authorityNames[pk])
		resp.ErrorCode = commands.VoteMalformed
		return &resp
	}
	// save the vote
	s.votes[s.votingEpoch][pk] = doc
	// save the commit
	s.commits[s.votingEpoch][pk] = commit
	s.log.Noticef("Vote OK from: %s\n%s", s.authorityNames[pk], doc)
	resp.ErrorCode = commands.VoteOk
	return &resp
}

func (s *state) onSigUpload(sig *commands.Sig) commands.Command {
	s.Lock()
	defer s.Unlock()
	resp := commands.SigStatus{}
	pk := hash.Sum256From(sig.PublicKey)

	_, ok := s.authorizedAuthorities[pk]
	if !ok {
		s.log.Error("Signature not authorized.")
		resp.ErrorCode = commands.SigNotAuthorized
		return &resp
	}
	if sig.Epoch < s.votingEpoch {
		s.log.Errorf("Signature from %s received too early: %d < %d", s.authorityNames[pk], sig.Epoch, s.votingEpoch)
		resp.ErrorCode = commands.SigTooEarly
		return &resp
	}
	if sig.Epoch > s.votingEpoch {
		s.log.Errorf("Signature from %s received too late: %d > %d", s.authorityNames[pk], sig.Epoch, s.votingEpoch)
		resp.ErrorCode = commands.SigTooLate
		return &resp
	}
	verified, err := cert.Verify(sig.PublicKey, sig.Payload)
	if err != nil {
		s.log.Error("Sig failed signature verification.")
		resp.ErrorCode = commands.SigNotSigned
		return &resp
	}

	// haven't received a sig yet for this epoch
	if _, ok := s.signatures[s.votingEpoch]; !ok {
		s.signatures[s.votingEpoch] = make(map[[publicKeyHashSize]byte]*cert.Signature)
	}

	// peer has not yet submitted a signature
	if !s.dupSig(*sig) {
		csig := new(cert.Signature)
		err := csig.Unmarshal(verified)
		if err != nil {
			resp.ErrorCode = commands.SigInvalid
			s.log.Errorf("Signature failed to deserialize from: %s", s.authorityNames[pk])
			return &resp
		}
		s.log.Noticef("Signature OK from: %s", s.authorityNames[pk])
		s.signatures[s.votingEpoch][hash.Sum256From(sig.PublicKey)] = csig
		resp.ErrorCode = commands.SigOk
		return &resp
	} else {
		// peer is behaving strangely
		// error; two sigs from same peer
		s.log.Error("Sig command invalid: more than one sig from same peer is not allowed.")
		resp.ErrorCode = commands.SigAlreadyReceived
		return &resp
	}
}

func (s *state) onDescriptorUpload(rawDesc []byte, desc *pki.MixDescriptor, epoch uint64) error {
	s.Lock()
	defer s.Unlock()

	// Note: Caller ensures that the epoch is the current epoch +- 1.
	pk := hash.Sum256(desc.IdentityKey)

	// Get the public key -> descriptor map for the epoch.
	_, ok := s.descriptors[epoch]
	if !ok {
		s.descriptors[epoch] = make(map[[publicKeyHashSize]byte]*pki.MixDescriptor)
	}

	// Check for redundant uploads.
	d, ok := s.descriptors[epoch][pk]
	if ok {
		// If the descriptor changes, then it will be rejected to prevent
		// nodes from reneging on uploads.
		serialized, err := d.MarshalBinary()
		if err != nil {
			return err
		}
		if !hmac.Equal(serialized, rawDesc) {
			return fmt.Errorf("state: node %s (%x): Conflicting descriptor for epoch %v", desc.Name, hash.Sum256(desc.IdentityKey), epoch)
		}

		// Redundant uploads that don't change are harmless.
		return nil
	}

	// Ok, this is a new descriptor.
	if s.documents[epoch] != nil {
		// If there is a document already, the descriptor is late, and will
		// never appear in a document, so reject it.
		return fmt.Errorf("state: Node %v: Late descriptor upload for for epoch %v", desc.IdentityKey, epoch)
	}

	// Persist the raw descriptor to disk.
	if err := s.db.Update(func(tx *bolt.Tx) error {
		bkt := tx.Bucket([]byte(descriptorsBucket))
		eBkt, err := bkt.CreateBucketIfNotExists(epochToBytes(epoch))
		if err != nil {
			return err
		}
		return eBkt.Put(pk[:], rawDesc)
	}); err != nil {
		// Persistence failures are FATAL.
		s.s.fatalErrCh <- err
	}

	// Store the parsed descriptor
	s.descriptors[epoch][pk] = desc

	s.log.Noticef("Node %x: Successfully submitted descriptor for epoch %v.", pk, epoch)
	s.onUpdate()
	return nil
}

func (s *state) documentForEpoch(epoch uint64) ([]byte, error) {
	var generationDeadline = 7 * (epochtime.Period / 8)

	s.RLock()
	defer s.RUnlock()

	// If we have a serialized document, return it.
	if d, ok := s.documents[epoch]; ok {
		// XXX We should cache this
		return d.MarshalBinary()
	}

	// Otherwise, return an error based on the time.
	now, elapsed, _ := epochtime.Now()
	switch epoch {
	case now:
		// We missed the deadline to publish a descriptor for the current
		// epoch, so we will never be able to service this request.
		s.log.Errorf("No document for current epoch %v generated and never will be", now)
		return nil, errGone
	case now + 1:
		// If it's past the time by which we should have generated a document
		// then we will never be able to service this.
		if elapsed > generationDeadline {
			s.log.Errorf("No document for next epoch %v and it's already past 7/8 of previous epoch", now+1)
			return nil, errGone
		}
		return nil, errNotYet
	default:
		if epoch < now {
			// Requested epoch is in the past, and it's not in the cache.
			// We will never be able to satisfy this request.
			s.log.Errorf("No document for epoch %v, because we are already in %v", epoch, now)
			return nil, errGone
		}
		return nil, fmt.Errorf("state: Request for invalid epoch: %v", epoch)
	}

	// NOTREACHED
}

func (s *state) restorePersistence() error {
	const (
		metadataBucket = "metadata"
		versionKey     = "version"
	)

	return s.db.Update(func(tx *bolt.Tx) error {
		// Ensure that all the buckets exist.
		bkt, err := tx.CreateBucketIfNotExists([]byte(metadataBucket))
		if err != nil {
			return err
		}
		descsBkt, err := tx.CreateBucketIfNotExists([]byte(descriptorsBucket))
		if err != nil {
			return err
		}
		docsBkt, err := tx.CreateBucketIfNotExists([]byte(documentsBucket))
		if err != nil {
			return err
		}

		if b := bkt.Get([]byte(versionKey)); b != nil {
			// Well it looks like we loaded as opposed to created.
			if len(b) != 1 || b[0] != 0 {
				return fmt.Errorf("state: incompatible version: %d", uint(b[0]))
			}

			// Figure out which epochs to restore for.
			now, _, _ := epochtime.Now()
			epochs := []uint64{now - 1, now, now + 1}

			// Restore the documents and descriptors.
			for _, epoch := range epochs {
				epochBytes := epochToBytes(epoch)
				if rawDoc := docsBkt.Get(epochBytes); rawDoc != nil {
					_, _, _, err := cert.VerifyThreshold(s.getVerifiers(), s.threshold, rawDoc)
					if err != nil {
						s.log.Errorf("Failed to verify threshold on restored document")
						break // or continue?
					}
					doc, err := s.doParseDocument(rawDoc)
					if err != nil {
						s.log.Errorf("Failed to validate persisted document: %v", err)
					} else if doc.Epoch != epoch {
						// The document for the wrong epoch was persisted?
						s.log.Errorf("Persisted document has unexpected epoch: %v", doc.Epoch)
					} else {
						s.log.Debugf("Restored Document for epoch %v: %v.", epoch, doc)
						s.documents[epoch] = doc
					}
				}

				eDescsBkt := descsBkt.Bucket(epochBytes)
				if eDescsBkt == nil {
					s.log.Debugf("No persisted Descriptors for epoch: %v.", epoch)
					continue
				}

				c := eDescsBkt.Cursor()
				for wantHash, rawDesc := c.First(); wantHash != nil; wantHash, rawDesc = c.Next() {
					if len(wantHash) != publicKeyHashSize {
						panic("stored hash should be 32 bytes")
					}
					desc := new(pki.MixDescriptor)
					err := desc.UnmarshalBinary(rawDesc)
					if err != nil {
						s.log.Errorf("Failed to validate persisted descriptor: %v", err)
						continue
					}
					idHash := hash.Sum256(desc.IdentityKey)
					if !hmac.Equal(wantHash, idHash[:]) {
						s.log.Errorf("Discarding persisted descriptor: key mismatch")
						continue
					}

					if !s.isDescriptorAuthorized(desc) {
						s.log.Warningf("Discarding persisted descriptor: %v", desc)
						continue
					}

					_, ok := s.descriptors[epoch]
					if !ok {
						s.descriptors[epoch] = make(map[[publicKeyHashSize]byte]*pki.MixDescriptor)
					}

					s.descriptors[epoch][hash.Sum256(desc.IdentityKey)] = desc
					s.log.Debugf("Restored descriptor for epoch %v: %+v", epoch, desc)
				}
			}
			return nil
		}

		// We created a new database, so populate the new `metadata` bucket.
		return bkt.Put([]byte(versionKey), []byte{0})
	})
}

func newState(s *Server) (*state, error) {
	const dbFile = "persistence.db"

	st := new(state)
	st.s = s
	st.geo = s.geo
	st.log = s.logBackend.GetLogger("state")

	// set voting schedule at runtime

	st.log.Debugf("State initialized with epoch Period: %s", epochtime.Period)
	st.log.Debugf("State initialized with MixPublishDeadline: %s", MixPublishDeadline)
	st.log.Debugf("State initialized with AuthorityVoteDeadline: %s", AuthorityVoteDeadline)
	st.log.Debugf("State initialized with AuthorityRevealDeadline: %s", AuthorityRevealDeadline)
	st.log.Debugf("State initialized with PublishConsensusDeadline: %s", PublishConsensusDeadline)
	st.verifiers = make(map[[publicKeyHashSize]byte]sign.PublicKey)
	for _, auth := range s.cfg.Authorities {
		st.verifiers[hash.Sum256From(auth.IdentityPublicKey)] = auth.IdentityPublicKey
	}
	st.verifiers[hash.Sum256From(s.IdentityKey())] = sign.PublicKey(s.IdentityKey())
	st.threshold = len(st.verifiers)/2 + 1
	st.dissenters = len(s.cfg.Authorities)/2 - 1

	st.s.cfg.Server.PKISignatureScheme = s.cfg.Server.PKISignatureScheme
	pkiSignatureScheme := signSchemes.ByName(s.cfg.Server.PKISignatureScheme)

	// Initialize the authorized peer tables.
	st.reverseHash = make(map[[publicKeyHashSize]byte]sign.PublicKey)
	st.authorizedMixes = make(map[[publicKeyHashSize]byte]bool)
	for _, v := range st.s.cfg.Mixes {
		var identityPublicKey sign.PublicKey
		var err error
		if filepath.IsAbs(v.IdentityPublicKeyPem) {
			identityPublicKey, err = signpem.FromPublicPEMFile(v.IdentityPublicKeyPem, pkiSignatureScheme)
			if err != nil {
				panic(err)
			}
		} else {
			pemFilePath := filepath.Join(s.cfg.Server.DataDir, v.IdentityPublicKeyPem)
			identityPublicKey, err = signpem.FromPublicPEMFile(pemFilePath, pkiSignatureScheme)
			if err != nil {
				panic(err)
			}
		}

		pk := hash.Sum256From(identityPublicKey)
		st.authorizedMixes[pk] = true
		st.reverseHash[pk] = identityPublicKey
	}
	st.authorizedGatewayNodes = make(map[[publicKeyHashSize]byte]string)
	for _, v := range st.s.cfg.GatewayNodes {
		var identityPublicKey sign.PublicKey
		var err error

		if filepath.IsAbs(v.IdentityPublicKeyPem) {
			identityPublicKey, err = signpem.FromPublicPEMFile(v.IdentityPublicKeyPem, pkiSignatureScheme)
			if err != nil {
				panic(err)
			}
		} else {
			pemFilePath := filepath.Join(s.cfg.Server.DataDir, v.IdentityPublicKeyPem)
			identityPublicKey, err = signpem.FromPublicPEMFile(pemFilePath, pkiSignatureScheme)
			if err != nil {
				panic(err)
			}
		}

		pk := hash.Sum256From(identityPublicKey)
		st.authorizedGatewayNodes[pk] = v.Identifier
		st.reverseHash[pk] = identityPublicKey
	}
	st.authorizedServiceNodes = make(map[[publicKeyHashSize]byte]string)
	for _, v := range st.s.cfg.ServiceNodes {
		var identityPublicKey sign.PublicKey
		var err error

		if filepath.IsAbs(v.IdentityPublicKeyPem) {
			identityPublicKey, err = signpem.FromPublicPEMFile(v.IdentityPublicKeyPem, pkiSignatureScheme)
			if err != nil {
				panic(err)
			}
		} else {
			pemFilePath := filepath.Join(s.cfg.Server.DataDir, v.IdentityPublicKeyPem)
			identityPublicKey, err = signpem.FromPublicPEMFile(pemFilePath, pkiSignatureScheme)
			if err != nil {
				panic(err)
			}
		}

		pk := hash.Sum256From(identityPublicKey)
		st.authorizedServiceNodes[pk] = v.Identifier
		st.reverseHash[pk] = identityPublicKey
	}
	st.authorizedAuthorities = make(map[[publicKeyHashSize]byte]bool)
	st.authorityLinkKeys = make(map[[publicKeyHashSize]byte]kem.PublicKey)
	st.authorityNames = make(map[[publicKeyHashSize]byte]string)
	for _, v := range st.s.cfg.Authorities {
		pk := hash.Sum256From(v.IdentityPublicKey)
		st.authorizedAuthorities[pk] = true
		st.authorityLinkKeys[pk] = v.LinkPublicKey
		st.reverseHash[pk] = v.IdentityPublicKey
		st.authorityNames[pk] = v.Identifier
	}
	st.reverseHash[hash.Sum256From(st.s.identityPublicKey)] = st.s.identityPublicKey

	st.documents = make(map[uint64]*pki.Document)
	st.myconsensus = make(map[uint64]*pki.Document)
	st.descriptors = make(map[uint64]map[[publicKeyHashSize]byte]*pki.MixDescriptor)
	st.votes = make(map[uint64]map[[publicKeyHashSize]byte]*pki.Document)
	st.certificates = make(map[uint64]map[[publicKeyHashSize]byte]*pki.Document)
	st.reveals = make(map[uint64]map[[publicKeyHashSize]byte][]byte)
	st.signatures = make(map[uint64]map[[publicKeyHashSize]byte]*cert.Signature)
	st.commits = make(map[uint64]map[[publicKeyHashSize]byte][]byte)
	st.priorSRV = make([][]byte, 0)

	// Initialize the persistence store and restore state.
	dbPath := filepath.Join(s.cfg.Server.DataDir, dbFile)
	var err error
	if st.db, err = bolt.Open(dbPath, 0600, nil); err != nil {
		return nil, err
	}
	if err = st.restorePersistence(); err != nil {
		st.db.Close()
		return nil, err
	}

	// Set the initial state to bootstrap
	st.state = stateBootstrap
	return st, nil
}

func (s *state) backgroundFetchConsensus(epoch uint64) {
	if s.TryLock() {
		panic("write lock not held in backgroundFetchConsensus(epoch)")
	}

	// If there isn't a consensus for the previous epoch, ask the other
	// authorities for a consensus.
	_, ok := s.documents[epoch]
	if !ok {
		kemscheme := schemes.ByName(s.s.cfg.Server.WireKEMScheme)
		if kemscheme == nil {
			panic("kem scheme not found in registry")
		}
		pkiSignatureScheme := signSchemes.ByName(s.s.cfg.Server.PKISignatureScheme)
		if pkiSignatureScheme == nil {
			panic("pki signature scheme not found in registry")
		}
		go func() {
			cfg := &client.Config{
				KEMScheme:          kemscheme,
				PKISignatureScheme: pkiSignatureScheme,
				LinkKey:            s.s.linkKey,
				LogBackend:         s.s.logBackend,
				Authorities:        s.s.cfg.Authorities,
				DialContextFn:      nil,
				Geo:                s.geo,
			}
			c, err := client.New(cfg)
			if err != nil {
				return
			}
			ctx, cancel := context.WithTimeout(context.Background(), time.Minute*2)
			defer cancel()
			doc, _, err := c.Get(ctx, epoch)
			if err != nil {
				return
			}
			s.Lock()
			defer s.Unlock()

			// It's possible that the state has changed
			// if backgroundFetchConsensus was called
			// multiple times during bootstrapping
			if _, ok := s.documents[epoch]; !ok {
				s.documents[epoch] = doc
			}
		}()
	}
}

func epochToBytes(e uint64) []byte {
	ret := make([]byte, 8)
	binary.BigEndian.PutUint64(ret, e)
	return ret
}

func epochFromBytes(b []byte) uint64 {
	return binary.BigEndian.Uint64(b[0:8])
}

func sortNodesByPublicKey(nodes []*pki.MixDescriptor) {
	dTos := func(d *pki.MixDescriptor) string {
		pk := hash.Sum256(d.IdentityKey)
		return string(pk[:])
	}
	sort.Slice(nodes, func(i, j int) bool { return dTos(nodes[i]) < dTos(nodes[j]) })
}

func sha256b64(raw []byte) string {
	hash := blake2b.Sum256(raw)
	return base64.StdEncoding.EncodeToString(hash[:])
}

// validate the topology
func (s *state) verifyTopology(topology [][]*pki.MixDescriptor) error {
	if len(topology) < s.s.cfg.Debug.Layers {
		return errInvalidTopology
	}

	for strata, _ := range topology {
		if len(topology[strata]) < s.s.cfg.Debug.MinNodesPerLayer {
			return errInvalidTopology
		}
	}
	return nil
}

// generate commit and reveal values and save them
func (s *state) doCommit(epoch uint64) ([]byte, error) {
	s.log.Debugf("Generating SharedRandom Commit for %d", epoch)
	srv := new(pki.SharedRandom)
	commit, err := srv.Commit(epoch)
	if err != nil {
		return nil, err
	}
	// sign the serialized commit
	signedCommit, err := cert.Sign(s.s.identityPrivateKey, s.s.identityPublicKey, commit, epoch)
	if err != nil {
		return nil, err
	}
	// sign the reveal
	signedReveal, err := cert.Sign(s.s.identityPrivateKey, s.s.identityPublicKey, srv.Reveal(), epoch)
	if err != nil {
		return nil, err
	}
	// save our commit
	if _, ok := s.commits[epoch]; !ok {
		s.commits[epoch] = make(map[[pki.PublicKeyHashSize]byte][]byte)
	}
	s.commits[epoch][s.identityPubKeyHash()] = signedCommit

	// save our reveal
	if _, ok := s.reveals[epoch]; !ok {
		s.reveals[epoch] = make(map[[pki.PublicKeyHashSize]byte][]byte)
	}
	s.reveals[epoch][s.identityPubKeyHash()] = signedReveal
	return signedCommit, nil
}

func (s *state) reveal(epoch uint64) []byte {
	signed, ok := s.reveals[epoch][s.identityPubKeyHash()]
	if !ok {
		s.s.fatalErrCh <- errors.New("reveal() called without commit")
	}
	return signed
}<|MERGE_RESOLUTION|>--- conflicted
+++ resolved
@@ -622,11 +622,7 @@
 			if err != nil {
 				// pk didn't validate commit in its certificate!
 				badnodes[pk] = true
-<<<<<<< HEAD
-				s.log.Errorf("Invalid signature over commit from %x in certificate from %x, rejecting %x from consensus", pk2, pk, pk)
-=======
 				s.log.Errorf("Invalid signature over commit from %s in certificate from %s, rejecting %s from consensus", s.authorityNames[pk2], s.authorityNames[pk], s.authorityNames[pk])
->>>>>>> 1811d8f8
 				// do not bother checking any more of pk's SharedRandomCommits
 				break
 			}
