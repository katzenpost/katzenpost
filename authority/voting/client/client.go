// client.go - Katzenpost voting authority client.
// Copyright (C) 2017, 2018  Yawning Angel, David Stainton
//
// This program is free software: you can redistribute it and/or modify
// it under the terms of the GNU Affero General Public License as
// published by the Free Software Foundation, either version 3 of the
// License, or (at your option) any later version.
//
// This program is distributed in the hope that it will be useful,
// but WITHOUT ANY WARRANTY; without even the implied warranty of
// MERCHANTABILITY or FITNESS FOR A PARTICULAR PURPOSE.  See the
// GNU Affero General Public License for more details.
//
// You should have received a copy of the GNU Affero General Public License
// along with this program.  If not, see <http://www.gnu.org/licenses/>.

// Package client implements the Katzenpost voting authority client.
package client

import (
	"context"
	"crypto/hmac"
	"errors"
	"fmt"
	"io"
	"net"

	"github.com/charmbracelet/log"

	"github.com/katzenpost/hpqc/hash"
	"github.com/katzenpost/hpqc/kem"
	kempem "github.com/katzenpost/hpqc/kem/pem"
	"github.com/katzenpost/hpqc/kem/schemes"
	"github.com/katzenpost/hpqc/rand"
	"github.com/katzenpost/hpqc/sign"

	"github.com/katzenpost/katzenpost/authority/voting/server/config"
	"github.com/katzenpost/katzenpost/core/cert"
	"github.com/katzenpost/katzenpost/core/pki"
	"github.com/katzenpost/katzenpost/core/sphinx/geo"
	"github.com/katzenpost/katzenpost/core/wire"
	"github.com/katzenpost/katzenpost/core/wire/commands"
	"github.com/katzenpost/katzenpost/loops"
)

var defaultDialer = &net.Dialer{}

// authorityAuthenticator implements the PeerAuthenticator interface
type authorityAuthenticator struct {
	IdentityPublicKey sign.PublicKey
	LinkPublicKey     kem.PublicKey
	log               *log.Logger
}

// IsPeerValid authenticates the remote peer's credentials, returning true
// iff the peer is valid.
func (a *authorityAuthenticator) IsPeerValid(creds *wire.PeerCredentials) bool {
	identityHash := hash.Sum256From(a.IdentityPublicKey)
	if !hmac.Equal(identityHash[:], creds.AdditionalData[:hash.HashSize]) {
		a.log.Warnf("voting/Client: IsPeerValid(): AD mismatch: %x != %x", identityHash[:], creds.AdditionalData[:hash.HashSize])
		return false
	}
	if !a.LinkPublicKey.Equal(creds.PublicKey) {
		a.log.Warnf("voting/Client: IsPeerValid(): Link Public Key mismatch: %s != %s", kempem.ToPublicPEMString(a.LinkPublicKey), kempem.ToPublicPEMString(creds.PublicKey))
		return false
	}
	return true
}

// Config is a voting authority pki.Client instance.
type Config struct {
	// KEMScheme indicates the KEM scheme used for the LinkKey/wire protocol.
	KEMScheme kem.Scheme

	// LinkKey is the link key for the client's wire connections.
	LinkKey kem.PrivateKey

	// LogBackend is the io.WriterCloser to use for logging.
	LogBackend io.Writer

	// Authorities is the set of Directory Authority servers.
	Authorities []*config.Authority

	// DialContextFn is the optional alternative Dialer.DialContext function
	// to be used when creating outgoing network connections.
	DialContextFn func(ctx context.Context, network, address string) (net.Conn, error)

	// Geo is the geometry used for the Sphinx packet construction.
	Geo *geo.Geometry
}

func (cfg *Config) validate() error {
	if cfg.LogBackend == nil {
		return fmt.Errorf("voting/client: LogBackend is mandatory")
	}
	for _, v := range cfg.Authorities {
		for _, a := range v.Addresses {
			if len(a) == 0 {
				return errors.New("voting/client: Invalid Address: zero length")
			}
		}
		if v.IdentityPublicKey == nil {
			return fmt.Errorf("voting/client: Identity PublicKey is mandatory")
		}
		if v.LinkPublicKey == nil {
			return fmt.Errorf("voting/client: Link PublicKey is mandatory")
		}
	}
	return nil
}

type connection struct {
	conn    net.Conn
	session *wire.Session
}

// connector is used to make connections.
type connector struct {
	cfg *Config
	log *log.Logger
}

// newConnector returns a connector initialized from a Config.
func newConnector(cfg *Config) *connector {
	p := &connector{
		cfg: cfg,
		log: log.NewWithOptions(cfg.LogBackend, log.Options{
			Prefix: "pki/voting/client/connector",
		}),
	}
	return p
}

func (p *connector) initSession(ctx context.Context, doneCh <-chan interface{}, linkKey kem.PrivateKey, signingKey sign.PublicKey, peer *config.Authority) (*connection, error) {
	var conn net.Conn
	var err error

	// Connect to the peer.
	dialFn := p.cfg.DialContextFn
	if dialFn == nil {
		dialFn = defaultDialer.DialContext
	}

	// permute the order the client tries Addresses
	r := rand.NewMath()
	idxs := r.Perm(len(peer.Addresses))

	// try each Address until a connection is successful or fail
	for i, idx := range idxs {
		conn, err = dialFn(ctx, "tcp", peer.Addresses[idx])
		if err == nil {
			break
		}
		if i == len(idxs)-1 {
			return nil, err
		}
	}

	peerAuthenticator := &authorityAuthenticator{
		IdentityPublicKey: peer.IdentityPublicKey,
		LinkPublicKey:     peer.LinkPublicKey,
		log:               p.log,
	}

	// Initialize the wire protocol session.
	var ad []byte
	if signingKey != nil {
		keyHash := hash.Sum256From(signingKey)
		ad = keyHash[:]
	}
	cfg := &wire.SessionConfig{
		KEMScheme:         schemes.ByName(peer.WireKEMScheme),
		Geometry:          p.cfg.Geo,
		Authenticator:     peerAuthenticator,
		AdditionalData:    ad,
		AuthenticationKey: linkKey,
		RandomReader:      rand.Reader,
	}
	s, err := wire.NewPKISession(cfg, true)
	if err != nil {
		return nil, err
	}

	go func() {
		select {
		case <-ctx.Done():
			p.log.Warn("closing connection due to context Done event... most likely a timeout")
			conn.Close()
		case <-doneCh:
		}
	}()

	// Handshake.
	if err = s.Initialize(conn); err != nil {
		conn.Close()
		return nil, err
	}

	return &connection{
		conn:    conn,
		session: s,
	}, nil
}

func (p *connector) roundTrip(s *wire.Session, cmd commands.Command) (commands.Command, error) {
	if err := s.SendCommand(cmd); err != nil {
		return nil, err
	}
	return s.RecvCommand()
}

func (p *connector) allPeersRoundTrip(ctx context.Context, linkKey kem.PrivateKey, signingKey sign.PublicKey, cmd commands.Command) ([]commands.Command, error) {
	doneCh := make(chan interface{})
	defer close(doneCh)
	responses := []commands.Command{}
	for _, peer := range p.cfg.Authorities {
		conn, err := p.initSession(ctx, doneCh, linkKey, signingKey, peer)
		if err != nil {
			p.log.Infof("pki/voting/client: failure to connect to Authority %s (%x)\n", peer.Identifier, hash.Sum256From(peer.IdentityPublicKey))
			continue
		}
		resp, err := p.roundTrip(conn.session, cmd)
		if err != nil {
			p.log.Infof("pki/voting/client: failure in sending command to Authority peer %s: %s", peer, err)
			continue
		}
		responses = append(responses, resp)
	}
	if len(responses) == 0 {
		return nil, errors.New("allPeerRoundTrip failure, got zero responses")
	}
	return responses, nil
}

func (p *connector) fetchConsensus(ctx context.Context, linkKey kem.PrivateKey, epoch uint64) (commands.Command, error) {
	doneCh := make(chan interface{})
	defer close(doneCh)

	if len(p.cfg.Authorities) == 0 {
		return nil, errors.New("error: zero Authorities specified in configuration")
	}

	r := rand.NewMath()
	peerIndex := r.Intn(len(p.cfg.Authorities))

	// try each authority
	for i := 0; i < len(p.cfg.Authorities); i++ {
		auth := p.cfg.Authorities[(peerIndex+i)%len(p.cfg.Authorities)]
		conn, err := p.initSession(ctx, doneCh, linkKey, nil, auth)
		if err != nil {
			return nil, err
		}
<<<<<<< HEAD
		p.log.Infof("sending getConsensus to %s", auth.Identifier)
		cmd := &commands.GetConsensus{Epoch: epoch}
=======
		p.log.Noticef("sending getConsensus to %s", auth.Identifier)
		cmd := &commands.GetConsensus{Epoch: epoch, Cmds: conn.session.GetCommands()}
>>>>>>> 8d36ff9a
		resp, err := p.roundTrip(conn.session, cmd)

		if err != nil {
			p.log.Errorf("voting/Client: GetConsensus() error from %v %s", err, auth.Identifier)
			continue
		}

		r, ok := resp.(*commands.Consensus)
		if !ok {
			p.log.Errorf("voting/Client: GetConsensus() unexpected reply from %s %T", auth.Identifier, resp)
			continue
		}

		p.log.Infof("got response from %s to GetConsensus(%d) (attempt %d, err=%v, res=%s)", auth.Identifier, epoch, i, err, getErrorToString(r.ErrorCode))
		if err == pki.ErrNoDocument {
			continue
		}
		return resp, err
	}
	return nil, pki.ErrNoDocument
}

// Client is a PKI client.
type Client struct {
	cfg       *Config
	log       *log.Logger
	pool      *connector
	verifiers []sign.PublicKey
	threshold int
}

// Post posts the node's descriptor to the PKI for the provided epoch.
func (c *Client) Post(ctx context.Context, epoch uint64, signingPrivateKey sign.PrivateKey, signingPublicKey sign.PublicKey, d *pki.MixDescriptor, loopstats *loops.LoopStats) error {
	// Ensure that the descriptor we are about to post is well formed.
	if err := pki.IsDescriptorWellFormed(d, epoch); err != nil {
		return err
	}
	signedUpload := &pki.SignedUpload{
		MixDescriptor: d,
		LoopStats:     loopstats,
	}
	blob, err := signedUpload.Marshal()
	if err != nil {
		return err
	}
	signedUpload.Signature = &cert.Signature{
		PublicKeySum256: hash.Sum256From(signingPublicKey),
		Payload:         signingPrivateKey.Scheme().Sign(signingPrivateKey, blob, nil),
	}
	signed, err := signedUpload.Marshal()
	if err != nil {
		return err
	}
	// Dispatch the post_descriptor command.
	cmd := &commands.PostDescriptor{
		Epoch:   epoch,
		Payload: []byte(signed),
	}
	responses, err := c.pool.allPeersRoundTrip(ctx, c.cfg.LinkKey, signingPublicKey, cmd)
	if err != nil {
		return err
	}
	// Parse the post_descriptor_status command.
	errs := []error{}
	for _, resp := range responses {
		r, ok := resp.(*commands.PostDescriptorStatus)
		if !ok {
			errs = append(errs, fmt.Errorf("voting/Client: Post() unexpected reply: %T", resp))
			continue
		}
		switch r.ErrorCode {
		case commands.DescriptorOk:
		case commands.DescriptorConflict:
			errs = append(errs, pki.ErrInvalidPostEpoch)
		default:
			errs = append(errs, fmt.Errorf("voting/Client: Post() rejected by authority: %v", postErrorToString(r.ErrorCode)))
		}
	}
	if len(errs) == 0 {
		return nil
	}
	return fmt.Errorf("failure to Post(%d) to %d Directory Authorities: %v", epoch, len(errs), errs)
}

// Get returns the PKI document along with the raw serialized form for the provided epoch.
func (c *Client) Get(ctx context.Context, epoch uint64) (*pki.Document, []byte, error) {
	c.log.Infof("Get(ctx, %d)", epoch)

	// Generate a random keypair to use for the link authentication.
	_, linkKey, err := c.cfg.KEMScheme.GenerateKeyPair()
	if err != nil {
		return nil, nil, err
	}

	// Initialize the TCP/IP connection, and wire session.
	doneCh := make(chan interface{})
	defer close(doneCh)

	// Dispatch the get_consensus command.
	resp, err := c.pool.fetchConsensus(ctx, linkKey, epoch)
	if err != nil {
		return nil, nil, err
	}

	// Parse the consensus command.
	r, ok := resp.(*commands.Consensus)
	if !ok {
		return nil, nil, fmt.Errorf("voting/Client: Get() unexpected reply: %T", resp)
	}
	switch r.ErrorCode {
	case commands.ConsensusOk:
	case commands.ConsensusGone:
		return nil, nil, pki.ErrNoDocument
	default:
		return nil, nil, fmt.Errorf("voting/Client: Get() rejected by authority: %v", getErrorToString(r.ErrorCode))
	}

	// Verify document signatures.
	doc := &pki.Document{}
	_, good, bad, err := cert.VerifyThreshold(c.verifiers, c.threshold, r.Payload)
	if err != nil {
		c.log.Errorf("VerifyThreshold failure: %d good signatures, %d bad signatures: %v", len(good), len(bad), err)
		return nil, nil, fmt.Errorf("voting/Client: Get() invalid consensus document: %s", err)
	}
	if len(good) == len(c.cfg.Authorities) {
		c.log.Info("OK, received fully signed consensus document.")
	} else {
		c.log.Infof("OK, received consensus document with %d of %d signatures)", len(good), len(c.cfg.Authorities))
		for _, auth := range c.cfg.Authorities {
			for _, badauth := range bad {
				if badauth == auth.IdentityPublicKey {
					c.log.Infof("missing or invalid signature from %s", auth.Identifier)
					break
				}
			}
		}
	}
	doc, err = pki.ParseDocument(r.Payload)
	if err != nil {
		c.log.Errorf("voting/Client: Get() invalid consensus document: %s", err)
		return nil, nil, err
	}

	err = pki.IsDocumentWellFormed(doc, c.verifiers)
	if err != nil {
		c.log.Errorf("voting/Client: IsDocumentWellFormed: %s", err)
		return nil, nil, err
	}

	if doc.Epoch != epoch {
		return nil, nil, fmt.Errorf("voting/Client: Get() consensus document for WRONG epoch: %v", doc.Epoch)
	}
	c.log.Infof("voting/Client: Get() document:\n%s", doc)
	return doc, r.Payload, nil
}

// Deserialize returns PKI document given the raw bytes.
func (c *Client) Deserialize(raw []byte) (*pki.Document, error) {
	_, _, _, err := cert.VerifyThreshold(c.verifiers, c.threshold, raw)
	if err != nil {
		return nil, err
	}
	doc, err := pki.ParseDocument(raw)
	if err != nil {
		fmt.Errorf("Deserialize failure: %s", err)
	}
	return doc, err
}

// New constructs a new pki.Client instance.
func New(cfg *Config) (pki.Client, error) {
	if cfg == nil {
		return nil, fmt.Errorf("voting/Client: cfg is mandatory")
	}
	if err := cfg.validate(); err != nil {
		return nil, err
	}

	c := new(Client)
	c.cfg = cfg
	c.log = log.NewWithOptions(c.cfg.LogBackend, log.Options{
		Prefix: "pki/voting/client",
	})
	c.pool = newConnector(cfg)
	c.verifiers = make([]sign.PublicKey, len(c.cfg.Authorities))
	for i, auth := range c.cfg.Authorities {
		c.verifiers[i] = auth.IdentityPublicKey
	}
	c.threshold = len(c.verifiers)/2 + 1
	return c, nil
}

func getErrorToString(v uint8) string {
	switch v {
	case commands.ConsensusOk:
		return "Ok"
	case commands.ConsensusNotFound:
		return "NotFound"
	case commands.ConsensusGone:
		return "Gone"
	default:
		return fmt.Sprintf("[unknown ErrorCode: %v]", v)
	}
}

func postErrorToString(v uint8) string {
	switch v {
	case commands.DescriptorOk:
		return "Ok"
	case commands.DescriptorInvalid:
		return "Invalid"
	case commands.DescriptorConflict:
		return "Conflict"
	case commands.DescriptorForbidden:
		return "Forbidden"
	default:
		return fmt.Sprintf("[unknown ErrorCode: %v]", v)
	}
}<|MERGE_RESOLUTION|>--- conflicted
+++ resolved
@@ -250,13 +250,10 @@
 		if err != nil {
 			return nil, err
 		}
-<<<<<<< HEAD
-		p.log.Infof("sending getConsensus to %s", auth.Identifier)
-		cmd := &commands.GetConsensus{Epoch: epoch}
-=======
+
 		p.log.Noticef("sending getConsensus to %s", auth.Identifier)
 		cmd := &commands.GetConsensus{Epoch: epoch, Cmds: conn.session.GetCommands()}
->>>>>>> 8d36ff9a
+
 		resp, err := p.roundTrip(conn.session, cmd)
 
 		if err != nil {
