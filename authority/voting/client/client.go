--- conflicted
+++ resolved
@@ -25,11 +25,7 @@
 	"io"
 	"net"
 
-<<<<<<< HEAD
 	"github.com/charmbracelet/log"
-=======
-	"gopkg.in/op/go-logging.v1"
->>>>>>> 2d3a7273
 
 	"github.com/katzenpost/hpqc/hash"
 	"github.com/katzenpost/hpqc/kem"
@@ -169,11 +165,8 @@
 		ad = keyHash[:]
 	}
 	cfg := &wire.SessionConfig{
-<<<<<<< HEAD
-=======
 		KEMScheme:         schemes.ByName(peer.WireKEMScheme),
 		Geometry:          nil,
->>>>>>> 2d3a7273
 		Authenticator:     peerAuthenticator,
 		AdditionalData:    ad,
 		AuthenticationKey: linkKey,
@@ -344,12 +337,7 @@
 	c.log.Infof("Get(ctx, %d)", epoch)
 
 	// Generate a random keypair to use for the link authentication.
-<<<<<<< HEAD
-	scheme := wire.DefaultScheme
-	_, linkKey, err := scheme.GenerateKeyPair()
-=======
 	_, linkKey, err := c.cfg.KEMScheme.GenerateKeyPair()
->>>>>>> 2d3a7273
 	if err != nil {
 		return nil, nil, err
 	}
