--- conflicted
+++ resolved
@@ -23,7 +23,6 @@
 	"errors"
 	"fmt"
 	"net"
-	"reflect"
 
 	"gopkg.in/op/go-logging.v1"
 
@@ -240,7 +239,6 @@
 
 	r := rand.NewMath()
 	peerIndex := r.Intn(len(p.cfg.Authorities))
-	p.log.Debugf("sending %v to %s", reflect.TypeOf(cmd), p.cfg.Authorities[peerIndex].Identifier)
 
 	// check for a document from threshold authorities
 	i := 0;
@@ -250,21 +248,16 @@
 		if err != nil {
 			return nil, err
 		}
+		p.log.Debugf("sending getConsensus to %s", auth.Identifier)
 		resp, err := p.roundTrip(conn.session, cmd)
 		if err == pki.ErrNoDocument {
 			continue
 		}
+		p.log.Debugf("got response (err=%v) from %s", err, auth.Identifier)
 		i++
 		return resp, err
 	}
-<<<<<<< HEAD
 	return nil, pki.ErrNoDocument
-=======
-	resp, err := p.roundTrip(conn.session, cmd)
-	p.log.Debugf("got response %s (err=%v) from %s", reflect.TypeOf(resp), err, p.cfg.Authorities[peerIndex].Identifier)
-
-	return resp, err
->>>>>>> e234c65c
 }
 
 // Client is a PKI client.
