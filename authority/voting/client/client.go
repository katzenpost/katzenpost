// client.go - Katzenpost voting authority client.
// Copyright (C) 2017, 2018  Yawning Angel, David Stainton
//
// This program is free software: you can redistribute it and/or modify
// it under the terms of the GNU Affero General Public License as
// published by the Free Software Foundation, either version 3 of the
// License, or (at your option) any later version.
//
// This program is distributed in the hope that it will be useful,
// but WITHOUT ANY WARRANTY; without even the implied warranty of
// MERCHANTABILITY or FITNESS FOR A PARTICULAR PURPOSE.  See the
// GNU Affero General Public License for more details.
//
// You should have received a copy of the GNU Affero General Public License
// along with this program.  If not, see <http://www.gnu.org/licenses/>.

// Package client implements the Katzenpost voting authority client.
package client

import (
	"context"
	"crypto/hmac"
	"errors"
	"fmt"
	"io"
	"net"

	"github.com/charmbracelet/log"

	nyquistkem "github.com/katzenpost/nyquist/kem"
	"github.com/katzenpost/nyquist/seec"

	"github.com/katzenpost/hpqc/hash"
	"github.com/katzenpost/hpqc/kem"
	kempem "github.com/katzenpost/hpqc/kem/pem"
	"github.com/katzenpost/hpqc/rand"
	"github.com/katzenpost/hpqc/sign"

	"github.com/katzenpost/katzenpost/authority/voting/server/config"
<<<<<<< HEAD
	"github.com/katzenpost/katzenpost/core/crypto/cert"
	"github.com/katzenpost/katzenpost/core/crypto/pem"
	"github.com/katzenpost/katzenpost/core/crypto/rand"
	"github.com/katzenpost/katzenpost/core/crypto/sign"
=======
	"github.com/katzenpost/katzenpost/core/cert"
	"github.com/katzenpost/katzenpost/core/log"
>>>>>>> 3b02db77
	"github.com/katzenpost/katzenpost/core/pki"
	"github.com/katzenpost/katzenpost/core/wire"
	"github.com/katzenpost/katzenpost/core/wire/commands"
)

var defaultDialer = &net.Dialer{}

// authorityAuthenticator implements the PeerAuthenticator interface
type authorityAuthenticator struct {
	IdentityPublicKey sign.PublicKey
<<<<<<< HEAD
	LinkPublicKey     wire.PublicKey
	log               *log.Logger
=======
	LinkPublicKey     kem.PublicKey
	log               *logging.Logger
>>>>>>> 3b02db77
}

// IsPeerValid authenticates the remote peer's credentials, returning true
// iff the peer is valid.
func (a *authorityAuthenticator) IsPeerValid(creds *wire.PeerCredentials) bool {
<<<<<<< HEAD
	identityHash := a.IdentityPublicKey.Sum256()
	if !hmac.Equal(identityHash[:], creds.AdditionalData[:sign.PublicKeyHashSize]) {
		a.log.Warnf("voting/Client: IsPeerValid(): AD mismatch: %x != %x", identityHash[:], creds.AdditionalData[:sign.PublicKeyHashSize])
		return false
	}
	if !hmac.Equal(a.LinkPublicKey.Bytes(), creds.PublicKey.Bytes()) {
		a.log.Warnf("voting/Client: IsPeerValid(): Link Public Key mismatch: %s != %s", pem.ToPEMString(a.LinkPublicKey), pem.ToPEMString(creds.PublicKey))
=======
	identityHash := hash.Sum256From(a.IdentityPublicKey)
	if !hmac.Equal(identityHash[:], creds.AdditionalData[:hash.HashSize]) {
		a.log.Warningf("voting/Client: IsPeerValid(): AD mismatch: %x != %x", identityHash[:], creds.AdditionalData[:hash.HashSize])
		return false
	}
	if !a.LinkPublicKey.Equal(creds.PublicKey) {
		a.log.Warningf("voting/Client: IsPeerValid(): Link Public Key mismatch: %s != %s", kempem.ToPublicPEMString(a.LinkPublicKey), kempem.ToPublicPEMString(creds.PublicKey))
>>>>>>> 3b02db77
		return false
	}
	return true
}

// Config is a voting authority pki.Client instance.
type Config struct {
	// LinkKey is the link key for the client's wire connections.
	LinkKey kem.PrivateKey

	// LogBackend is the io.WriterCloser to use for logging.
	LogBackend io.Writer

	// Authorities is the set of Directory Authority servers.
	Authorities []*config.Authority

	// DialContextFn is the optional alternative Dialer.DialContext function
	// to be used when creating outgoing network connections.
	DialContextFn func(ctx context.Context, network, address string) (net.Conn, error)
}

func (cfg *Config) validate() error {
	if cfg.LogBackend == nil {
		return fmt.Errorf("voting/client: LogBackend is mandatory")
	}
	for _, v := range cfg.Authorities {
		for _, a := range v.Addresses {
			if len(a) == 0 {
				return errors.New("voting/client: Invalid Address: zero length")
			}
		}
		if v.IdentityPublicKey == nil {
			return fmt.Errorf("voting/client: Identity PublicKey is mandatory")
		}
		if v.LinkPublicKey == nil {
			return fmt.Errorf("voting/client: Link PublicKey is mandatory")
		}
	}
	return nil
}

type connection struct {
	conn    net.Conn
	session *wire.Session
}

// connector is used to make connections.
type connector struct {
	cfg *Config
	log *log.Logger
}

// newConnector returns a connector initialized from a Config.
func newConnector(cfg *Config) *connector {
	p := &connector{
		cfg: cfg,
		log: log.NewWithOptions(cfg.LogBackend, log.Options{
			Prefix: "pki/voting/client/connector",
		}),
	}
	return p
}

func (p *connector) initSession(ctx context.Context, doneCh <-chan interface{}, linkKey kem.PrivateKey, signingKey sign.PublicKey, peer *config.Authority) (*connection, error) {
	var conn net.Conn
	var err error

	// Connect to the peer.
	dialFn := p.cfg.DialContextFn
	if dialFn == nil {
		dialFn = defaultDialer.DialContext
	}

	// permute the order the client tries Addresses
	r := rand.NewMath()
	idxs := r.Perm(len(peer.Addresses))

	// try each Address until a connection is successful or fail
	for i, idx := range idxs {
		conn, err = dialFn(ctx, "tcp", peer.Addresses[idx])
		if err == nil {
			break
		}
		if i == len(idxs)-1 {
			return nil, err
		}
	}

	peerAuthenticator := &authorityAuthenticator{
		IdentityPublicKey: peer.IdentityPublicKey,
		LinkPublicKey:     peer.LinkPublicKey,
		log:               p.log,
	}

	// Initialize the wire protocol session.
	var ad []byte
	if signingKey != nil {
		keyHash := hash.Sum256From(signingKey)
		ad = keyHash[:]
	}
	cfg := &wire.SessionConfig{
		Authenticator:     peerAuthenticator,
		AdditionalData:    ad,
		AuthenticationKey: linkKey,
		RandomReader:      rand.Reader,
	}
	s, err := wire.NewPKISession(cfg, true)
	if err != nil {
		return nil, err
	}

	go func() {
		select {
		case <-ctx.Done():
			p.log.Warn("closing connection due to context Done event... most likely a timeout")
			conn.Close()
		case <-doneCh:
		}
	}()

	// Handshake.
	if err = s.Initialize(conn); err != nil {
		conn.Close()
		return nil, err
	}

	return &connection{
		conn:    conn,
		session: s,
	}, nil
}

func (p *connector) roundTrip(s *wire.Session, cmd commands.Command) (commands.Command, error) {
	if err := s.SendCommand(cmd); err != nil {
		return nil, err
	}
	return s.RecvCommand()
}

func (p *connector) allPeersRoundTrip(ctx context.Context, linkKey kem.PrivateKey, signingKey sign.PublicKey, cmd commands.Command) ([]commands.Command, error) {
	doneCh := make(chan interface{})
	defer close(doneCh)
	responses := []commands.Command{}
	for _, peer := range p.cfg.Authorities {
		conn, err := p.initSession(ctx, doneCh, linkKey, signingKey, peer)
		if err != nil {
<<<<<<< HEAD
			p.log.Infof("pki/voting/client: failure to connect to Authority %s (%x)\n", peer.Identifier, peer.IdentityPublicKey.Sum256())
=======
			p.log.Noticef("pki/voting/client: failure to connect to Authority %s (%x)\n", peer.Identifier, hash.Sum256From(peer.IdentityPublicKey))
>>>>>>> 3b02db77
			continue
		}
		resp, err := p.roundTrip(conn.session, cmd)
		if err != nil {
			p.log.Infof("pki/voting/client: failure in sending command to Authority peer %s: %s", peer, err)
			continue
		}
		responses = append(responses, resp)
	}
	if len(responses) == 0 {
		return nil, errors.New("allPeerRoundTrip failure, got zero responses")
	}
	return responses, nil
}

func (p *connector) fetchConsensus(ctx context.Context, linkKey kem.PrivateKey, epoch uint64) (commands.Command, error) {
	doneCh := make(chan interface{})
	defer close(doneCh)

	if len(p.cfg.Authorities) == 0 {
		return nil, errors.New("error: zero Authorities specified in configuration")
	}

	r := rand.NewMath()
	peerIndex := r.Intn(len(p.cfg.Authorities))

	// try each authority
	for i := 0; i < len(p.cfg.Authorities); i++ {
		auth := p.cfg.Authorities[(peerIndex+i)%len(p.cfg.Authorities)]
		conn, err := p.initSession(ctx, doneCh, linkKey, nil, auth)
		if err != nil {
			return nil, err
		}
		p.log.Infof("sending getConsensus to %s", auth.Identifier)
		cmd := &commands.GetConsensus{Epoch: epoch}
		resp, err := p.roundTrip(conn.session, cmd)

		if err != nil {
			p.log.Errorf("voting/Client: GetConsensus() error from %v %s", err, auth.Identifier)
			continue
		}

		r, ok := resp.(*commands.Consensus)
		if !ok {
			p.log.Errorf("voting/Client: GetConsensus() unexpected reply from %s %T", auth.Identifier, resp)
			continue
		}

		p.log.Infof("got response from %s to GetConsensus(%d) (attempt %d, err=%v, res=%s)", auth.Identifier, epoch, i, err, getErrorToString(r.ErrorCode))
		if err == pki.ErrNoDocument {
			continue
		}
		return resp, err
	}
	return nil, pki.ErrNoDocument
}

// Client is a PKI client.
type Client struct {
	cfg       *Config
	log       *log.Logger
	pool      *connector
	verifiers []sign.PublicKey
	threshold int
}

// Post posts the node's descriptor to the PKI for the provided epoch.
func (c *Client) Post(ctx context.Context, epoch uint64, signingPrivateKey sign.PrivateKey, signingPublicKey sign.PublicKey, d *pki.MixDescriptor) error {
	// Ensure that the descriptor we are about to post is well formed.
	if err := pki.IsDescriptorWellFormed(d, epoch); err != nil {
		return err
	}
	// Make a serialized + signed + serialized descriptor.
	signed, err := pki.SignDescriptor(signingPrivateKey, signingPublicKey, d)
	if err != nil {
		return err
	}
	// Dispatch the post_descriptor command.
	cmd := &commands.PostDescriptor{
		Epoch:   epoch,
		Payload: []byte(signed),
	}
	responses, err := c.pool.allPeersRoundTrip(ctx, c.cfg.LinkKey, signingPublicKey, cmd)
	if err != nil {
		return err
	}
	// Parse the post_descriptor_status command.
	errs := []error{}
	for _, resp := range responses {
		r, ok := resp.(*commands.PostDescriptorStatus)
		if !ok {
			errs = append(errs, fmt.Errorf("voting/Client: Post() unexpected reply: %T", resp))
			continue
		}
		switch r.ErrorCode {
		case commands.DescriptorOk:
		case commands.DescriptorConflict:
			errs = append(errs, pki.ErrInvalidPostEpoch)
		default:
			errs = append(errs, fmt.Errorf("voting/Client: Post() rejected by authority: %v", postErrorToString(r.ErrorCode)))
		}
	}
	if len(errs) == 0 {
		return nil
	}
	return fmt.Errorf("failure to Post(%d) to %d Directory Authorities: %v", epoch, len(errs), errs)
}

// Get returns the PKI document along with the raw serialized form for the provided epoch.
func (c *Client) Get(ctx context.Context, epoch uint64) (*pki.Document, []byte, error) {
	c.log.Infof("Get(ctx, %d)", epoch)

	// Generate a random keypair to use for the link authentication.
	scheme := wire.DefaultScheme
	genRand, err := seec.GenKeyPRPAES(rand.Reader, 256)
	if err != nil {
		return nil, nil, err
	}

	_, linkKey := nyquistkem.GenerateKeypair(scheme, genRand)

	// Initialize the TCP/IP connection, and wire session.
	doneCh := make(chan interface{})
	defer close(doneCh)

	// Dispatch the get_consensus command.
	resp, err := c.pool.fetchConsensus(ctx, linkKey, epoch)
	if err != nil {
		return nil, nil, err
	}

	// Parse the consensus command.
	r, ok := resp.(*commands.Consensus)
	if !ok {
		return nil, nil, fmt.Errorf("voting/Client: Get() unexpected reply: %T", resp)
	}
	switch r.ErrorCode {
	case commands.ConsensusOk:
	case commands.ConsensusGone:
		return nil, nil, pki.ErrNoDocument
	default:
		return nil, nil, fmt.Errorf("voting/Client: Get() rejected by authority: %v", getErrorToString(r.ErrorCode))
	}

	// Verify document signatures.
	doc := &pki.Document{}
	_, good, bad, err := cert.VerifyThreshold(c.verifiers, c.threshold, r.Payload)
	if err != nil {
		c.log.Errorf("VerifyThreshold failure: %d good signatures, %d bad signatures: %v", len(good), len(bad), err)
		return nil, nil, fmt.Errorf("voting/Client: Get() invalid consensus document: %s", err)
	}
	if len(good) == len(c.cfg.Authorities) {
		c.log.Info("OK, received fully signed consensus document.")
	} else {
		c.log.Infof("OK, received consensus document with %d of %d signatures)", len(good), len(c.cfg.Authorities))
		for _, auth := range c.cfg.Authorities {
			for _, badauth := range bad {
				if badauth == auth.IdentityPublicKey {
					c.log.Infof("missing or invalid signature from %s", auth.Identifier)
					break
				}
			}
		}
	}
	doc, err = pki.ParseDocument(r.Payload)
	if err != nil {
		c.log.Errorf("voting/Client: Get() invalid consensus document: %s", err)
		return nil, nil, err
	}

	err = pki.IsDocumentWellFormed(doc, c.verifiers)
	if err != nil {
		c.log.Errorf("voting/Client: IsDocumentWellFormed: %s", err)
		return nil, nil, err
	}

	if doc.Epoch != epoch {
		return nil, nil, fmt.Errorf("voting/Client: Get() consensus document for WRONG epoch: %v", doc.Epoch)
	}
	c.log.Infof("voting/Client: Get() document:\n%s", doc)
	return doc, r.Payload, nil
}

// Deserialize returns PKI document given the raw bytes.
func (c *Client) Deserialize(raw []byte) (*pki.Document, error) {
	_, _, _, err := cert.VerifyThreshold(c.verifiers, c.threshold, raw)
	if err != nil {
		return nil, err
	}
	doc, err := pki.ParseDocument(raw)
	if err != nil {
		fmt.Errorf("Deserialize failure: %s", err)
	}
	return doc, err
}

// New constructs a new pki.Client instance.
func New(cfg *Config) (pki.Client, error) {
	if cfg == nil {
		return nil, fmt.Errorf("voting/Client: cfg is mandatory")
	}
	if err := cfg.validate(); err != nil {
		return nil, err
	}

	c := new(Client)
	c.cfg = cfg
	c.log = log.NewWithOptions(c.cfg.LogBackend, log.Options{
		Prefix: "pki/voting/client",
	})
	c.pool = newConnector(cfg)
	c.verifiers = make([]sign.PublicKey, len(c.cfg.Authorities))
	for i, auth := range c.cfg.Authorities {
		c.verifiers[i] = auth.IdentityPublicKey
	}
	c.threshold = len(c.verifiers)/2 + 1
	return c, nil
}

func getErrorToString(v uint8) string {
	switch v {
	case commands.ConsensusOk:
		return "Ok"
	case commands.ConsensusNotFound:
		return "NotFound"
	case commands.ConsensusGone:
		return "Gone"
	default:
		return fmt.Sprintf("[unknown ErrorCode: %v]", v)
	}
}

func postErrorToString(v uint8) string {
	switch v {
	case commands.DescriptorOk:
		return "Ok"
	case commands.DescriptorInvalid:
		return "Invalid"
	case commands.DescriptorConflict:
		return "Conflict"
	case commands.DescriptorForbidden:
		return "Forbidden"
	default:
		return fmt.Sprintf("[unknown ErrorCode: %v]", v)
	}
}<|MERGE_RESOLUTION|>--- conflicted
+++ resolved
@@ -37,15 +37,14 @@
 	"github.com/katzenpost/hpqc/sign"
 
 	"github.com/katzenpost/katzenpost/authority/voting/server/config"
-<<<<<<< HEAD
-	"github.com/katzenpost/katzenpost/core/crypto/cert"
-	"github.com/katzenpost/katzenpost/core/crypto/pem"
-	"github.com/katzenpost/katzenpost/core/crypto/rand"
-	"github.com/katzenpost/katzenpost/core/crypto/sign"
-=======
+
+	"github.com/katzenpost/hpqc/rand"
+	"github.com/katzenpost/hpqc/sign"
+	"github.com/katzenpost/hpqc/sign/pem"
+
 	"github.com/katzenpost/katzenpost/core/cert"
 	"github.com/katzenpost/katzenpost/core/log"
->>>>>>> 3b02db77
+
 	"github.com/katzenpost/katzenpost/core/pki"
 	"github.com/katzenpost/katzenpost/core/wire"
 	"github.com/katzenpost/katzenpost/core/wire/commands"
@@ -56,27 +55,13 @@
 // authorityAuthenticator implements the PeerAuthenticator interface
 type authorityAuthenticator struct {
 	IdentityPublicKey sign.PublicKey
-<<<<<<< HEAD
-	LinkPublicKey     wire.PublicKey
-	log               *log.Logger
-=======
 	LinkPublicKey     kem.PublicKey
 	log               *logging.Logger
->>>>>>> 3b02db77
 }
 
 // IsPeerValid authenticates the remote peer's credentials, returning true
 // iff the peer is valid.
 func (a *authorityAuthenticator) IsPeerValid(creds *wire.PeerCredentials) bool {
-<<<<<<< HEAD
-	identityHash := a.IdentityPublicKey.Sum256()
-	if !hmac.Equal(identityHash[:], creds.AdditionalData[:sign.PublicKeyHashSize]) {
-		a.log.Warnf("voting/Client: IsPeerValid(): AD mismatch: %x != %x", identityHash[:], creds.AdditionalData[:sign.PublicKeyHashSize])
-		return false
-	}
-	if !hmac.Equal(a.LinkPublicKey.Bytes(), creds.PublicKey.Bytes()) {
-		a.log.Warnf("voting/Client: IsPeerValid(): Link Public Key mismatch: %s != %s", pem.ToPEMString(a.LinkPublicKey), pem.ToPEMString(creds.PublicKey))
-=======
 	identityHash := hash.Sum256From(a.IdentityPublicKey)
 	if !hmac.Equal(identityHash[:], creds.AdditionalData[:hash.HashSize]) {
 		a.log.Warningf("voting/Client: IsPeerValid(): AD mismatch: %x != %x", identityHash[:], creds.AdditionalData[:hash.HashSize])
@@ -84,7 +69,6 @@
 	}
 	if !a.LinkPublicKey.Equal(creds.PublicKey) {
 		a.log.Warningf("voting/Client: IsPeerValid(): Link Public Key mismatch: %s != %s", kempem.ToPublicPEMString(a.LinkPublicKey), kempem.ToPublicPEMString(creds.PublicKey))
->>>>>>> 3b02db77
 		return false
 	}
 	return true
@@ -231,11 +215,7 @@
 	for _, peer := range p.cfg.Authorities {
 		conn, err := p.initSession(ctx, doneCh, linkKey, signingKey, peer)
 		if err != nil {
-<<<<<<< HEAD
-			p.log.Infof("pki/voting/client: failure to connect to Authority %s (%x)\n", peer.Identifier, peer.IdentityPublicKey.Sum256())
-=======
 			p.log.Noticef("pki/voting/client: failure to connect to Authority %s (%x)\n", peer.Identifier, hash.Sum256From(peer.IdentityPublicKey))
->>>>>>> 3b02db77
 			continue
 		}
 		resp, err := p.roundTrip(conn.session, cmd)
