--- conflicted
+++ resolved
@@ -44,11 +44,7 @@
 
 // Client handles sending and receiving messages over the mix network
 type Client struct {
-<<<<<<< HEAD
-	l          *sync.Mutex
-=======
 	worker.Worker
->>>>>>> 1811d8f8
 
 	cfg        *config.Config
 	logBackend *log.Backend
@@ -157,12 +153,7 @@
 
 func (c *Client) halt() {
 	c.log.Noticef("Starting graceful shutdown.")
-<<<<<<< HEAD
-	c.l.Lock()
-	defer c.l.Unlock()
-=======
 	c.sessionMutex.Lock()
->>>>>>> 1811d8f8
 	for _, s := range c.sessions {
 		s.Shutdown()
 	}
@@ -200,13 +191,8 @@
 		return nil, err
 	}
 
-<<<<<<< HEAD
-	c.l.Lock()
-	defer c.l.Unlock()
-=======
 	c.sessionMutex.Lock()
 	defer c.sessionMutex.Unlock()
->>>>>>> 1811d8f8
 	sess, err := NewSession(ctx, pkiclient, doc, c.fatalErrCh, c.logBackend, c.cfg, linkKey, gateway)
 	if err != nil {
 		return nil, err
@@ -217,13 +203,8 @@
 
 // Returns a random Session from sessions
 func (c *Client) Session() *Session {
-<<<<<<< HEAD
-	c.l.Lock()
-	defer c.l.Unlock()
-=======
 	c.sessionMutex.Lock()
 	defer c.sessionMutex.Unlock()
->>>>>>> 1811d8f8
 	if len(c.sessions) == 0 {
 		return nil
 	}
