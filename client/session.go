// session.go - mixnet client session
// Copyright (C) 2018  David Stainton.
//
// This program is free software: you can redistribute it and/or modify
// it under the terms of the GNU Affero General Public License as
// published by the Free Software Foundation, either version 3 of the
// License, or (at your option) any later version.
//
// This program is distributed in the hope that it will be useful,
// but WITHOUT ANY WARRANTY; without even the implied warranty of
// MERCHANTABILITY or FITNESS FOR A PARTICULAR PURPOSE.  See the
// GNU Affero General Public License for more details.
//
// You should have received a copy of the GNU Affero General Public License
// along with this program.  If not, see <http://www.gnu.org/licenses/>.

package client

import (
	"context"
	"crypto/hmac"
	"encoding/hex"
	"errors"
	"fmt"
	"sync"
	"sync/atomic"
	"time"

	"golang.org/x/crypto/blake2b"
	"gopkg.in/eapache/channels.v1"
	"gopkg.in/op/go-logging.v1"

	"github.com/katzenpost/hpqc/kem"
	"github.com/katzenpost/hpqc/kem/schemes"
	"github.com/katzenpost/hpqc/rand"

	signSchemes "github.com/katzenpost/hpqc/sign/schemes"
	"github.com/katzenpost/katzenpost/client/config"
	cConstants "github.com/katzenpost/katzenpost/client/constants"
	"github.com/katzenpost/katzenpost/client/utils"
	"github.com/katzenpost/katzenpost/core/log"
	"github.com/katzenpost/katzenpost/core/pki"
	"github.com/katzenpost/katzenpost/core/sphinx"
	sConstants "github.com/katzenpost/katzenpost/core/sphinx/constants"
	"github.com/katzenpost/katzenpost/core/sphinx/geo"
	"github.com/katzenpost/katzenpost/core/worker"
	"github.com/katzenpost/katzenpost/minclient"
)

// Session is the struct type that keeps state for a given session.
type Session struct {
	worker.Worker

	geo    *geo.Geometry
	sphinx *sphinx.Sphinx

	cfg       *config.Config
	pkiClient pki.Client
	minclient *minclient.Client
	gateway   *pki.MixDescriptor
	log       *logging.Logger

	fatalErrCh chan error
	opCh       chan workerOp

	eventCh   channels.Channel
	EventSink chan Event

	linkKey   kem.PrivateKey
	onlineAt  time.Time
	hasPKIDoc bool
	newPKIDoc chan bool

	egressQueue EgressQueue
	timerQ      *TimerQueue

	surbIDMap        sync.Map // [sConstants.SURBIDLength]byte -> *Message
	sentWaitChanMap  sync.Map // MessageID -> chan *Message
	replyWaitChanMap sync.Map // MessageID -> chan []byte

	decoyLoopTally uint64
}

// New establishes a session with provider using key.
// This method will block until session is connected to the Provider.
func NewSession(
	ctx context.Context,
	pkiClient pki.Client,
	cachedDoc *pki.Document,
	fatalErrCh chan error,
	logBackend *log.Backend,
	cfg *config.Config,
	linkKey kem.PrivateKey,
	gateway *pki.MixDescriptor) (*Session, error) {

	clientLog := logBackend.GetLogger(fmt.Sprintf("%s_client", gateway.Name))

	mysphinx, err := sphinx.FromGeometry(cfg.SphinxGeometry)
	if err != nil {
		return nil, err
	}

	s := &Session{
		geo:         cfg.SphinxGeometry,
		sphinx:      mysphinx,
		cfg:         cfg,
		linkKey:     linkKey,
		gateway:     gateway,
		pkiClient:   pkiClient,
		log:         clientLog,
		fatalErrCh:  fatalErrCh,
		eventCh:     channels.NewInfiniteChannel(),
		newPKIDoc:   make(chan bool),
		EventSink:   make(chan Event),
		opCh:        make(chan workerOp, 8),
		egressQueue: new(Queue),
	}
	// Configure the timerQ instance
	s.timerQ = NewTimerQueue(s)
	// Configure and bring up the minclient instance.
	blob, err := s.linkKey.Public().MarshalBinary()
	if err != nil {
		return nil, err
	}
	idHash := blake2b.Sum256(blob)
	// A per-connection tag (for Tor SOCKS5 stream isloation)
	proxyContext := fmt.Sprintf("session %d", rand.NewMath().Uint64())

<<<<<<< HEAD
	pkiSignatureScheme := signSchemes.ByName(s.cfg.PKISignatureScheme)
	idpubkey, err := pkiSignatureScheme.UnmarshalBinaryPublicKey(s.provider.IdentityKey)
=======
	idpubkey, err := cert.Scheme.UnmarshalBinaryPublicKey(s.gateway.IdentityKey)
>>>>>>> d4ded499
	if err != nil {
		return nil, err
	}

	kemScheme := schemes.ByName(cfg.WireKEMScheme)
	if kemScheme == nil {
		return nil, fmt.Errorf("apparently your KEM Scheme %s doesn't work", cfg.WireKEMScheme)
	}

	clientCfg := &minclient.ClientConfig{
		SphinxGeometry:      cfg.SphinxGeometry,
		User:                string(idHash[:]),
		Gateway:             s.gateway.Name,
		GatewayKeyPin:       idpubkey,
		LinkKemScheme:       kemScheme,
		LinkKey:             s.linkKey,
		LogBackend:          logBackend,
		PKIClient:           pkiClient,
		CachedDocument:      cachedDoc,
		OnConnFn:            s.onConnection,
		OnMessageFn:         s.onMessage,
		OnACKFn:             s.onACK,
		OnDocumentFn:        s.onDocument,
		DialContextFn:       cfg.UpstreamProxyConfig().ToDialContext(proxyContext),
		PreferedTransports:  cfg.Debug.PreferedTransports,
		MessagePollInterval: time.Duration(cfg.Debug.PollingInterval) * time.Millisecond,
		EnableTimeSync:      false, // Be explicit about it.
	}

	s.timerQ.Go(s.timerQ.worker)
	s.Go(s.eventSinkWorker)
	s.Go(s.garbageCollectionWorker)

	s.minclient, err = minclient.New(clientCfg)
	if err != nil {
		return nil, err
	}

	// start the worker
	s.Go(s.worker)

	return s, nil
}

func (s *Session) SphinxGeometry() *geo.Geometry {
	return s.cfg.SphinxGeometry
}

// WaitForDocument blocks until a pki fetch has completed
func (s *Session) WaitForDocument(ctx context.Context) error {
	select {
	case <-ctx.Done():
		return errors.New("Cancelled")
	case <-s.newPKIDoc:
	case <-s.HaltCh():
	}
	return nil
}

func (s *Session) eventSinkWorker() {
	for {
		select {
		case <-s.HaltCh():
			s.log.Debugf("Event sink worker terminating gracefully.")
			return
		case e := <-s.eventCh.Out():
			select {
			case s.EventSink <- e.(Event):
			case <-s.HaltCh():
				s.log.Debugf("Event sink worker terminating gracefully.")
				return
			}
		}
	}
}

func (s *Session) garbageCollectionWorker() {
	timer := time.NewTimer(cConstants.GarbageCollectionInterval)
	defer timer.Stop()
	for {
		select {
		case <-s.HaltCh():
			s.log.Debugf("Garbage collection worker terminating gracefully.")
			return
		case <-timer.C:
			s.garbageCollect()
			timer.Reset(cConstants.GarbageCollectionInterval)
		}
	}
}

func (s *Session) garbageCollect() {
	s.log.Debug("Running garbage collection process.")
	// [sConstants.SURBIDLength]byte -> *Message
	surbIDMapRange := func(rawSurbID, rawMessage interface{}) bool {
		surbID := rawSurbID.([sConstants.SURBIDLength]byte)
		message := rawMessage.(*Message)
		if time.Now().After(message.SentAt.Add(message.ReplyETA).Add(cConstants.RoundTripTimeSlop)) {
			s.log.Debug("Garbage collecting SURB ID Map entry for Message ID %x", message.ID)
			s.surbIDMap.Delete(surbID)
			s.eventCh.In() <- &MessageIDGarbageCollected{
				MessageID: message.ID,
			}
		}
		return true
	}
	s.surbIDMap.Range(surbIDMapRange)
}

// GetServices returns the services matching the specified service name
func (s *Session) GetServices(serviceName string) ([]*utils.ServiceDescriptor, error) {
	if s.minclient == nil {
		return nil, errors.New("minclient is nil")
	}
	doc := s.minclient.CurrentDocument()
	if doc == nil {
		return nil, errors.New("pki doc is nil")
	}
	descs := utils.FindServices(serviceName, doc)
	if len(descs) == 0 {
		return nil, errors.New("error, GetService failure, service not found in pki doc")
	}
	serviceDescriptors := make([]*utils.ServiceDescriptor, len(descs))
	for i, s := range descs {
		s := s
		serviceDescriptors[i] = &s
	}
	return serviceDescriptors, nil
}

// GetService returns a randomly selected service
// matching the specified service name
func (s *Session) GetService(serviceName string) (*utils.ServiceDescriptor, error) {
	serviceDescriptors, err := s.GetServices(serviceName)
	if err != nil {
		return nil, err
	}
	return serviceDescriptors[rand.NewMath().Intn(len(serviceDescriptors))], nil
}

// OnConnection will be called by the minclient api
// upon connection change status to the Provider
func (s *Session) onConnection(err error) {
	s.log.Debugf("onConnection %v", err)
	s.eventCh.In() <- &ConnectionStatusEvent{
		IsConnected: err == nil,
		Err:         err,
	}
	select {
	case <-s.HaltCh():
	case s.opCh <- opConnStatusChanged{isConnected: err == nil}:
	}
}

// OnMessage will be called by the minclient api
// upon receiving a message
func (s *Session) onMessage(ciphertextBlock []byte) error {
	s.log.Debugf("OnMessage")
	return nil
}

func (s *Session) incrementDecoyLoopTally() {
	atomic.AddUint64(&s.decoyLoopTally, 1)
}

func (s *Session) decrementDecoyLoopTally() {
	atomic.AddUint64(&s.decoyLoopTally, ^uint64(0))
}

// OnACK is called by the minclient api when we receive a SURB reply message.
func (s *Session) onACK(surbID *[sConstants.SURBIDLength]byte, ciphertext []byte) error {
	idStr := fmt.Sprintf("[%v]", hex.EncodeToString(surbID[:]))
	s.log.Infof("OnACK with SURBID %s", idStr)

	rawMessage, ok := s.surbIDMap.Load(*surbID)
	if !ok {
		s.log.Debug("Strange, received reply with unexpected SURBID")
		return nil
	}
	s.surbIDMap.Delete(*surbID)
	msg := rawMessage.(*Message)
	plaintext, err := s.sphinx.DecryptSURBPayload(ciphertext, msg.Key)
	if err != nil {
		s.log.Infof("Discarding SURB Reply, decryption failure: %s", err)
		return nil
	}
	if len(plaintext) != s.geo.ForwardPayloadLength {
		s.log.Warningf("Discarding SURB %v: Invalid payload size: %v", idStr, len(plaintext))
		return nil
	}
	if msg.WithSURB && msg.IsDecoy {
		s.decrementDecoyLoopTally()
		return nil
	}

	if msg.IsBlocking {
		replyWaitChanRaw, ok := s.replyWaitChanMap.Load(*msg.ID)
		if !ok {
			//XXX: this can happen if a SURB-ACK arrives after a call to BlockingSendUnreliableMessage has timed-out
			// because the session.surbIDMap has not been deleted or garbage collected
			s.log.Warningf("Discarding surb %v for blocking message %x : caller likely timed-out", idStr, msg.ID)
			return nil
		}
		replyWaitChan := replyWaitChanRaw.(chan []byte)
		// do not block the worker if the receiver timed out!
		select {
		case replyWaitChan <- plaintext:
		default:
			s.log.Warningf("Failed to respond to a blocking message")
			close(replyWaitChan)
		}
	} else {
		s.eventCh.In() <- &MessageReplyEvent{
			MessageID: msg.ID,
			Payload:   plaintext,
			Err:       nil,
		}
	}
	return nil
}

func (s *Session) onDocument(doc *pki.Document) {
	s.log.Debugf("onDocument(): %s", doc)

	if !hmac.Equal(doc.SphinxGeometryHash, s.geo.Hash()) {
		s.log.Errorf("Sphinx Geometry mismatch is set to: \n %s\n", s.geo.Display())
		panic("Sphinx Geometry mismatch!")
	}

	s.hasPKIDoc = true
	select {
	case <-s.HaltCh():
	case s.opCh <- opNewDocument{
		doc: doc,
	}:
	}
	s.eventCh.In() <- &NewDocumentEvent{
		Document: doc,
	}
	select {
	case <-s.HaltCh():
	case s.newPKIDoc <- true:
	default:
	}
}

func (s *Session) CurrentDocument() *pki.Document {
	return s.minclient.CurrentDocument()
}

func (s *Session) Push(i Item) error {
	// Push checks whether a message was ACK'd already and if it has
	// not, reschedules the message for transmission again
	m, ok := i.(*Message)
	if !ok {
		return errors.New("Not Implemented for non-Message types")
	}
	if _, ok := s.surbIDMap.Load(*m.SURBID); ok {
		// still waiting for a SURB-ACK that hasn't arrived
		s.surbIDMap.Delete(*m.SURBID)
		s.opCh <- opRetransmit{msg: m}
	}
	return nil
}

func (s *Session) ForceFetchPKI() {
	s.minclient.ForceFetchPKI()
}

func (s *Session) Shutdown() {
	s.Halt()
	s.timerQ.Halt()
	s.minclient.Shutdown()
	s.minclient.Wait()
}<|MERGE_RESOLUTION|>--- conflicted
+++ resolved
@@ -126,12 +126,8 @@
 	// A per-connection tag (for Tor SOCKS5 stream isloation)
 	proxyContext := fmt.Sprintf("session %d", rand.NewMath().Uint64())
 
-<<<<<<< HEAD
 	pkiSignatureScheme := signSchemes.ByName(s.cfg.PKISignatureScheme)
-	idpubkey, err := pkiSignatureScheme.UnmarshalBinaryPublicKey(s.provider.IdentityKey)
-=======
-	idpubkey, err := cert.Scheme.UnmarshalBinaryPublicKey(s.gateway.IdentityKey)
->>>>>>> d4ded499
+	idpubkey, err := pkiSignatureScheme.UnmarshalBinaryPublicKey(s.gateway.IdentityKey)
 	if err != nil {
 		return nil, err
 	}
