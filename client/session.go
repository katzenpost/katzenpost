// session.go - mixnet client session
// Copyright (C) 2018  David Stainton.
//
// This program is free software: you can redistribute it and/or modify
// it under the terms of the GNU Affero General Public License as
// published by the Free Software Foundation, either version 3 of the
// License, or (at your option) any later version.
//
// This program is distributed in the hope that it will be useful,
// but WITHOUT ANY WARRANTY; without even the implied warranty of
// MERCHANTABILITY or FITNESS FOR A PARTICULAR PURPOSE.  See the
// GNU Affero General Public License for more details.
//
// You should have received a copy of the GNU Affero General Public License
// along with this program.  If not, see <http://www.gnu.org/licenses/>.

package client

import (
	"context"
	"crypto/hmac"
	"encoding/hex"
	"errors"
	"fmt"
	"sync"
	"sync/atomic"
	"time"

	"golang.org/x/crypto/blake2b"
	"gopkg.in/op/go-logging.v1"

	"github.com/katzenpost/hpqc/kem"
	"github.com/katzenpost/hpqc/kem/schemes"
	"github.com/katzenpost/hpqc/rand"

	signSchemes "github.com/katzenpost/hpqc/sign/schemes"
	"github.com/katzenpost/katzenpost/client/config"
	cConstants "github.com/katzenpost/katzenpost/client/constants"
	"github.com/katzenpost/katzenpost/client/utils"
<<<<<<< HEAD
	"github.com/katzenpost/katzenpost/core/cert"
	"github.com/katzenpost/katzenpost/core/epochtime"
=======
>>>>>>> c258a72c
	"github.com/katzenpost/katzenpost/core/log"
	"github.com/katzenpost/katzenpost/core/pki"
	"github.com/katzenpost/katzenpost/core/sphinx"
	sConstants "github.com/katzenpost/katzenpost/core/sphinx/constants"
	"github.com/katzenpost/katzenpost/core/sphinx/geo"
	"github.com/katzenpost/katzenpost/core/worker"
	"github.com/katzenpost/katzenpost/minclient"
)

// Session is the struct type that keeps state for a given session.
type Session struct {
	worker.Worker

	geo    *geo.Geometry
	sphinx *sphinx.Sphinx

<<<<<<< HEAD
	cfg        *config.Config
	pkiClient  pki.Client
	minclient  *minclient.Client
	provider   *pki.MixDescriptor
	log        *logging.Logger
	logBackend *log.Backend
=======
	cfg       *config.Config
	pkiClient pki.Client
	minclient *minclient.Client
	gateway   *pki.MixDescriptor
	log       *logging.Logger
>>>>>>> c258a72c

	fatalErrCh chan error
	opCh       chan workerOp

	eventCh   chan interface{}
	EventSink chan Event

	linkKey   kem.PrivateKey
	onlineAt  time.Time
	hasPKIDoc bool
	newPKIDoc chan bool

	egressQueue EgressQueue
	timerQ      *TimerQueue

	surbIDMap        sync.Map // [sConstants.SURBIDLength]byte -> *Message
	sentWaitChanMap  sync.Map // MessageID -> chan *Message
	replyWaitChanMap sync.Map // MessageID -> chan []byte

	decoyLoopTally uint64
}

const EventChannelSize = 1000

// New establishes a session with provider using key.
// This method will block until session is connected to the Provider.
func NewSession(
	ctx context.Context,
	pkiClient pki.Client,
	cachedDoc *pki.Document,
	fatalErrCh chan error,
	logBackend *log.Backend,
	cfg *config.Config,
	linkKey kem.PrivateKey,
	gateway *pki.MixDescriptor) (*Session, error) {

	clientLog := logBackend.GetLogger(fmt.Sprintf("%s_client", gateway.Name))

	mysphinx, err := sphinx.FromGeometry(cfg.SphinxGeometry)
	if err != nil {
		return nil, err
	}

	s := &Session{
		geo:         cfg.SphinxGeometry,
		sphinx:      mysphinx,
		cfg:         cfg,
		linkKey:     linkKey,
		gateway:     gateway,
		pkiClient:   pkiClient,
		logBackend:  logBackend,
		log:         clientLog,
		fatalErrCh:  fatalErrCh,
		eventCh:     make(chan interface{}, EventChannelSize),
		newPKIDoc:   make(chan bool),
		EventSink:   make(chan Event),
		opCh:        make(chan workerOp, 8),
		egressQueue: new(Queue),
	}
	// Configure the timerQ instance
	s.timerQ = NewTimerQueue(s)
	// Configure and bring up the minclient instance.
	blob, err := s.linkKey.Public().MarshalBinary()
	if err != nil {
		return nil, err
	}
	idHash := blake2b.Sum256(blob)
	// A per-connection tag (for Tor SOCKS5 stream isloation)
	proxyContext := fmt.Sprintf("session %d", rand.NewMath().Uint64())

	pkiSignatureScheme := signSchemes.ByName(s.cfg.PKISignatureScheme)
	idpubkey, err := pkiSignatureScheme.UnmarshalBinaryPublicKey(s.gateway.IdentityKey)
	if err != nil {
		return nil, err
	}

	kemScheme := schemes.ByName(cfg.WireKEMScheme)
	if kemScheme == nil {
		return nil, fmt.Errorf("apparently your KEM Scheme %s doesn't work", cfg.WireKEMScheme)
	}

	clientCfg := &minclient.ClientConfig{
		SphinxGeometry:      cfg.SphinxGeometry,
		User:                string(idHash[:]),
		Gateway:             s.gateway.Name,
		GatewayKeyPin:       idpubkey,
		LinkKemScheme:       kemScheme,
		LinkKey:             s.linkKey,
		LogBackend:          logBackend,
		PKIClient:           pkiClient,
		CachedDocument:      cachedDoc,
		OnConnFn:            s.onConnection,
		OnMessageFn:         s.onMessage,
		OnACKFn:             s.onACK,
		OnDocumentFn:        s.onDocument,
		DialContextFn:       cfg.UpstreamProxyConfig().ToDialContext(proxyContext),
		PreferedTransports:  cfg.Debug.PreferedTransports,
		MessagePollInterval: time.Duration(cfg.Debug.PollingInterval) * time.Millisecond,
		EnableTimeSync:      false, // Be explicit about it.
	}

	s.timerQ.Start()
	s.Go(s.eventSinkWorker)
	s.Go(s.garbageCollectionWorker)

	s.minclient, err = minclient.New(clientCfg)
	if err != nil {
		return nil, err
	}

	// start the worker
	s.Go(s.worker)

	return s, nil
}

func (s *Session) SphinxGeometry() *geo.Geometry {
	return s.cfg.SphinxGeometry
}

// WaitForDocument blocks until a pki fetch has completed
func (s *Session) WaitForDocument(ctx context.Context) error {
	select {
	case <-ctx.Done():
		return errors.New("Cancelled")
	case <-s.newPKIDoc:
	case <-s.HaltCh():
	}
	return nil
}

func (s *Session) eventSinkWorker() {
	for {
		select {
		case <-s.HaltCh():
			s.log.Debugf("Event sink worker terminating gracefully.")
			return
		case e := <-s.eventCh:
			select {
			case s.EventSink <- e.(Event):
			case <-s.HaltCh():
				s.log.Debugf("Event sink worker terminating gracefully.")
				return
			}
		}
	}
}

func (s *Session) garbageCollectionWorker() {
	timer := time.NewTimer(cConstants.GarbageCollectionInterval)
	defer timer.Stop()
	for {
		select {
		case <-s.HaltCh():
			s.log.Debugf("Garbage collection worker terminating gracefully.")
			return
		case <-timer.C:
			s.garbageCollect()
			timer.Reset(cConstants.GarbageCollectionInterval)
		}
	}
}

func (s *Session) garbageCollect() {
	s.log.Debug("Running garbage collection process.")
	// [sConstants.SURBIDLength]byte -> *Message
	currentEpoch, _, _ := epochtime.Now()

	surbIDMapRange := func(rawSurbID, rawMessage interface{}) bool {
		surbID := rawSurbID.([sConstants.SURBIDLength]byte)
		message := rawMessage.(*Message)
		sentEpoch := uint64(message.SentAt.Sub(epochtime.Epoch)/epochtime.Period)
		if sentEpoch < currentEpoch - 1 {
			s.log.Debug("Garbage collecting SURB ID Map entry for Message ID %x", message.ID)
			s.surbIDMap.Delete(surbID)
			s.eventCh <- &MessageIDGarbageCollected{
				MessageID: message.ID,
			}
		}
		return true
	}
	s.surbIDMap.Range(surbIDMapRange)
}

// GetServices returns the services matching the specified service name
func (s *Session) GetServices(serviceName string) ([]*utils.ServiceDescriptor, error) {
	if s.minclient == nil {
		return nil, errors.New("minclient is nil")
	}
	doc := s.minclient.CurrentDocument()
	if doc == nil {
		return nil, errors.New("pki doc is nil")
	}
	descs := utils.FindServices(serviceName, doc)
	if len(descs) == 0 {
		return nil, errors.New("error, GetService failure, service not found in pki doc")
	}
	serviceDescriptors := make([]*utils.ServiceDescriptor, len(descs))
	for i, s := range descs {
		s := s
		serviceDescriptors[i] = &s
	}
	return serviceDescriptors, nil
}

// GetService returns a randomly selected service
// matching the specified service name
func (s *Session) GetService(serviceName string) (*utils.ServiceDescriptor, error) {
	serviceDescriptors, err := s.GetServices(serviceName)
	if err != nil {
		return nil, err
	}
	return serviceDescriptors[rand.NewMath().Intn(len(serviceDescriptors))], nil
}

// OnConnection will be called by the minclient api
// upon connection change status to the Provider
func (s *Session) onConnection(err error) {
	s.log.Debugf("onConnection %v", err)
	s.eventCh <- &ConnectionStatusEvent{
		IsConnected: err == nil,
		Err:         err,
	}
	select {
	case <-s.HaltCh():
	case s.opCh <- opConnStatusChanged{isConnected: err == nil}:
	}
}

// OnMessage will be called by the minclient api
// upon receiving a message
func (s *Session) onMessage(ciphertextBlock []byte) error {
	s.log.Debugf("OnMessage")
	return nil
}

func (s *Session) incrementDecoyLoopTally() {
	atomic.AddUint64(&s.decoyLoopTally, 1)
}

func (s *Session) decrementDecoyLoopTally() {
	atomic.AddUint64(&s.decoyLoopTally, ^uint64(0))
}

// OnACK is called by the minclient api when we receive a SURB reply message.
func (s *Session) onACK(surbID *[sConstants.SURBIDLength]byte, ciphertext []byte) error {
	idStr := fmt.Sprintf("[%v]", hex.EncodeToString(surbID[:]))
	s.log.Infof("OnACK with SURBID %s", idStr)

	rawMessage, ok := s.surbIDMap.Load(*surbID)
	if !ok {
		s.log.Debug("Strange, received reply with unexpected SURBID")
		return nil
	}
	s.surbIDMap.Delete(*surbID)
	msg := rawMessage.(*Message)
	plaintext, err := s.sphinx.DecryptSURBPayload(ciphertext, msg.Key)
	if err != nil {
		s.log.Infof("Discarding SURB Reply, decryption failure: %s", err)
		return nil
	}
	if len(plaintext) != s.geo.ForwardPayloadLength {
		s.log.Warningf("Discarding SURB %v: Invalid payload size: %v", idStr, len(plaintext))
		return nil
	}
	if msg.WithSURB && msg.IsDecoy {
		s.decrementDecoyLoopTally()
		return nil
	}

	if msg.IsBlocking {
		replyWaitChanRaw, ok := s.replyWaitChanMap.Load(*msg.ID)
		if !ok {
			//XXX: this can happen if a SURB-ACK arrives after a call to BlockingSendUnreliableMessage has timed-out
			// because the session.surbIDMap has not been deleted or garbage collected
			s.log.Warningf("Discarding surb %v for blocking message %x : caller likely timed-out", idStr, msg.ID)
			return nil
		}
		replyWaitChan := replyWaitChanRaw.(chan []byte)
		// do not block the worker if the receiver timed out!
		select {
		case replyWaitChan <- plaintext:
		default:
			s.log.Warningf("Failed to respond to a blocking message")
			close(replyWaitChan)
		}
	} else {
		s.eventCh <- &MessageReplyEvent{
			MessageID: msg.ID,
			Payload:   plaintext,
			Err:       nil,
		}
	}
	return nil
}

func (s *Session) onDocument(doc *pki.Document) {
	s.log.Debugf("onDocument(): %s", doc)

	if !hmac.Equal(doc.SphinxGeometryHash, s.geo.Hash()) {
		s.log.Errorf("Sphinx Geometry mismatch is set to: \n %s\n", s.geo.Display())
		panic("Sphinx Geometry mismatch!")
	}

	s.hasPKIDoc = true
	select {
	case <-s.HaltCh():
	case s.opCh <- opNewDocument{
		doc: doc,
	}:
	}
	s.eventCh <- &NewDocumentEvent{
		Document: doc,
	}
	select {
	case <-s.HaltCh():
	case s.newPKIDoc <- true:
	default:
	}
}

func (s *Session) CurrentDocument() *pki.Document {
	return s.minclient.CurrentDocument()
}

func (s *Session) Push(i Item) error {
	// Push checks whether a message was ACK'd already and if it has
	// not, reschedules the message for transmission again
	m, ok := i.(*Message)
	if !ok {
		return errors.New("Not Implemented for non-Message types")
	}
	if _, ok := s.surbIDMap.Load(*m.SURBID); ok {
		// still waiting for a SURB-ACK that hasn't arrived
		s.surbIDMap.Delete(*m.SURBID)
		s.opCh <- opRetransmit{msg: m}
	}
	return nil
}

func (s *Session) GetLogger(component string) *logging.Logger {
	return s.logBackend.GetLogger(component)
}

func (s *Session) ForceFetchPKI() {
	s.minclient.ForceFetchPKI()
}

func (s *Session) Shutdown() {
	s.Halt()
	s.timerQ.Halt()
	s.minclient.Shutdown()
	s.minclient.Wait()
}<|MERGE_RESOLUTION|>--- conflicted
+++ resolved
@@ -32,16 +32,12 @@
 	"github.com/katzenpost/hpqc/kem"
 	"github.com/katzenpost/hpqc/kem/schemes"
 	"github.com/katzenpost/hpqc/rand"
-
 	signSchemes "github.com/katzenpost/hpqc/sign/schemes"
+
 	"github.com/katzenpost/katzenpost/client/config"
 	cConstants "github.com/katzenpost/katzenpost/client/constants"
 	"github.com/katzenpost/katzenpost/client/utils"
-<<<<<<< HEAD
-	"github.com/katzenpost/katzenpost/core/cert"
 	"github.com/katzenpost/katzenpost/core/epochtime"
-=======
->>>>>>> c258a72c
 	"github.com/katzenpost/katzenpost/core/log"
 	"github.com/katzenpost/katzenpost/core/pki"
 	"github.com/katzenpost/katzenpost/core/sphinx"
@@ -58,20 +54,12 @@
 	geo    *geo.Geometry
 	sphinx *sphinx.Sphinx
 
-<<<<<<< HEAD
 	cfg        *config.Config
 	pkiClient  pki.Client
 	minclient  *minclient.Client
-	provider   *pki.MixDescriptor
+	gateway    *pki.MixDescriptor
 	log        *logging.Logger
 	logBackend *log.Backend
-=======
-	cfg       *config.Config
-	pkiClient pki.Client
-	minclient *minclient.Client
-	gateway   *pki.MixDescriptor
-	log       *logging.Logger
->>>>>>> c258a72c
 
 	fatalErrCh chan error
 	opCh       chan workerOp
@@ -243,8 +231,8 @@
 	surbIDMapRange := func(rawSurbID, rawMessage interface{}) bool {
 		surbID := rawSurbID.([sConstants.SURBIDLength]byte)
 		message := rawMessage.(*Message)
-		sentEpoch := uint64(message.SentAt.Sub(epochtime.Epoch)/epochtime.Period)
-		if sentEpoch < currentEpoch - 1 {
+		sentEpoch := uint64(message.SentAt.Sub(epochtime.Epoch) / epochtime.Period)
+		if sentEpoch < currentEpoch-1 {
 			s.log.Debug("Garbage collecting SURB ID Map entry for Message ID %x", message.ID)
 			s.surbIDMap.Delete(surbID)
 			s.eventCh <- &MessageIDGarbageCollected{
