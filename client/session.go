--- conflicted
+++ resolved
@@ -87,13 +87,8 @@
 	fatalErrCh chan error,
 	logBackend *log.Backend,
 	cfg *config.Config,
-<<<<<<< HEAD
-	linkKey wire.PrivateKey,
+	linkKey kem.PrivateKey,
 	gateway *pki.MixDescriptor) (*Session, error) {
-=======
-	linkKey kem.PrivateKey,
-	provider *pki.MixDescriptor) (*Session, error) {
->>>>>>> 932cc30a
 
 	clientLog := logBackend.GetLogger(fmt.Sprintf("%s_client", gateway.Name))
 
@@ -136,13 +131,8 @@
 	clientCfg := &minclient.ClientConfig{
 		SphinxGeometry:      cfg.SphinxGeometry,
 		User:                string(idHash[:]),
-<<<<<<< HEAD
 		Gateway:             s.gateway.Name,
 		GatewayKeyPin:       s.gateway.IdentityKey,
-=======
-		Provider:            s.provider.Name,
-		ProviderKeyPin:      idpubkey,
->>>>>>> 932cc30a
 		LinkKey:             s.linkKey,
 		LogBackend:          logBackend,
 		PKIClient:           pkiClient,
