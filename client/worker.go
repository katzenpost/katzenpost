// worker.go - mixnet client worker
// Copyright (C) 2018, 2019  David Stainton
//
// This program is free software: you can redistribute it and/or modify
// it under the terms of the GNU Affero General Public License as
// published by the Free Software Foundation, either version 3 of the
// License, or (at your option) any later version.
//
// This program is distributed in the hope that it will be useful,
// but WITHOUT ANY WARRANTY; without even the implied warranty of
// MERCHANTABILITY or FITNESS FOR A PARTICULAR PURPOSE.  See the
// GNU Affero General Public License for more details.
//
// You should have received a copy of the GNU Affero General Public License
// along with this program.  If not, see <http://www.gnu.org/licenses/>.

package client

import (
	"errors"
	"math"
	"time"

	"github.com/katzenpost/katzenpost/client/constants"
	cConstants "github.com/katzenpost/katzenpost/client/constants"
	"github.com/katzenpost/katzenpost/client/utils"
	"github.com/katzenpost/katzenpost/core/crypto/rand"
	"github.com/katzenpost/katzenpost/core/pki"
	mrand "math/rand"
)

type workerOp interface{}

type opConnStatusChanged struct {
	isConnected bool
}

type opNewDocument struct {
	doc *pki.Document
}

type opRetransmit struct {
	msg *Message
}

func (s *Session) connStatusChange(op opConnStatusChanged) bool {
	isConnected := op.isConnected
	if isConnected {
		// If we have awoken from suspend and there is no
		// current consensus, attempt to fetch one immediately.
		if doc := s.minclient.CurrentDocument(); doc == nil {
			s.minclient.ForceFetchPKI()
		}
		s.onlineAt = time.Now()

		skew := s.minclient.ClockSkew()
		absSkew := skew
		if absSkew < 0 {
			absSkew = -absSkew
		}
		if absSkew > constants.TimeSkewWarnDelta {
			// Should this do more than just warn?  Should this
			// use skewed time?  I don't know.
			s.log.Warningf("The observed time difference between the host and provider clocks is '%v'. Correct your system time.", skew)
		} else {
			s.log.Debugf("Clock skew vs provider: %v", skew)
		}
	}
	return isConnected
}

func (s *Session) worker() {
	const maxDuration = math.MaxInt64
	mRng := rand.NewMath()

	// get the initial loop services if decoy traffic is enabled
	var (
		doc             *pki.Document
		loopServices    []utils.ServiceDescriptor
		lambdaP         float64
		lambdaL         float64
		lambdaD         float64
		lambdaPMsec     uint64
		lambdaLMsec     uint64
		lambdaDMsec     uint64
		lambdaPTimer    = time.NewTimer(maxDuration)
		lambdaLTimer    = time.NewTimer(maxDuration)
		lambdaDTimer    = time.NewTimer(maxDuration)
		lambdaPInterval = time.Duration(maxDuration)
		lambdaLInterval = time.Duration(maxDuration)
		lambdaDInterval = time.Duration(maxDuration)
		lambdaPMaxDelay = uint64(maxDuration)
		lambdaLMaxDelay = uint64(maxDuration)
		lambdaDMaxDelay = uint64(maxDuration)
	)

	defer s.log.Debug("session worker halted")
	defer lambdaPTimer.Stop()
	defer lambdaLTimer.Stop()
	defer lambdaDTimer.Stop()

	isConnected := false
	mustResetAllTimers := false
	for {
		var lambdaPFired bool
		var lambdaLFired bool
		var lambdaDFired bool
		var loopSvc *utils.ServiceDescriptor
		var qo workerOp

		select {
		case <-s.HaltCh():
			s.log.Debugf("Session worker terminating gracefully.")
			return
		case <-lambdaPTimer.C:
			lambdaPFired = true
		case <-lambdaLTimer.C:
			lambdaLFired = true
		case <-lambdaDTimer.C:
			lambdaDFired = true
		case qo = <-s.opCh:
		}

		if qo != nil {
			switch op := qo.(type) {
			case opRetransmit:
				s.doRetransmit(op.msg)
			case opConnStatusChanged:
				newConnectedStatus := s.connStatusChange(op)
				isConnected = newConnectedStatus
				mustResetAllTimers = true
			case opNewDocument:
				err := s.isDocValid(op.doc)
				if err != nil {
					s.fatalErrCh <- err
				}

				doc = op.doc
				lambdaP = doc.LambdaP
				lambdaL = doc.LambdaL
				lambdaD = doc.LambdaD

				// update the loop service descriptors
				loopServices = utils.FindServices(cConstants.LoopService, doc)
				if len(loopServices) == 0 {
					s.fatalErrCh <- errors.New("failure to get loop service")
					return
				}

				mustResetAllTimers = true
			default:
				s.log.Warningf("BUG: Worker received nonsensical op: %T", op)
			} // end of switch
		} else {
			if isConnected {
				// select a loop service endpoint
				if !s.cfg.Debug.DisableDecoyTraffic {
					loopSvc = &loopServices[mrand.Intn(len(loopServices))]
				}
				if lambdaPFired {
					s.sendFromQueueOrDecoy(loopSvc)
				} else if lambdaLFired && !s.cfg.Debug.DisableDecoyTraffic {
					s.sendLoopDecoy(loopSvc)
				} else if lambdaDFired && !s.cfg.Debug.DisableDecoyTraffic {
					s.sendDropDecoy(loopSvc)
				}
			}
		}
		if isConnected && doc != nil {
			lambdaPMsec = uint64(rand.Exp(mRng, lambdaP))
			if lambdaPMsec > lambdaPMaxDelay {
				lambdaPMsec = lambdaPMaxDelay
			}
			lambdaPInterval = time.Duration(lambdaPMsec) * time.Millisecond
			lambdaLMsec = uint64(rand.Exp(mRng, lambdaL))
			if lambdaLMsec > lambdaLMaxDelay {
				lambdaLMsec = lambdaLMaxDelay
			}
			lambdaLInterval = time.Duration(lambdaLMsec) * time.Millisecond
			lambdaDMsec = uint64(rand.Exp(mRng, lambdaD))
			if lambdaDMsec > lambdaDMaxDelay {
				lambdaDMsec = lambdaDMaxDelay
			}
			lambdaDInterval = time.Duration(lambdaDMsec) * time.Millisecond
		} else {
			lambdaLInterval = time.Duration(maxDuration)
			lambdaPInterval = time.Duration(maxDuration)
			lambdaDInterval = time.Duration(maxDuration)
		}

		if mustResetAllTimers {
			lambdaPTimer.Reset(lambdaPInterval)
			lambdaLTimer.Reset(lambdaLInterval)
			lambdaDTimer.Reset(lambdaDInterval)
			mustResetAllTimers = false
		} else {
			// reset only the timer that fired
			if lambdaPFired {
				lambdaPTimer.Reset(lambdaPInterval)
			}
			if lambdaLFired {
				lambdaLTimer.Reset(lambdaLInterval)
			}
			if lambdaDFired {
				lambdaDTimer.Reset(lambdaDInterval)
			}
		}
	}

	// NOTREACHED
}

func (s *Session) sendFromQueueOrDecoy(loopSvc *utils.ServiceDescriptor) {
	// Attempt to send user data first, if any exists.
	// Otherwise send a drop decoy message.
	_, err := s.egressQueue.Peek()
	if err == nil {
		s.sendNext()
	} else if !s.cfg.Debug.DisableDecoyTraffic {
		s.sendDropDecoy(loopSvc)
	}
}

func (s *Session) isDocValid(doc *pki.Document) error {
	for _, provider := range doc.Providers {
		_, ok := provider.Kaetzchen[constants.LoopService]
		if !ok {
			return errors.New("found a Provider which does not have the loop service")
		}
	}
	return nil
<<<<<<< HEAD
}

func (s *Session) setPollIntervalFromDoc(doc *pki.Document) {
	// we need to poll faster than incomoing packets, yes, but also more frequently than the round trip eta
	// or else surb-acks expire in queue
	avgSendInterval := time.Duration((1.0 / (doc.LambdaP + doc.LambdaL)) * float64(time.Millisecond))
	avgRoundTrip := time.Duration((6.0 / doc.Mu) * float64(time.Millisecond))

	var pollProviderMsec time.Duration
	if avgRoundTrip < avgSendInterval {
		pollProviderMsec = avgRoundTrip
	} else {
		pollProviderMsec = avgSendInterval
	}

	// poll 25% faster than mean interval or round trip. Cant win em all.
	pollProviderMsec = pollProviderMsec - (pollProviderMsec >> 1)
	s.log.Debugf("onDocument(): setting PollInterval to %s", pollProviderMsec)
	s.minclient.SetPollInterval(pollProviderMsec)
=======
>>>>>>> 8dfd42a1
}<|MERGE_RESOLUTION|>--- conflicted
+++ resolved
@@ -229,26 +229,4 @@
 		}
 	}
 	return nil
-<<<<<<< HEAD
-}
-
-func (s *Session) setPollIntervalFromDoc(doc *pki.Document) {
-	// we need to poll faster than incomoing packets, yes, but also more frequently than the round trip eta
-	// or else surb-acks expire in queue
-	avgSendInterval := time.Duration((1.0 / (doc.LambdaP + doc.LambdaL)) * float64(time.Millisecond))
-	avgRoundTrip := time.Duration((6.0 / doc.Mu) * float64(time.Millisecond))
-
-	var pollProviderMsec time.Duration
-	if avgRoundTrip < avgSendInterval {
-		pollProviderMsec = avgRoundTrip
-	} else {
-		pollProviderMsec = avgSendInterval
-	}
-
-	// poll 25% faster than mean interval or round trip. Cant win em all.
-	pollProviderMsec = pollProviderMsec - (pollProviderMsec >> 1)
-	s.log.Debugf("onDocument(): setting PollInterval to %s", pollProviderMsec)
-	s.minclient.SetPollInterval(pollProviderMsec)
-=======
->>>>>>> 8dfd42a1
 }