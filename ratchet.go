// Package ratchet implements the axolotl ratchet, by Trevor Perrin. See
// https://github.com/trevp/axolotl/wiki.
package ratchet

import (
	"bytes"
	"crypto/hmac"
	"encoding/binary"
	"errors"
	"hash"
	"io"
	"time"

	"crypto/ed25519"
	"github.com/awnumar/memguard"
	"github.com/fxamacker/cbor/v2"
	"github.com/katzenpost/core/crypto/extra25519"
	"github.com/katzenpost/core/utils"

	"golang.org/x/crypto/curve25519"
	"golang.org/x/crypto/nacl/secretbox"
	"golang.org/x/crypto/sha3"
)

const ()

var (
	ErrDuplicateOrDelayed                     = errors.New("Ratchet: duplicate message or message delayed longer than tolerance")
	ErrHandshakeAlreadyComplete               = errors.New("Ratchet: handshake already complete")
	ErrCannotDecrypt                          = errors.New("Ratchet: cannot decrypt")
	ErrIncorrectHeaderSize                    = errors.New("Ratchet: incorrect header size")
	ErrSerialisedKeyLength                    = errors.New("Ratchet: bad serialised key length")
	ErrNextEncryptedMessageWithoutRatchetFlag = errors.New("Ratchet: received message encrypted to next header key without ratchet flag set")
	ErrOldFormKeyExchange                     = errors.New("Ratchet: peer using old-form key exchange")
	ErrCorruptMessage                         = errors.New("Ratchet: corrupt message")
	ErrMessageExceedsReorderingLimit          = errors.New("Ratchet: message exceeds reordering limit")
	ErrEchoedDHValues                         = errors.New("Ratchet: peer echoed our own DH values back")
	ErrInvalidSignatureLength                 = errors.New("Ratchet: invalid signature length")
	ErrRatchetHeaderTooSmall                  = errors.New("Ratchet: header too small to be valid")
	ErrInvalidKeyExchange                     = errors.New("Ratchet: peer's key exchange is invalid")
	ErrFailedToInitializeRatchet              = errors.New("Ratchet: failed to initialize")
	ErrInvalidPubkey                          = errors.New("Ratchet: invalid public key")
	ErrInvalidPublicIdentityKey               = errors.New("Ratchet: invalid public identity key")
	ErrInvalidSignature                       = errors.New("Ratchet: invalid signature")
	ErrKeyExchangeKeysNotIsomorphicallyEqual  = errors.New("Ratchet: key exchange and identity public keys must be isomorphically equal")
)

// KeyExchange is structure containing the public keys
type KeyExchange struct {
	PublicKey      []byte
	IdentityPublic []byte
	Dh             []byte
	Dh1            []byte
}

// SignedKeyExchange is structure containing the signature data
type SignedKeyExchange struct {
	Signed    []byte
	Signature []byte
}

// MessageKey is structure containing the data associated with the message key
type MessageKey struct {
	Num          uint32
	Key          *memguard.LockedBuffer
	CreationTime int64
}

// SavedKeys is structure containing the saved keys from delayed messages
type SavedKeys struct {
	HeaderKey   *memguard.LockedBuffer
	MessageKeys []*MessageKey
}

// MarshalBinary implements encoding.BinaryUnmarshaler interface
func (s *SavedKeys) MarshalBinary() ([]byte, error) {
	type messageKey struct {
		Num          uint32
		Key          []byte
		CreationTime int64
	}
	type savedKeys struct {
		HeaderKey   []byte
		MessageKeys []*messageKey
	}
	tmp := &savedKeys{}
<<<<<<< HEAD
	tmp.HeaderKey = s.HeaderKey
	for _, m := range s.MessageKeys {
		tmp.MessageKeys = append(tmp.MessageKeys, &messageKey{Num: m.Num, Key: m.Key, CreationTime: m.CreationTime})
=======
	if s.HeaderKey.IsAlive() {
		tmp.HeaderKey = s.HeaderKey.Bytes()
		for _, m := range s.MessageKeys {
			tmp.MessageKeys = append(tmp.MessageKeys, &messageKey{Num: m.Num, Key: m.Key.Bytes(), CreationTime: m.CreationTime})
		}
>>>>>>> d5c98bb9
	}
	return cbor.Marshal(tmp)
}

// UnmarshalBinary instantiates memguard.LockedBuffer instances for each deserialized key
func (s *SavedKeys) UnmarshalBinary(data []byte) error {
	type messageKey struct {
		Num          uint32
		Key          []byte
		CreationTime int64
	}
	type savedKeys struct {
		HeaderKey   []byte
		MessageKeys []*messageKey
	}
	tmp := &savedKeys{}

	cbor.Unmarshal(data, &tmp)
	if len(tmp.HeaderKey) == keySize {
<<<<<<< HEAD
		s.HeaderKey = tmp.HeaderKey
		for _, m := range tmp.MessageKeys {
			if len(m.Key) == keySize {
				s.MessageKeys = append(s.MessageKeys, &MessageKey{Num: m.Num,
					Key: m.Key, CreationTime: m.CreationTime})
=======
		s.HeaderKey = memguard.NewBufferFromBytes(tmp.HeaderKey)
		for _, m := range tmp.MessageKeys {
			if len(m.Key) == keySize {
				s.MessageKeys = append(s.MessageKeys, &MessageKey{Num: m.Num,
					Key: memguard.NewBufferFromBytes(m.Key), CreationTime: m.CreationTime})
>>>>>>> d5c98bb9
			}
		}
	}
	return nil
}

// State constains all the data associated with a ratchet
type State struct {
	TheirSigningPublic  []byte
	TheirIdentityPublic []byte
	MySigningPublic     []byte
	MySigningPrivate    []byte
	MyIdentityPrivate   []byte
	MyIdentityPublic    []byte
	SavedKeys           []*SavedKeys
	RootKey             []byte
	SendHeaderKey       []byte
	RecvHeaderKey       []byte
	NextSendHeaderKey   []byte
	NextRecvHeaderKey   []byte
	SendChainKey        []byte
	RecvChainKey        []byte
	SendRatchetPrivate  []byte
	RecvRatchetPublic   []byte
	SendCount           uint32
	RecvCount           uint32
	PrevSendCount       uint32
	Private0            []byte
	Private1            []byte
	Ratchet             bool
}

// savedKey contains a message key and timestamp for a message which has not
// been received. The timestamp comes from the message by which we learn of the
// missing message.
type savedKey struct {
	key       *memguard.LockedBuffer
	timestamp time.Time
}

func (s *savedKey) wipe() {
	utils.ExplicitBzero(s.key[:])
}

// Ratchet stucture contains the per-contact, crypto state.
type Ratchet struct {
	TheirSigningPublic  *memguard.LockedBuffer // 32 bytes long
	TheirIdentityPublic *memguard.LockedBuffer // 32 bytes long

	MySigningPublic  *memguard.LockedBuffer // 32 bytes long
	MySigningPrivate *memguard.LockedBuffer // 64 bytes long

	MyIdentityPrivate *memguard.LockedBuffer // 32 bytes long
	MyIdentityPublic  *memguard.LockedBuffer // 32 bytes long

	// Now is an optional function that will be used to get the current
	// time. If nil, time.Now is used.
	Now func() time.Time

	// rootKey gets updated by the DH ratchet.
	rootKey *memguard.LockedBuffer // 32 bytes long
	// Header keys are used to encrypt message headers.
	sendHeaderKey, recvHeaderKey         *memguard.LockedBuffer // 32 bytes long
	nextSendHeaderKey, nextRecvHeaderKey *memguard.LockedBuffer // 32 bytes long
	// Chain keys are used for forward secrecy updating.
	sendChainKey, recvChainKey            *memguard.LockedBuffer // 32 bytes long
	sendRatchetPrivate, recvRatchetPublic *memguard.LockedBuffer // 32 bytes long
	sendCount, recvCount                  uint32
	prevSendCount                         uint32
	// ratchet is true if we will send a new ratchet value in the next message.
	ratchet bool

	// saved is a map from a header key to a map from sequence number to
	// message key.
	saved map[*memguard.LockedBuffer]map[uint32]savedKey

	// kxPrivate0 and kxPrivate1 contain curve25519 private values during
	// the key exchange phase. They are not valid once key exchange has
	// completed.
	kxPrivate0, kxPrivate1 *memguard.LockedBuffer

	rand io.Reader
}

func (r *Ratchet) randBytes(buf []byte) {
	if _, err := io.ReadFull(r.rand, buf); err != nil {
		panic(err)
	}
}

// InitRatchet initializes a ratchet struct
func InitRatchet(rand io.Reader) (*Ratchet, error) {
	r := &Ratchet{
		rand:  rand,
		saved: make(map[*memguard.LockedBuffer]map[uint32]savedKey),
	}

	var err error
<<<<<<< HEAD
	r.rootKey, err = memguard.NewBufferFromReader(rand, privateKeySize)
	if err != nil {
		return nil, err
	}
=======
>>>>>>> d5c98bb9
	r.kxPrivate0, err = memguard.NewBufferFromReader(rand, privateKeySize)
	if err != nil {
		return nil, err
	}
	r.kxPrivate1, err = memguard.NewBufferFromReader(rand, privateKeySize)
	if err != nil {
		return nil, err
	}

	mySigningPublic, mySigningPrivate, err := ed25519.GenerateKey(rand)
	if err != nil {
		return nil, ErrFailedToInitializeRatchet
	}

	r.MySigningPublic = memguard.NewBufferFromBytes(mySigningPublic[:])
	r.MySigningPrivate = memguard.NewBufferFromBytes(mySigningPrivate[:])
	r.TheirSigningPublic = memguard.NewBuffer(keySize)
	r.TheirIdentityPublic = memguard.NewBuffer(keySize)
	r.sendHeaderKey = memguard.NewBuffer(keySize)
	r.recvHeaderKey = memguard.NewBuffer(keySize)
	r.nextSendHeaderKey = memguard.NewBuffer(keySize)
	r.nextRecvHeaderKey = memguard.NewBuffer(keySize)
	r.sendChainKey = memguard.NewBuffer(keySize)
	r.recvChainKey = memguard.NewBuffer(keySize)
	r.sendRatchetPrivate = memguard.NewBuffer(keySize)
	r.recvRatchetPublic = memguard.NewBuffer(keySize)

	// OK
	r.MyIdentityPrivate = memguard.NewBuffer(privateKeySize)
	r.MyIdentityPublic = memguard.NewBuffer(publicKeySize)
	extra25519.PrivateKeyToCurve25519(r.MyIdentityPrivate.ByteArray32(), r.MySigningPrivate.ByteArray64())
	curve25519.ScalarBaseMult(r.MyIdentityPublic.ByteArray32(), r.MyIdentityPrivate.ByteArray32())

	// sanity math assertion
	curve25519Public := memguard.NewBuffer(publicKeySize)
	extra25519.PublicKeyToCurve25519(curve25519Public.ByteArray32(), r.MySigningPublic.ByteArray32())

	if !r.MyIdentityPublic.EqualTo(curve25519Public.Bytes()) {
		panic("Failed: Incorrect Public/Private Keys")
	}

	// zero initialize key fields
	r.TheirSigningPublic = memguard.NewBuffer(publicKeySize)
	r.TheirIdentityPublic = memguard.NewBuffer(publicKeySize)
	r.rootKey = memguard.NewBuffer(privateKeySize)
	r.sendHeaderKey = memguard.NewBuffer(privateKeySize)
	r.recvHeaderKey = memguard.NewBuffer(privateKeySize)
	r.nextSendHeaderKey = memguard.NewBuffer(privateKeySize)
	r.nextRecvHeaderKey = memguard.NewBuffer(privateKeySize)
	r.sendChainKey = memguard.NewBuffer(privateKeySize)
	r.recvChainKey = memguard.NewBuffer(privateKeySize)
	r.sendRatchetPrivate = memguard.NewBuffer(privateKeySize)
	r.recvRatchetPublic = memguard.NewBuffer(privateKeySize)

	return r, nil
}

// CreateKeyExchange created and add the appropiate fields for the KeyExchange
func (r *Ratchet) CreateKeyExchange() (*SignedKeyExchange, error) {
	kx := &KeyExchange{
		PublicKey:      r.MySigningPublic.Bytes(),
		IdentityPublic: r.MyIdentityPublic.Bytes(),
	}

<<<<<<< HEAD
	copy(kx.PublicKey, r.MySigningPublic.ByteArray32()[:])
	copy(kx.IdentityPublic, r.MyIdentityPublic.ByteArray32()[:])

	err := r.fillKeyExchange(kx)
=======
	err := r.FillKeyExchange(kx)
>>>>>>> d5c98bb9
	if err != nil {
		return nil, err
	}

	serialized, err := cbor.Marshal(kx)
	if err != nil {
		return nil, err
	}

	sig := ed25519.Sign(ed25519.PrivateKey(r.MySigningPrivate.Bytes()), serialized)
	return &SignedKeyExchange{
		Signed:    serialized,
		Signature: sig[:],
	}, nil
}

// fillKeyExchange sets elements of kx with key exchange information from the
// ratchet.
func (r *Ratchet) fillKeyExchange(kx *KeyExchange) error {
	if r.kxPrivate0 == nil || r.kxPrivate1 == nil {
		return ErrHandshakeAlreadyComplete
	}

	public0 := memguard.NewBuffer(publicKeySize)
	public1 := memguard.NewBuffer(publicKeySize)
	curve25519.ScalarBaseMult(public0.ByteArray32(), r.kxPrivate0.ByteArray32())
	curve25519.ScalarBaseMult(public1.ByteArray32(), r.kxPrivate1.ByteArray32())
	kx.Dh = public0.Bytes()
	kx.Dh1 = public1.Bytes()

	return nil
}

// deriveKey takes an HMAC object and a label and calculates out = HMAC(k, label).
func deriveKey(key *memguard.LockedBuffer, label []byte, h hash.Hash) {
	// XXX: I'm not sure here...
	h.Reset()
	h.Write(label)
	if !key.IsMutable() {
		key.Melt()
		defer key.Freeze()
	}
	h.Sum(key.Bytes()[:0])
	if key.Size() != keySize {
		panic("Hash function too large")
	}
}

// These constants are used as the label argument to deriveKey to derive
// independent keys from a master key.
var (
	chainKeyLabel      = []byte("chain key")
	headerKeyLabel     = []byte("header key")
	nextHeaderKeyLabel = []byte("next header key")
	rootKeyLabel       = []byte("root key")
	rootKeyUpdateLabel = []byte("root key update")
	messageKeyLabel    = []byte("message key")
	chainKeyStepLabel  = []byte("chain key step")
)

// ProcessKeyExchange processes the data of a KeyExchange
func (r *Ratchet) ProcessKeyExchange(signedKeyExchange *SignedKeyExchange) error {
<<<<<<< HEAD
	var sig [signatureSize]byte
	if len(signedKeyExchange.Signature) != len(sig) {
=======
	if len(signedKeyExchange.Signature) != signatureSize {
>>>>>>> d5c98bb9
		return ErrInvalidSignatureLength
	}

	kx := new(KeyExchange)
	err := cbor.Unmarshal(signedKeyExchange.Signed, &kx)
	if err != nil {
		return err
	}

	if len(kx.PublicKey) != publicKeySize {
		return ErrInvalidPubkey
	}

	if len(kx.IdentityPublic) != publicKeySize {
		return ErrInvalidPublicIdentityKey
	}
	if !ed25519.Verify(ed25519.PublicKey(kx.PublicKey), signedKeyExchange.Signed, signedKeyExchange.Signature) {
		return ErrInvalidSignature
	}
	if r.TheirSigningPublic == nil {
		r.TheirSigningPublic = memguard.NewBuffer(publicKeySize)
	}

	r.TheirSigningPublic.Melt()
	defer r.TheirSigningPublic.Freeze()
<<<<<<< HEAD
	r.TheirSigningPublic.Wipe()
	r.TheirSigningPublic.Copy(kx.PublicKey)

	if !ed25519.Verify(ed25519.PublicKey(r.TheirSigningPublic.ByteArray32()[:]), signedKeyExchange.Signed, sig[:]) {
		return ErrInvalidSignature
	}

	var ed25519Public, curve25519Public [publicKeySize]byte
	copy(ed25519Public[:], kx.PublicKey)
	extra25519.PublicKeyToCurve25519(&curve25519Public, &ed25519Public)
	if !bytes.Equal(curve25519Public[:], kx.IdentityPublic[:]) {
		return ErrKeyExchangeKeysNotIsomorphicallyEqual
	}

	if len(kx.PublicKey) != r.TheirSigningPublic.Size() {
		return ErrInvalidPubkey
	}

	r.TheirSigningPublic.Wipe()
	r.TheirSigningPublic.Copy(kx.PublicKey)

	if publicKeySize != len(kx.IdentityPublic) {
		return ErrInvalidPublicIdentityKey
=======
	r.TheirSigningPublic.Copy(kx.PublicKey)

	var ed25519Public, curve25519Public [publicKeySize]byte
	copy(ed25519Public[:], kx.PublicKey)
	extra25519.PublicKeyToCurve25519(&curve25519Public, &ed25519Public)
	if !bytes.Equal(curve25519Public[:], kx.IdentityPublic) {
		return ErrKeyExchangeKeysNotIsomorphicallyEqual
>>>>>>> d5c98bb9
	}

	if r.TheirIdentityPublic == nil {
		r.TheirIdentityPublic = memguard.NewBuffer(publicKeySize)
	}

	r.TheirIdentityPublic.Melt()
	defer r.TheirIdentityPublic.Freeze()
<<<<<<< HEAD
	r.TheirIdentityPublic.Wipe()
=======
>>>>>>> d5c98bb9
	r.TheirIdentityPublic.Copy(kx.IdentityPublic)

	return r.CompleteKeyExchange(kx)
}

// CompleteKeyExchange takes a KeyExchange message from the other party and
// establishes the ratchet.
func (r *Ratchet) CompleteKeyExchange(kx *KeyExchange) error {
	if r.kxPrivate0 == nil {
		return ErrHandshakeAlreadyComplete
	}

	var public0 [publicKeySize]byte
	curve25519.ScalarBaseMult(&public0, r.kxPrivate0.ByteArray32())

	if len(kx.Dh) != len(public0) {
		return ErrInvalidKeyExchange
	}

	if len(kx.Dh1) != len(public0) {
		return ErrOldFormKeyExchange
	}

	var amAlice bool
	switch bytes.Compare(public0[:], kx.Dh) {
	case -1:
		amAlice = true
	case 1:
		amAlice = false
	case 0:
		return ErrEchoedDHValues
	}

	var theirDH [publicKeySize]byte
	copy(theirDH[:], kx.Dh)

	//XXX can we make this a LockedBuffer as well?
	keyMaterial := make([]byte, 0, publicKeySize*5)
	var sharedKey [sharedKeySize]byte
	curve25519.ScalarMult(&sharedKey, r.kxPrivate0.ByteArray32(), &theirDH)
	keyMaterial = append(keyMaterial, sharedKey[:]...)

	if amAlice {
		curve25519.ScalarMult(&sharedKey, r.MyIdentityPrivate.ByteArray32(), &theirDH)
		keyMaterial = append(keyMaterial, sharedKey[:]...)
		curve25519.ScalarMult(&sharedKey, r.kxPrivate0.ByteArray32(), r.TheirIdentityPublic.ByteArray32())
		keyMaterial = append(keyMaterial, sharedKey[:]...)
	} else {
		curve25519.ScalarMult(&sharedKey, r.kxPrivate0.ByteArray32(), r.TheirIdentityPublic.ByteArray32())
		keyMaterial = append(keyMaterial, sharedKey[:]...)
		curve25519.ScalarMult(&sharedKey, r.MyIdentityPrivate.ByteArray32(), &theirDH)
		keyMaterial = append(keyMaterial, sharedKey[:]...)
	}

	h := hmac.New(sha3.New256, keyMaterial)
<<<<<<< HEAD
	r.rootKey = deriveKey(rootKeyLabel, h)
	utils.ExplicitBzero(keyMaterial)

	r.sendHeaderKey = memguard.NewBuffer(keySize)
	r.recvHeaderKey = memguard.NewBuffer(keySize)
	r.nextSendHeaderKey = memguard.NewBuffer(keySize)
	r.nextRecvHeaderKey = memguard.NewBuffer(keySize)
	r.sendRatchetPrivate = memguard.NewBuffer(keySize)
	r.recvRatchetPublic = memguard.NewBuffer(keySize)
	r.sendChainKey = memguard.NewBuffer(keySize)
	r.recvChainKey = memguard.NewBuffer(keySize)
=======
	deriveKey(r.rootKey, rootKeyLabel, h)
	utils.ExplicitBzero(keyMaterial)
>>>>>>> d5c98bb9

	if amAlice {
		deriveKey(r.recvHeaderKey, headerKeyLabel, h)
		deriveKey(r.nextSendHeaderKey, nextHeaderKeyLabel, h)
		deriveKey(r.nextRecvHeaderKey, nextHeaderKeyLabel, h)
		deriveKey(r.recvChainKey, chainKeyLabel, h)
		r.recvRatchetPublic.Melt()
		defer r.recvRatchetPublic.Freeze()
		r.recvRatchetPublic.Copy(kx.Dh1)
	} else {
		deriveKey(r.sendHeaderKey, headerKeyLabel, h)
		deriveKey(r.nextRecvHeaderKey, nextHeaderKeyLabel, h)
		deriveKey(r.nextSendHeaderKey, nextHeaderKeyLabel, h)
		deriveKey(r.sendChainKey, chainKeyLabel, h)
		r.sendRatchetPrivate.Melt()
		defer r.sendRatchetPrivate.Melt()
		r.sendRatchetPrivate.Copy(r.kxPrivate1.Bytes())
	}

	r.ratchet = amAlice

	r.kxPrivate0.Melt()
	r.kxPrivate1.Melt()
	r.kxPrivate0.Wipe()
	r.kxPrivate1.Wipe()

	defer r.kxPrivate0.Freeze()
	defer r.kxPrivate1.Freeze()

	return nil
}

// Encrypt acts like append() but appends an encrypted version of msg to out.
func (r *Ratchet) Encrypt(out, msg []byte) []byte {
	if r.ratchet {
		r.sendRatchetPrivate, _ = memguard.NewBufferFromReader(r.rand, keySize)

		r.sendHeaderKey.Melt()
		defer r.sendHeaderKey.Freeze()
		r.sendHeaderKey.Copy(r.nextSendHeaderKey.ByteArray32()[:])

		sharedKey := memguard.NewBuffer(sharedKeySize)
		keyMaterial := memguard.NewBuffer(sharedKeySize)
		curve25519.ScalarMult(sharedKey.ByteArray32(), r.sendRatchetPrivate.ByteArray32(), r.recvRatchetPublic.ByteArray32())

		sha := sha3.New256()
		sha.Write(rootKeyUpdateLabel)
		sha.Write(r.rootKey.Bytes())
		sha.Write(sharedKey.Bytes())
		sha.Sum(keyMaterial.Bytes()[:0])
		h := hmac.New(sha3.New256, keyMaterial.Bytes())

		deriveKey(r.rootKey, rootKeyLabel, h)
		deriveKey(r.nextSendHeaderKey, headerKeyLabel, h)
		deriveKey(r.sendChainKey, chainKeyLabel, h)
		r.prevSendCount, r.sendCount = r.sendCount, 0
		r.ratchet = false
	}

	h := hmac.New(sha3.New256, r.sendChainKey.Bytes())
	messageKey := memguard.NewBuffer(keySize)
	deriveKey(messageKey, messageKeyLabel, h)
	deriveKey(r.sendChainKey, chainKeyStepLabel, h)

	var sendRatchetPublic [publicKeySize]byte
	curve25519.ScalarBaseMult(&sendRatchetPublic, r.sendRatchetPrivate.ByteArray32())

	var header [headerSize]byte
	var headerNonce, messageNonce [nonceSize]byte
	r.randBytes(headerNonce[:])
	r.randBytes(messageNonce[:])

	binary.LittleEndian.PutUint32(header[0:4], r.sendCount)
	binary.LittleEndian.PutUint32(header[4:8], r.prevSendCount)
	copy(header[8:], sendRatchetPublic[:])
	copy(header[nonceInHeaderOffset:], messageNonce[:])
	out = append(out, headerNonce[:]...)
	out = secretbox.Seal(out, header[:], &headerNonce, r.sendHeaderKey.ByteArray32())
	r.sendCount++

	return secretbox.Seal(out, msg, &messageNonce, messageKey.ByteArray32())
}

// trySavedKeys tries to decrypt the ciphertext using keys saved for delayed messages.
func (r *Ratchet) trySavedKeys(ciphertext []byte) ([]byte, error) {
	if len(ciphertext) < sealedHeaderSize {
		return nil, ErrRatchetHeaderTooSmall
	}

	sealedHeader := ciphertext[:sealedHeaderSize]
	var nonce [nonceSize]byte
	copy(nonce[:], sealedHeader)
	sealedHeader = sealedHeader[len(nonce):]

	for headerKey, messageKeys := range r.saved {
		header, ok := secretbox.Open(nil, sealedHeader, &nonce, headerKey.ByteArray32())
		if !ok {
			continue
		}
		if len(header) != headerSize {
			continue
		}
		msgNum := binary.LittleEndian.Uint32(header[:4])
		msgKey, ok := messageKeys[msgNum]
		if !ok {
			// This is a fairly common case: the message key might
			// not have been saved because it's the next message
			// key.
			return nil, nil
		}

		sealedMessage := ciphertext[sealedHeaderSize:]
		copy(nonce[:], header[nonceInHeaderOffset:])
		msg, ok := secretbox.Open(nil, sealedMessage, &nonce, msgKey.key.ByteArray32())
		if !ok {
			return nil, ErrCorruptMessage
		}
		delete(messageKeys, msgNum)
		if len(messageKeys) == 0 {
			delete(r.saved, headerKey)
		}
		return msg, nil
	}

	return nil, nil
}

// saveKeys takes a header key, the current chain key, a received message
// number and the expected message number and advances the chain key as needed.
// It returns the message key for given given message number and the new chain
// key. If any messages have been skipped over, it also returns savedKeys, a
// map suitable for merging with r.saved, that contains the message keys for
// the missing messages.
func (r *Ratchet) saveKeys(headerKey, recvChainKey *memguard.LockedBuffer, messageNum, receivedCount uint32) (provisionalChainKey, messageKey *memguard.LockedBuffer, savedKeys map[*memguard.LockedBuffer]map[uint32]savedKey, err error) {
	if messageNum < receivedCount {
		// This is a message from the past, but we didn't have a saved
		// key for it, which means that it's a duplicate message or we
		// expired the save key.
		err = ErrDuplicateOrDelayed
		return
	}

	missingMessages := messageNum - receivedCount
	if missingMessages > MaxMissingMessages {
		err = ErrMessageExceedsReorderingLimit
		return
	}

	// messageKeys maps from message number to message key.
	var messageKeys map[uint32]savedKey
	var now time.Time
	if missingMessages > 0 {
		messageKeys = make(map[uint32]savedKey)
	}
	if r.Now == nil {
		now = time.Now()
	} else {
<<<<<<< HEAD
		panic(r.Now())
=======
>>>>>>> d5c98bb9
		now = r.Now()
	}

	provisionalChainKey = memguard.NewBuffer(keySize)
	provisionalChainKey.Copy(recvChainKey.Bytes())

	for n := receivedCount; n <= messageNum; n++ {
		h := hmac.New(sha3.New256, provisionalChainKey.Bytes())
		messageKey = memguard.NewBuffer(keySize)
		deriveKey(messageKey, messageKeyLabel, h)
		deriveKey(provisionalChainKey, chainKeyStepLabel, h)

		if n < messageNum {
			messageKeys[n] = savedKey{messageKey, now}
		}
	}

	if messageKeys != nil {
		savedKeys = make(map[*memguard.LockedBuffer]map[uint32]savedKey)
		hkey := memguard.NewBuffer(keySize)
		hkey.Copy(headerKey.Bytes())
		savedKeys[hkey] = messageKeys
	}

	return
}

// mergeSavedKeys takes a map of saved message keys from saveKeys and merges it
// into r.saved.
func (r *Ratchet) mergeSavedKeys(newKeys map[*memguard.LockedBuffer]map[uint32]savedKey) {
	for headerKey, newMessageKeys := range newKeys {
		messageKeys, ok := r.saved[headerKey]
		if !ok {
			r.saved[headerKey] = newMessageKeys
			continue
		}

		for n, messageKey := range newMessageKeys {
			messageKeys[n] = messageKey
		}
	}
}

func (r *Ratchet) wipeSavedKeys() {
	for headerKey, keys := range r.saved {
		for _, savedKey := range keys {
<<<<<<< HEAD
			savedKey.wipe()
		}
		delete(r.saved, headerKey)
		utils.ExplicitBzero(headerKey[:])
=======
			savedKey.key.Destroy()
		}
		delete(r.saved, headerKey)
		headerKey.Destroy()
>>>>>>> d5c98bb9
	}
}

// Decrypt decrypts a message
func (r *Ratchet) Decrypt(ciphertext []byte) ([]byte, error) {
	msg, err := r.trySavedKeys(ciphertext)
	if err != nil || msg != nil {
		return msg, err
	}

	sealedHeader := ciphertext[:sealedHeaderSize]
	sealedMessage := ciphertext[sealedHeaderSize:]
	var nonce [nonceSize]byte
	copy(nonce[:], sealedHeader)
	sealedHeader = sealedHeader[len(nonce):]

	header, ok := secretbox.Open(nil, sealedHeader, &nonce, r.recvHeaderKey.ByteArray32())
<<<<<<< HEAD
	ok = ok && !utils.CtIsZero(r.recvHeaderKey.ByteArray32()[:])
=======
	ok = ok && !utils.CtIsZero(r.recvHeaderKey.Bytes())
>>>>>>> d5c98bb9

	if ok {
		if len(header) != headerSize {
			return nil, ErrIncorrectHeaderSize
		}

		messageNum := binary.LittleEndian.Uint32(header[:4])
		provisionalChainKey, messageKey, savedKeys, err := r.saveKeys(r.recvHeaderKey, r.recvChainKey, messageNum, r.recvCount)
		if err != nil {
			return nil, err
		}

		copy(nonce[:], header[nonceInHeaderOffset:])
		msg, ok := secretbox.Open(nil, sealedMessage, &nonce, messageKey.ByteArray32())
		if !ok {
			return nil, ErrCorruptMessage
		}

		r.recvChainKey.Melt()
		defer r.recvChainKey.Freeze()
		r.recvChainKey.Copy(provisionalChainKey.Bytes())

		r.mergeSavedKeys(savedKeys)
		r.recvCount = messageNum + 1
		return msg, nil
	}

	header, ok = secretbox.Open(nil, sealedHeader, &nonce, r.nextRecvHeaderKey.ByteArray32())
	if !ok {
		return nil, ErrCannotDecrypt
	}
	if len(header) != headerSize {
		return nil, ErrIncorrectHeaderSize
	}

	if r.ratchet {
		return nil, ErrNextEncryptedMessageWithoutRatchetFlag
	}

	messageNum := binary.LittleEndian.Uint32(header[:4])
	prevMessageCount := binary.LittleEndian.Uint32(header[4:8])

	_, _, oldSavedKeys, err := r.saveKeys(r.recvHeaderKey, r.recvChainKey, prevMessageCount, r.recvCount)
	if err != nil {
		return nil, err
	}

	dhPublic := memguard.NewBuffer(keySize)
	sharedKey := memguard.NewBuffer(keySize)
	keyMaterial := memguard.NewBuffer(keySize)
	dhPublic.Copy(header[8:])

	curve25519.ScalarMult(sharedKey.ByteArray32(), r.sendRatchetPrivate.ByteArray32(), dhPublic.ByteArray32())

	sha := sha3.New256()
	sha.Write(rootKeyUpdateLabel)
	sha.Write(r.rootKey.Bytes())
	sha.Write(sharedKey.Bytes())

	var rootKeyHMAC hash.Hash
	chainKey := memguard.NewBuffer(keySize)

	sha.Sum(keyMaterial.Bytes()[:0])
	rootKeyHMAC = hmac.New(sha3.New256, keyMaterial.Bytes())
	deriveKey(r.rootKey, rootKeyLabel, rootKeyHMAC)
	deriveKey(chainKey, chainKeyLabel, rootKeyHMAC)

	provisionalChainKey, messageKey, savedKeys, err := r.saveKeys(r.nextRecvHeaderKey, chainKey, messageNum, 0)
	if err != nil {
		return nil, err
	}

	copy(nonce[:], header[nonceInHeaderOffset:])
	msg, ok = secretbox.Open(nil, sealedMessage, &nonce, messageKey.ByteArray32())
	if !ok {
		return nil, ErrCorruptMessage
	}

	r.recvChainKey.Melt()
	defer r.recvChainKey.Freeze()
	r.recvHeaderKey.Melt()
	defer r.recvHeaderKey.Freeze()
	r.recvChainKey.Copy(provisionalChainKey.Bytes())
	r.recvHeaderKey.Copy(r.nextRecvHeaderKey.Bytes())

	deriveKey(r.nextRecvHeaderKey, headerKeyLabel, rootKeyHMAC)

	r.sendRatchetPrivate.Melt()
	defer r.sendRatchetPrivate.Freeze()
	r.sendRatchetPrivate.Wipe()

	r.recvRatchetPublic.Melt()
	defer r.recvRatchetPublic.Freeze()
	r.recvRatchetPublic.Copy(dhPublic.Bytes())

	r.recvCount = messageNum + 1
	r.mergeSavedKeys(oldSavedKeys)
	r.mergeSavedKeys(savedKeys)
	r.ratchet = true

	return msg, nil
}

// MarshalBinary transforms the object into a stream
func (r *Ratchet) MarshalBinary() (data []byte, err error) {
	s := r.Marshal(time.Now(), RatchetKeyMaxLifetime)
	return cbor.Marshal(s)
}

// Marshal transforms the object into a stream
func (r *Ratchet) Marshal(now time.Time, lifetime time.Duration) *State {
	s := &State{
		TheirSigningPublic:  r.TheirSigningPublic.Bytes(),
		TheirIdentityPublic: r.TheirIdentityPublic.Bytes(),
		MySigningPublic:     r.MySigningPublic.Bytes(),
		MySigningPrivate:    r.MySigningPrivate.Bytes(),
		MyIdentityPrivate:   r.MyIdentityPrivate.Bytes(),
		MyIdentityPublic:    r.MyIdentityPublic.Bytes(),
		RootKey:             r.rootKey.Bytes(),
		SendHeaderKey:       r.sendHeaderKey.Bytes(),
		RecvHeaderKey:       r.recvHeaderKey.Bytes(),
		NextSendHeaderKey:   r.nextSendHeaderKey.Bytes(),
		NextRecvHeaderKey:   r.nextRecvHeaderKey.Bytes(),
		SendChainKey:        r.sendChainKey.Bytes(),
		RecvChainKey:        r.recvChainKey.Bytes(),
		SendRatchetPrivate:  r.sendRatchetPrivate.Bytes(),
		RecvRatchetPublic:   r.recvRatchetPublic.Bytes(),
		SendCount:           r.sendCount,
		RecvCount:           r.recvCount,
		PrevSendCount:       r.prevSendCount,
		Private0:            r.kxPrivate0.Bytes(),
		Private1:            r.kxPrivate1.Bytes(),
		Ratchet:             r.ratchet,
	}

	for headerKey, messageKeys := range r.saved {
		keys := make([]*MessageKey, 0, len(messageKeys))
		for messageNum, savedKey := range messageKeys {
			if now.Sub(savedKey.timestamp) > lifetime {
				continue
			}
			keys = append(keys, &MessageKey{
				Num:          messageNum,
<<<<<<< HEAD
				Key:          dup(&savedKey.key),
=======
				Key:          savedKey.key,
>>>>>>> d5c98bb9
				CreationTime: savedKey.timestamp.UnixNano(),
			})
		}
		s.SavedKeys = append(s.SavedKeys, &SavedKeys{
			HeaderKey:   headerKey,
			MessageKeys: keys,
		})
	}

	return s
}

<<<<<<< HEAD
func unmarshalKey(dst *[keySize]byte, src []byte) bool {
	if len(src) != keySize {
		return false
	}
	copy(dst[:], src)
	return true
}

=======
>>>>>>> d5c98bb9
// UnmarshalBinary transforms the stream into the object
func (r *Ratchet) UnmarshalBinary(data []byte) error {
	state := State{}
	if err := cbor.Unmarshal(data, &state); err != nil {
		return err
	}
	return r.Unmarshal(&state)
}

// Unmarshal transforms the stream into the object
func (r *Ratchet) Unmarshal(s *State) error {
	// Melt all the LockedBuffer fields
	r.TheirSigningPublic.Melt()
	r.TheirIdentityPublic.Melt()
	r.MySigningPublic.Melt()
	r.MySigningPrivate.Melt()
	r.MyIdentityPrivate.Melt()
	r.MyIdentityPublic.Melt()
	r.rootKey.Melt()
	r.sendHeaderKey.Melt()
	r.recvHeaderKey.Melt()
	r.nextSendHeaderKey.Melt()
	r.nextRecvHeaderKey.Melt()
	r.sendChainKey.Melt()
	r.recvChainKey.Melt()
	r.sendRatchetPrivate.Melt()
	r.recvRatchetPublic.Melt()
	r.kxPrivate0.Melt()
	r.kxPrivate1.Melt()

	defer r.TheirSigningPublic.Freeze()
	defer r.TheirIdentityPublic.Freeze()
	defer r.MySigningPublic.Freeze()
	defer r.MySigningPrivate.Freeze()
	defer r.MyIdentityPrivate.Freeze()
	defer r.MyIdentityPublic.Freeze()
	defer r.rootKey.Freeze()
	defer r.sendHeaderKey.Freeze()
	defer r.recvHeaderKey.Freeze()
	defer r.nextSendHeaderKey.Freeze()
	defer r.nextRecvHeaderKey.Freeze()
	defer r.sendChainKey.Freeze()
	defer r.recvChainKey.Freeze()
	defer r.sendRatchetPrivate.Freeze()
	defer r.recvRatchetPublic.Freeze()
	defer r.kxPrivate0.Freeze()
	defer r.kxPrivate1.Freeze()

<<<<<<< HEAD
	var tmp [keySize]byte
	if !unmarshalKey(&tmp, s.RootKey) {
		return ErrSerialisedKeyLength
	}

	var tmpA, tmpB, tmpC, tmpD [publicKeySize]byte
	if !unmarshalKey(&tmpA, s.TheirSigningPublic) ||
		!unmarshalKey(&tmpB, s.TheirIdentityPublic) ||
		!unmarshalKey(&tmpC, s.MyIdentityPrivate) ||
		!unmarshalKey(&tmpD, s.MyIdentityPublic) {
		return ErrSerialisedKeyLength
	}

	var tmpE, tmpF, tmpG, tmpH, tmpI, tmpJ, tmpK, tmpL [keySize]byte
	if !unmarshalKey(&tmpE, s.SendHeaderKey) ||
		!unmarshalKey(&tmpF, s.RecvHeaderKey) ||
		!unmarshalKey(&tmpG, s.NextSendHeaderKey) ||
		!unmarshalKey(&tmpH, s.NextRecvHeaderKey) ||
		!unmarshalKey(&tmpI, s.SendChainKey) ||
		!unmarshalKey(&tmpJ, s.RecvChainKey) ||
		!unmarshalKey(&tmpK, s.SendRatchetPrivate) ||
		!unmarshalKey(&tmpL, s.RecvRatchetPublic) {
		return ErrSerialisedKeyLength

	}

	r.TheirSigningPublic = memguard.NewBufferFromBytes(tmpA[:])
	r.TheirIdentityPublic = memguard.NewBufferFromBytes(tmpB[:])
	r.MyIdentityPrivate = memguard.NewBufferFromBytes(tmpC[:])
	r.MyIdentityPublic = memguard.NewBufferFromBytes(tmpD[:])
	r.rootKey = memguard.NewBufferFromBytes(tmp[:])
	r.sendHeaderKey = memguard.NewBufferFromBytes(tmpE[:])
	r.recvHeaderKey = memguard.NewBufferFromBytes(tmpF[:])
	r.nextSendHeaderKey = memguard.NewBufferFromBytes(tmpG[:])
	r.nextRecvHeaderKey = memguard.NewBufferFromBytes(tmpH[:])
	r.sendChainKey = memguard.NewBufferFromBytes(tmpI[:])
	r.recvChainKey = memguard.NewBufferFromBytes(tmpJ[:])
	r.sendRatchetPrivate = memguard.NewBufferFromBytes(tmpK[:])
	r.recvRatchetPublic = memguard.NewBufferFromBytes(tmpL[:])
=======
	r.MySigningPublic.Copy(s.MySigningPublic)
	r.MySigningPrivate.Copy(s.MySigningPrivate)
	r.rootKey.Copy(s.RootKey)
	r.TheirSigningPublic.Copy(s.TheirSigningPublic)
	r.TheirIdentityPublic.Copy(s.TheirIdentityPublic)
	r.MyIdentityPrivate.Copy(s.MyIdentityPrivate)
	r.MyIdentityPublic.Copy(s.MyIdentityPublic)
	r.sendHeaderKey.Copy(s.SendHeaderKey)
	r.recvHeaderKey.Copy(s.RecvHeaderKey)
	r.nextSendHeaderKey.Copy(s.NextSendHeaderKey)
	r.nextRecvHeaderKey.Copy(s.NextRecvHeaderKey)
	r.sendChainKey.Copy(s.SendChainKey)
	r.recvChainKey.Copy(s.RecvChainKey)
	r.sendRatchetPrivate.Copy(s.SendRatchetPrivate)
	r.recvRatchetPublic.Copy(s.RecvRatchetPublic)
>>>>>>> d5c98bb9

	r.sendCount = s.SendCount
	r.recvCount = s.RecvCount
	r.prevSendCount = s.PrevSendCount
	r.ratchet = s.Ratchet

	if len(s.Private0) > 0 {
<<<<<<< HEAD
		var tmpE, tmpF [publicKeySize]byte
		if !unmarshalKey(&tmpE, s.Private0) ||
			!unmarshalKey(&tmpF, s.Private1) {
			return ErrSerialisedKeyLength
		}
		r.kxPrivate0.Destroy()
		r.kxPrivate1.Destroy()
		r.kxPrivate0 = memguard.NewBufferFromBytes(tmpE[:])
		r.kxPrivate1 = memguard.NewBufferFromBytes(tmpF[:])
=======
		r.kxPrivate0.Copy(s.Private0)
		r.kxPrivate1.Copy(s.Private1)
>>>>>>> d5c98bb9
	} else {
		r.kxPrivate0.Melt()
		r.kxPrivate1.Melt()
		r.kxPrivate0.Wipe()
		r.kxPrivate1.Wipe()

		defer r.kxPrivate0.Freeze()
		defer r.kxPrivate1.Freeze()
	}

	for _, saved := range s.SavedKeys {
<<<<<<< HEAD
		var headerKey [keySize]byte
		if !unmarshalKey(&headerKey, saved.HeaderKey) {
=======
		if saved.HeaderKey.Size() != keySize {
>>>>>>> d5c98bb9
			return ErrSerialisedKeyLength
		}

		messageKeys := make(map[uint32]savedKey)
		for _, messageKey := range saved.MessageKeys {
<<<<<<< HEAD
			var savedKey savedKey
			if !unmarshalKey(&savedKey.key, messageKey.Key) {
				return ErrSerialisedKeyLength
			}
=======
			if messageKey.Key.Size() != keySize {
				return ErrSerialisedKeyLength
			}
			savedKey := savedKey{key: messageKey.Key}
>>>>>>> d5c98bb9
			savedKey.timestamp = time.Unix(0, messageKey.CreationTime)
			messageKeys[messageKey.Num] = savedKey
		}

		r.saved[saved.HeaderKey] = messageKeys
	}

	return nil
}

// DestroyRatchet destroys the ratchet
func DestroyRatchet(r *Ratchet) {
	r.TheirSigningPublic.Destroy()
	r.TheirIdentityPublic.Destroy()
	r.MySigningPublic.Destroy()
	r.MySigningPrivate.Destroy()
	r.MyIdentityPrivate.Destroy()
	r.MyIdentityPublic.Destroy()

	r.rootKey.Destroy()
	r.sendHeaderKey.Destroy()
	r.recvHeaderKey.Destroy()
	r.nextSendHeaderKey.Destroy()
	r.nextRecvHeaderKey.Destroy()
	r.sendChainKey.Destroy()
	r.recvChainKey.Destroy()
	r.sendRatchetPrivate.Destroy()
	r.recvRatchetPublic.Destroy()
	r.sendCount, r.recvCount = uint32(0), uint32(0)
	r.prevSendCount = uint32(0)
	r.kxPrivate0.Destroy()
	r.kxPrivate1.Destroy()

	r.wipeSavedKeys()
}<|MERGE_RESOLUTION|>--- conflicted
+++ resolved
@@ -84,17 +84,11 @@
 		MessageKeys []*messageKey
 	}
 	tmp := &savedKeys{}
-<<<<<<< HEAD
-	tmp.HeaderKey = s.HeaderKey
-	for _, m := range s.MessageKeys {
-		tmp.MessageKeys = append(tmp.MessageKeys, &messageKey{Num: m.Num, Key: m.Key, CreationTime: m.CreationTime})
-=======
 	if s.HeaderKey.IsAlive() {
 		tmp.HeaderKey = s.HeaderKey.Bytes()
 		for _, m := range s.MessageKeys {
 			tmp.MessageKeys = append(tmp.MessageKeys, &messageKey{Num: m.Num, Key: m.Key.Bytes(), CreationTime: m.CreationTime})
 		}
->>>>>>> d5c98bb9
 	}
 	return cbor.Marshal(tmp)
 }
@@ -114,19 +108,11 @@
 
 	cbor.Unmarshal(data, &tmp)
 	if len(tmp.HeaderKey) == keySize {
-<<<<<<< HEAD
-		s.HeaderKey = tmp.HeaderKey
-		for _, m := range tmp.MessageKeys {
-			if len(m.Key) == keySize {
-				s.MessageKeys = append(s.MessageKeys, &MessageKey{Num: m.Num,
-					Key: m.Key, CreationTime: m.CreationTime})
-=======
 		s.HeaderKey = memguard.NewBufferFromBytes(tmp.HeaderKey)
 		for _, m := range tmp.MessageKeys {
 			if len(m.Key) == keySize {
 				s.MessageKeys = append(s.MessageKeys, &MessageKey{Num: m.Num,
 					Key: memguard.NewBufferFromBytes(m.Key), CreationTime: m.CreationTime})
->>>>>>> d5c98bb9
 			}
 		}
 	}
@@ -225,13 +211,6 @@
 	}
 
 	var err error
-<<<<<<< HEAD
-	r.rootKey, err = memguard.NewBufferFromReader(rand, privateKeySize)
-	if err != nil {
-		return nil, err
-	}
-=======
->>>>>>> d5c98bb9
 	r.kxPrivate0, err = memguard.NewBufferFromReader(rand, privateKeySize)
 	if err != nil {
 		return nil, err
@@ -296,14 +275,7 @@
 		IdentityPublic: r.MyIdentityPublic.Bytes(),
 	}
 
-<<<<<<< HEAD
-	copy(kx.PublicKey, r.MySigningPublic.ByteArray32()[:])
-	copy(kx.IdentityPublic, r.MyIdentityPublic.ByteArray32()[:])
-
-	err := r.fillKeyExchange(kx)
-=======
 	err := r.FillKeyExchange(kx)
->>>>>>> d5c98bb9
 	if err != nil {
 		return nil, err
 	}
@@ -366,12 +338,7 @@
 
 // ProcessKeyExchange processes the data of a KeyExchange
 func (r *Ratchet) ProcessKeyExchange(signedKeyExchange *SignedKeyExchange) error {
-<<<<<<< HEAD
-	var sig [signatureSize]byte
-	if len(signedKeyExchange.Signature) != len(sig) {
-=======
 	if len(signedKeyExchange.Signature) != signatureSize {
->>>>>>> d5c98bb9
 		return ErrInvalidSignatureLength
 	}
 
@@ -397,31 +364,6 @@
 
 	r.TheirSigningPublic.Melt()
 	defer r.TheirSigningPublic.Freeze()
-<<<<<<< HEAD
-	r.TheirSigningPublic.Wipe()
-	r.TheirSigningPublic.Copy(kx.PublicKey)
-
-	if !ed25519.Verify(ed25519.PublicKey(r.TheirSigningPublic.ByteArray32()[:]), signedKeyExchange.Signed, sig[:]) {
-		return ErrInvalidSignature
-	}
-
-	var ed25519Public, curve25519Public [publicKeySize]byte
-	copy(ed25519Public[:], kx.PublicKey)
-	extra25519.PublicKeyToCurve25519(&curve25519Public, &ed25519Public)
-	if !bytes.Equal(curve25519Public[:], kx.IdentityPublic[:]) {
-		return ErrKeyExchangeKeysNotIsomorphicallyEqual
-	}
-
-	if len(kx.PublicKey) != r.TheirSigningPublic.Size() {
-		return ErrInvalidPubkey
-	}
-
-	r.TheirSigningPublic.Wipe()
-	r.TheirSigningPublic.Copy(kx.PublicKey)
-
-	if publicKeySize != len(kx.IdentityPublic) {
-		return ErrInvalidPublicIdentityKey
-=======
 	r.TheirSigningPublic.Copy(kx.PublicKey)
 
 	var ed25519Public, curve25519Public [publicKeySize]byte
@@ -429,7 +371,6 @@
 	extra25519.PublicKeyToCurve25519(&curve25519Public, &ed25519Public)
 	if !bytes.Equal(curve25519Public[:], kx.IdentityPublic) {
 		return ErrKeyExchangeKeysNotIsomorphicallyEqual
->>>>>>> d5c98bb9
 	}
 
 	if r.TheirIdentityPublic == nil {
@@ -438,10 +379,6 @@
 
 	r.TheirIdentityPublic.Melt()
 	defer r.TheirIdentityPublic.Freeze()
-<<<<<<< HEAD
-	r.TheirIdentityPublic.Wipe()
-=======
->>>>>>> d5c98bb9
 	r.TheirIdentityPublic.Copy(kx.IdentityPublic)
 
 	return r.CompleteKeyExchange(kx)
@@ -497,22 +434,8 @@
 	}
 
 	h := hmac.New(sha3.New256, keyMaterial)
-<<<<<<< HEAD
-	r.rootKey = deriveKey(rootKeyLabel, h)
-	utils.ExplicitBzero(keyMaterial)
-
-	r.sendHeaderKey = memguard.NewBuffer(keySize)
-	r.recvHeaderKey = memguard.NewBuffer(keySize)
-	r.nextSendHeaderKey = memguard.NewBuffer(keySize)
-	r.nextRecvHeaderKey = memguard.NewBuffer(keySize)
-	r.sendRatchetPrivate = memguard.NewBuffer(keySize)
-	r.recvRatchetPublic = memguard.NewBuffer(keySize)
-	r.sendChainKey = memguard.NewBuffer(keySize)
-	r.recvChainKey = memguard.NewBuffer(keySize)
-=======
 	deriveKey(r.rootKey, rootKeyLabel, h)
 	utils.ExplicitBzero(keyMaterial)
->>>>>>> d5c98bb9
 
 	if amAlice {
 		deriveKey(r.recvHeaderKey, headerKeyLabel, h)
@@ -670,10 +593,6 @@
 	if r.Now == nil {
 		now = time.Now()
 	} else {
-<<<<<<< HEAD
-		panic(r.Now())
-=======
->>>>>>> d5c98bb9
 		now = r.Now()
 	}
 
@@ -720,17 +639,10 @@
 func (r *Ratchet) wipeSavedKeys() {
 	for headerKey, keys := range r.saved {
 		for _, savedKey := range keys {
-<<<<<<< HEAD
-			savedKey.wipe()
-		}
-		delete(r.saved, headerKey)
-		utils.ExplicitBzero(headerKey[:])
-=======
 			savedKey.key.Destroy()
 		}
 		delete(r.saved, headerKey)
 		headerKey.Destroy()
->>>>>>> d5c98bb9
 	}
 }
 
@@ -748,11 +660,7 @@
 	sealedHeader = sealedHeader[len(nonce):]
 
 	header, ok := secretbox.Open(nil, sealedHeader, &nonce, r.recvHeaderKey.ByteArray32())
-<<<<<<< HEAD
-	ok = ok && !utils.CtIsZero(r.recvHeaderKey.ByteArray32()[:])
-=======
 	ok = ok && !utils.CtIsZero(r.recvHeaderKey.Bytes())
->>>>>>> d5c98bb9
 
 	if ok {
 		if len(header) != headerSize {
@@ -896,11 +804,7 @@
 			}
 			keys = append(keys, &MessageKey{
 				Num:          messageNum,
-<<<<<<< HEAD
-				Key:          dup(&savedKey.key),
-=======
 				Key:          savedKey.key,
->>>>>>> d5c98bb9
 				CreationTime: savedKey.timestamp.UnixNano(),
 			})
 		}
@@ -913,17 +817,6 @@
 	return s
 }
 
-<<<<<<< HEAD
-func unmarshalKey(dst *[keySize]byte, src []byte) bool {
-	if len(src) != keySize {
-		return false
-	}
-	copy(dst[:], src)
-	return true
-}
-
-=======
->>>>>>> d5c98bb9
 // UnmarshalBinary transforms the stream into the object
 func (r *Ratchet) UnmarshalBinary(data []byte) error {
 	state := State{}
@@ -972,47 +865,6 @@
 	defer r.kxPrivate0.Freeze()
 	defer r.kxPrivate1.Freeze()
 
-<<<<<<< HEAD
-	var tmp [keySize]byte
-	if !unmarshalKey(&tmp, s.RootKey) {
-		return ErrSerialisedKeyLength
-	}
-
-	var tmpA, tmpB, tmpC, tmpD [publicKeySize]byte
-	if !unmarshalKey(&tmpA, s.TheirSigningPublic) ||
-		!unmarshalKey(&tmpB, s.TheirIdentityPublic) ||
-		!unmarshalKey(&tmpC, s.MyIdentityPrivate) ||
-		!unmarshalKey(&tmpD, s.MyIdentityPublic) {
-		return ErrSerialisedKeyLength
-	}
-
-	var tmpE, tmpF, tmpG, tmpH, tmpI, tmpJ, tmpK, tmpL [keySize]byte
-	if !unmarshalKey(&tmpE, s.SendHeaderKey) ||
-		!unmarshalKey(&tmpF, s.RecvHeaderKey) ||
-		!unmarshalKey(&tmpG, s.NextSendHeaderKey) ||
-		!unmarshalKey(&tmpH, s.NextRecvHeaderKey) ||
-		!unmarshalKey(&tmpI, s.SendChainKey) ||
-		!unmarshalKey(&tmpJ, s.RecvChainKey) ||
-		!unmarshalKey(&tmpK, s.SendRatchetPrivate) ||
-		!unmarshalKey(&tmpL, s.RecvRatchetPublic) {
-		return ErrSerialisedKeyLength
-
-	}
-
-	r.TheirSigningPublic = memguard.NewBufferFromBytes(tmpA[:])
-	r.TheirIdentityPublic = memguard.NewBufferFromBytes(tmpB[:])
-	r.MyIdentityPrivate = memguard.NewBufferFromBytes(tmpC[:])
-	r.MyIdentityPublic = memguard.NewBufferFromBytes(tmpD[:])
-	r.rootKey = memguard.NewBufferFromBytes(tmp[:])
-	r.sendHeaderKey = memguard.NewBufferFromBytes(tmpE[:])
-	r.recvHeaderKey = memguard.NewBufferFromBytes(tmpF[:])
-	r.nextSendHeaderKey = memguard.NewBufferFromBytes(tmpG[:])
-	r.nextRecvHeaderKey = memguard.NewBufferFromBytes(tmpH[:])
-	r.sendChainKey = memguard.NewBufferFromBytes(tmpI[:])
-	r.recvChainKey = memguard.NewBufferFromBytes(tmpJ[:])
-	r.sendRatchetPrivate = memguard.NewBufferFromBytes(tmpK[:])
-	r.recvRatchetPublic = memguard.NewBufferFromBytes(tmpL[:])
-=======
 	r.MySigningPublic.Copy(s.MySigningPublic)
 	r.MySigningPrivate.Copy(s.MySigningPrivate)
 	r.rootKey.Copy(s.RootKey)
@@ -1028,7 +880,6 @@
 	r.recvChainKey.Copy(s.RecvChainKey)
 	r.sendRatchetPrivate.Copy(s.SendRatchetPrivate)
 	r.recvRatchetPublic.Copy(s.RecvRatchetPublic)
->>>>>>> d5c98bb9
 
 	r.sendCount = s.SendCount
 	r.recvCount = s.RecvCount
@@ -1036,20 +887,8 @@
 	r.ratchet = s.Ratchet
 
 	if len(s.Private0) > 0 {
-<<<<<<< HEAD
-		var tmpE, tmpF [publicKeySize]byte
-		if !unmarshalKey(&tmpE, s.Private0) ||
-			!unmarshalKey(&tmpF, s.Private1) {
-			return ErrSerialisedKeyLength
-		}
-		r.kxPrivate0.Destroy()
-		r.kxPrivate1.Destroy()
-		r.kxPrivate0 = memguard.NewBufferFromBytes(tmpE[:])
-		r.kxPrivate1 = memguard.NewBufferFromBytes(tmpF[:])
-=======
 		r.kxPrivate0.Copy(s.Private0)
 		r.kxPrivate1.Copy(s.Private1)
->>>>>>> d5c98bb9
 	} else {
 		r.kxPrivate0.Melt()
 		r.kxPrivate1.Melt()
@@ -1061,28 +900,16 @@
 	}
 
 	for _, saved := range s.SavedKeys {
-<<<<<<< HEAD
-		var headerKey [keySize]byte
-		if !unmarshalKey(&headerKey, saved.HeaderKey) {
-=======
 		if saved.HeaderKey.Size() != keySize {
->>>>>>> d5c98bb9
 			return ErrSerialisedKeyLength
 		}
 
 		messageKeys := make(map[uint32]savedKey)
 		for _, messageKey := range saved.MessageKeys {
-<<<<<<< HEAD
-			var savedKey savedKey
-			if !unmarshalKey(&savedKey.key, messageKey.Key) {
-				return ErrSerialisedKeyLength
-			}
-=======
 			if messageKey.Key.Size() != keySize {
 				return ErrSerialisedKeyLength
 			}
 			savedKey := savedKey{key: messageKey.Key}
->>>>>>> d5c98bb9
 			savedKey.timestamp = time.Unix(0, messageKey.CreationTime)
 			messageKeys[messageKey.Num] = savedKey
 		}
